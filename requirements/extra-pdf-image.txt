#
# This file is autogenerated by pip-compile with Python 3.8
# by the following command:
#
#    pip-compile requirements/extra-pdf-image.in
#
antlr4-python3-runtime==4.9.3
    # via omegaconf
certifi==2023.7.22
    # via
    #   -c requirements/base.txt
    #   -c requirements/constraints.in
    #   requests
cffi==1.15.1
    # via cryptography
charset-normalizer==3.2.0
    # via
    #   -c requirements/base.txt
    #   pdfminer-six
    #   requests
coloredlogs==15.0.1
    # via onnxruntime
contourpy==1.1.1
    # via matplotlib
cryptography==41.0.4
    # via pdfminer-six
cycler==0.11.0
    # via matplotlib
effdet==0.4.1
    # via layoutparser
filelock==3.12.4
    # via
    #   huggingface-hub
    #   torch
    #   transformers
flatbuffers==23.5.26
    # via onnxruntime
fonttools==4.42.1
    # via matplotlib
fsspec==2023.9.1
    # via huggingface-hub
huggingface-hub==0.17.2
    # via
    #   timm
    #   transformers
    #   unstructured-inference
humanfriendly==10.0
    # via coloredlogs
idna==3.4
    # via
    #   -c requirements/base.txt
    #   requests
importlib-resources==6.1.0
    # via matplotlib
iopath==0.1.10
    # via layoutparser
jinja2==3.1.2
    # via torch
kiwisolver==1.4.5
    # via matplotlib
layoutparser[layoutmodels,tesseract]==0.3.4
    # via unstructured-inference
markupsafe==2.1.3
    # via jinja2
matplotlib==3.7.2
    # via
    #   -c requirements/constraints.in
    #   pycocotools
mpmath==1.3.0
    # via sympy
networkx==3.1
    # via torch
numpy==1.24.4
    # via
    #   -c requirements/constraints.in
    #   contourpy
    #   layoutparser
    #   matplotlib
    #   onnx
    #   onnxruntime
    #   opencv-python
    #   pandas
    #   pycocotools
    #   scipy
    #   torchvision
    #   transformers
omegaconf==2.3.0
    # via effdet
onnx==1.14.1
    # via unstructured-inference
onnxruntime==1.16.0
    # via unstructured-inference
opencv-python==4.8.0.76
    # via
    #   layoutparser
    #   unstructured-inference
packaging==23.1
    # via
    #   -c requirements/base.txt
    #   huggingface-hub
    #   matplotlib
    #   onnxruntime
    #   pytesseract
    #   transformers
    #   unstructured-pytesseract
pandas==2.0.3
    # via
    #   -c requirements/constraints.in
    #   layoutparser
pdf2image==1.16.3
    # via
    #   -r requirements/extra-pdf-image.in
    #   layoutparser
pdfminer-six==20221105
    # via
    #   -r requirements/extra-pdf-image.in
    #   pdfplumber
pdfplumber==0.10.2
    # via layoutparser
pillow==10.0.1
    # via
    #   layoutparser
    #   matplotlib
    #   pdf2image
    #   pdfplumber
    #   pytesseract
    #   torchvision
    #   unstructured-pytesseract
portalocker==2.8.2
    # via iopath
protobuf==4.23.4
    # via
    #   -c requirements/constraints.in
    #   onnx
    #   onnxruntime
pycocotools==2.0.7
    # via effdet
pycparser==2.21
    # via cffi
pyparsing==3.0.9
    # via
    #   -c requirements/constraints.in
    #   matplotlib
pypdfium2==4.20.0
    # via pdfplumber
pytesseract==0.3.10
    # via layoutparser
python-dateutil==2.8.2
    # via
    #   matplotlib
    #   pandas
python-multipart==0.0.6
    # via unstructured-inference
pytz==2023.3.post1
    # via pandas
pyyaml==6.0.1
    # via
    #   huggingface-hub
    #   layoutparser
    #   omegaconf
    #   timm
    #   transformers
rapidfuzz==3.3.0
    # via unstructured-inference
regex==2023.8.8
    # via
    #   -c requirements/base.txt
    #   transformers
requests==2.31.0
    # via
    #   -c requirements/base.txt
    #   huggingface-hub
    #   torchvision
    #   transformers
safetensors==0.3.2
    # via
    #   -c requirements/constraints.in
    #   timm
    #   transformers
scipy==1.10.1
    # via
    #   -c requirements/constraints.in
    #   layoutparser
six==1.16.0
    # via python-dateutil
sympy==1.12
    # via
    #   onnxruntime
    #   torch
timm==0.9.7
    # via effdet
tokenizers==0.13.3
    # via transformers
torch==2.0.1
    # via
    #   effdet
    #   layoutparser
    #   timm
    #   torchvision
torchvision==0.15.2
    # via
    #   effdet
    #   layoutparser
    #   timm
tqdm==4.66.1
    # via
    #   -c requirements/base.txt
    #   huggingface-hub
    #   iopath
    #   transformers
transformers==4.33.2
    # via unstructured-inference
typing-extensions==4.8.0
    # via
    #   -c requirements/base.txt
    #   huggingface-hub
    #   iopath
    #   onnx
    #   torch
tzdata==2023.3
    # via pandas
<<<<<<< HEAD
unstructured-inference==0.6.1
=======
unstructured-inference==0.5.31
>>>>>>> 2d951722
    # via
    #   -c requirements/constraints.in
    #   -r requirements/extra-pdf-image.in
unstructured-pytesseract==0.3.12
    # via
    #   -c requirements/constraints.in
    #   -r requirements/extra-pdf-image.in
urllib3==1.26.16
    # via
    #   -c requirements/base.txt
    #   -c requirements/constraints.in
    #   requests
zipp==3.17.0
    # via importlib-resources<|MERGE_RESOLUTION|>--- conflicted
+++ resolved
@@ -219,11 +219,7 @@
     #   torch
 tzdata==2023.3
     # via pandas
-<<<<<<< HEAD
 unstructured-inference==0.6.1
-=======
-unstructured-inference==0.5.31
->>>>>>> 2d951722
     # via
     #   -c requirements/constraints.in
     #   -r requirements/extra-pdf-image.in
