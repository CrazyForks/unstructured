import os
import pathlib
from unittest.mock import patch

import pytest
import requests

from test_unstructured.unit_utils import assert_round_trips_through_JSON, example_doc_path
from unstructured.chunking.title import chunk_by_title
from unstructured.documents.elements import Title
from unstructured.partition.md import partition_md
from unstructured.partition.utils.constants import UNSTRUCTURED_INCLUDE_DEBUG_METADATA

DIRECTORY = pathlib.Path(__file__).parent.resolve()


def test_partition_md_from_filename():
    filename = os.path.join(DIRECTORY, "..", "..", "..", "example-docs", "README.md")
    elements = partition_md(filename=filename)
    assert "PageBreak" not in [elem.category for elem in elements]
    assert len(elements) > 0
    for element in elements:
        assert element.metadata.filename == "README.md"
    if UNSTRUCTURED_INCLUDE_DEBUG_METADATA:
        assert {element.metadata.detection_origin for element in elements} == {"md"}


def test_partition_md_from_filename_returns_uns_elements():
    filename = os.path.join(DIRECTORY, "..", "..", "..", "example-docs", "README.md")
    elements = partition_md(filename=filename)
    assert len(elements) > 0
    assert isinstance(elements[0], Title)


def test_partition_md_from_filename_with_metadata_filename():
    filename = os.path.join(DIRECTORY, "..", "..", "..", "example-docs", "README.md")
    elements = partition_md(filename=filename, metadata_filename="test")
    assert "PageBreak" not in [elem.category for elem in elements]
    assert len(elements) > 0
    for element in elements:
        assert element.metadata.filename == "test"


def test_partition_md_from_file():
    filename = os.path.join(DIRECTORY, "..", "..", "..", "example-docs", "README.md")
    with open(filename) as f:
        elements = partition_md(file=f)
    assert len(elements) > 0
    for element in elements:
        assert element.metadata.filename is None


def test_partition_md_from_file_with_metadata_filename():
    filename = os.path.join(DIRECTORY, "..", "..", "..", "example-docs", "README.md")
    with open(filename) as f:
        elements = partition_md(file=f, metadata_filename="test")
    assert len(elements) > 0
    assert all(element.metadata.filename == "test" for element in elements)


def test_partition_md_from_text():
    filename = os.path.join(DIRECTORY, "..", "..", "..", "example-docs", "README.md")
    with open(filename) as f:
        text = f.read()
    elements = partition_md(text=text)
    assert len(elements) > 0
    for element in elements:
        assert element.metadata.filename is None


class MockResponse:
    def __init__(self, text, status_code, headers={}):
        self.text = text
        self.status_code = status_code
        self.ok = status_code < 300
        self.headers = headers


def test_partition_md_from_url():
    filename = os.path.join(DIRECTORY, "..", "..", "..", "example-docs", "README.md")
    with open(filename) as f:
        text = f.read()

    response = MockResponse(
        text=text,
        status_code=200,
        headers={"Content-Type": "text/markdown"},
    )
    with patch.object(requests, "get", return_value=response) as _:
        elements = partition_md(url="https://fake.url")

    assert len(elements) > 0
    for element in elements:
        assert element.metadata.filename is None


def test_partition_md_from_url_raises_with_bad_status_code():
    filename = os.path.join(DIRECTORY, "..", "..", "..", "example-docs", "README.md")
    with open(filename) as f:
        text = f.read()

    response = MockResponse(
        text=text,
        status_code=500,
        headers={"Content-Type": "text/html"},
    )
    with patch.object(requests, "get", return_value=response) as _, pytest.raises(ValueError):
        partition_md(url="https://fake.url")


def test_partition_md_from_url_raises_with_bad_content_type():
    filename = os.path.join(DIRECTORY, "..", "..", "..", "example-docs", "README.md")
    with open(filename) as f:
        text = f.read()

    response = MockResponse(
        text=text,
        status_code=200,
        headers={"Content-Type": "application/json"},
    )
    with patch.object(requests, "get", return_value=response) as _, pytest.raises(ValueError):
        partition_md(url="https://fake.url")


def test_partition_md_raises_with_none_specified():
    with pytest.raises(ValueError):
        partition_md()


def test_partition_md_raises_with_too_many_specified():
    filename = os.path.join(DIRECTORY, "..", "..", "..", "example-docs", "README.md")
    with open(filename) as f:
        text = f.read()

    with pytest.raises(ValueError):
        partition_md(filename=filename, text=text)


def test_partition_md_from_filename_exclude_metadata():
    filename = os.path.join(DIRECTORY, "..", "..", "..", "example-docs", "README.md")
    elements = partition_md(filename=filename, include_metadata=False)
    for i in range(len(elements)):
        assert elements[i].metadata.to_dict() == {}


def test_partition_md_from_file_exclude_metadata():
    filename = os.path.join(DIRECTORY, "..", "..", "..", "example-docs", "README.md")
    with open(filename) as f:
        elements = partition_md(file=f, include_metadata=False)
    for i in range(len(elements)):
        assert elements[i].metadata.to_dict() == {}


def test_partition_md_from_text_exclude_metadata():
    filename = os.path.join(DIRECTORY, "..", "..", "..", "example-docs", "README.md")
    with open(filename) as f:
        text = f.read()
    elements = partition_md(text=text, include_metadata=False)
    for i in range(len(elements)):
        assert elements[i].metadata.to_dict() == {}


def test_partition_md_metadata_date(
    mocker,
    filename="example-docs/README.md",
):
    mocked_last_modification_date = "2029-07-05T09:24:28"

    mocker.patch(
        "unstructured.partition.md.get_last_modified_date",
        return_value=mocked_last_modification_date,
    )

    elements = partition_md(
        filename=filename,
    )

    assert elements[0].metadata.last_modified == mocked_last_modification_date


def test_partition_md_with_custom_metadata_date(
    mocker,
    filename="example-docs/README.md",
):
    mocked_last_modification_date = "2029-07-05T09:24:28"
    expected_last_modification_date = "2020-07-05T09:24:28"

    mocker.patch(
        "unstructured.partition.md.get_last_modified_date",
        return_value=mocked_last_modification_date,
    )

    elements = partition_md(
        filename=filename,
        metadata_last_modified=expected_last_modification_date,
    )

    assert elements[0].metadata.last_modified == expected_last_modification_date


def test_partition_md_from_file_metadata_date(
    mocker,
    filename="example-docs/README.md",
):
    mocked_last_modification_date = "2029-07-05T09:24:28"

    mocker.patch(
        "unstructured.partition.md.get_last_modified_date_from_file",
        return_value=mocked_last_modification_date,
    )

    with open(filename, "rb") as f:
        elements = partition_md(
            file=f,
        )

    assert elements[0].metadata.last_modified == mocked_last_modification_date


def test_partition_md_from_file_with_custom_metadata_date(
    mocker,
    filename="example-docs/README.md",
):
    mocked_last_modification_date = "2029-07-05T09:24:28"
    expected_last_modification_date = "2020-07-05T09:24:28"

    mocker.patch(
        "unstructured.partition.md.get_last_modified_date_from_file",
        return_value=mocked_last_modification_date,
    )

    with open(filename, "rb") as f:
        elements = partition_md(file=f, metadata_last_modified=expected_last_modification_date)

    assert elements[0].metadata.last_modified == expected_last_modification_date


def test_partition_md_from_text_metadata_date(
    filename="example-docs/README.md",
):
    with open(filename) as f:
        text = f.read()

    elements = partition_md(
        text=text,
    )

    assert elements[0].metadata.last_modified is None


def test_partition_md_from_text_with_custom_metadata_date(
    filename="example-docs/README.md",
):
    expected_last_modification_date = "2020-07-05T09:24:28"

    with open(filename) as f:
        text = f.read()

    elements = partition_md(text=text, metadata_last_modified=expected_last_modification_date)

    assert elements[0].metadata.last_modified == expected_last_modification_date


def test_partition_md_with_json():
    with open(example_doc_path("README.md")) as f:
        text = f.read()
    elements = partition_md(text=text)
    assert_round_trips_through_JSON(elements)


def test_add_chunking_strategy_by_title_on_partition_md(
    filename="example-docs/README.md",
):
    elements = partition_md(filename=filename)
    chunk_elements = partition_md(filename, chunking_strategy="by_title")
    chunks = chunk_by_title(elements)
    assert chunk_elements != elements
    assert chunk_elements == chunks


<<<<<<< HEAD
def test_partition_md_parse_table():
    filename = os.path.join(DIRECTORY, "..", "..", "..", "example-docs", "table.md")
    elements = partition_md(filename=filename)
    assert len(elements) > 0
    assert elements[0].category == "Table"
=======
def test_partition_md_element_metadata_has_languages():
    filename = "example-docs/README.md"
    elements = partition_md(filename=filename)
    assert elements[0].metadata.languages == ["eng"]


def test_partition_md_respects_detect_language_per_element():
    filename = "example-docs/language-docs/eng_spa_mult.md"
    elements = partition_md(filename=filename, detect_language_per_element=True)
    langs = [element.metadata.languages for element in elements]
    assert langs == [["eng"], ["spa", "eng"], ["eng"], ["eng"], ["spa"]]
>>>>>>> d0c84d60
<|MERGE_RESOLUTION|>--- conflicted
+++ resolved
@@ -278,13 +278,13 @@
     assert chunk_elements == chunks
 
 
-<<<<<<< HEAD
 def test_partition_md_parse_table():
     filename = os.path.join(DIRECTORY, "..", "..", "..", "example-docs", "table.md")
     elements = partition_md(filename=filename)
     assert len(elements) > 0
     assert elements[0].category == "Table"
-=======
+
+
 def test_partition_md_element_metadata_has_languages():
     filename = "example-docs/README.md"
     elements = partition_md(filename=filename)
@@ -296,4 +296,3 @@
     elements = partition_md(filename=filename, detect_language_per_element=True)
     langs = [element.metadata.languages for element in elements]
     assert langs == [["eng"], ["spa", "eng"], ["eng"], ["eng"], ["spa"]]
->>>>>>> d0c84d60
