<<<<<<< HEAD
## 0.16.10-dev0
=======
## 0.16.9
>>>>>>> 4140f625

### Enhancements

### Features

### Fixes

<<<<<<< HEAD
## 0.16.9

### Enhancements

### Features

### Fixes

=======
>>>>>>> 4140f625
- **Fix NLTK Download** to not download from unstructured S3 Bucket

## 0.16.8

### Enhancements
- **Metrics: Weighted table average is optional**

### Features

### Fixes

## 0.16.7

### Enhancements
- **Add image_alt_mode to partition_html** Adds an `image_alt_mode` parameter to `partition_html()` to control how alt text is extracted from images in HTML documents for `html_parser_version=v2` . The parameter can be set to `to_text` to extract alt text as text from `<img>` html tags

### Features

### Fixes


## 0.16.6

### Enhancements
- **Every `<table>` tag is considered to be ontology.Table** Added special handling for tables in HTML partitioning (`html_parser_version=v2`. This change is made to improve the accuracy of table extraction from HTML documents.
- **Every HTML has default ontology class assigned** When parsing HTML with `html_parser_version=v2` to ontology each defined HTML in the Ontology has assigned default ontology class. This way it is possible to assign ontology class instead of UncategorizedText when the HTML tag is predicted correctly without class assigned class
- **Use (number of actual table) weighted average for table metrics** In evaluating table metrics the mean aggregation now uses the actual number of tables in a document to weight the metric scores

### Features

### Fixes
- **ElementMetadata consolidation** Now `text_as_html` metadata is combined across all elements in CompositeElement when chunking HTML output

## 0.16.5

### Enhancements

### Features

### Fixes
- **Fixes parsing HTML v2 parser** Now max recursion limit is set and value is correctly extracted from ontology element


## 0.16.4

### Enhancements

* **`value` attribute in `<input/>` element is parsed to `OntologyElement.text` in ontology**
* **`id` and `class` attributes removed from Table subtags in HTML partitioning**
* **cleaned `to_html` and newly introduced `to_text` in `OntologyElement`**
* **Elements created from V2 HTML are less granular** Added merging of adjacent text elements and inline html tags in the HTML partitioner to reduce the number of elements created from V2 HTML.

### Features

* **Add support for link extraction in pdf hi_res strategy.** The `partition_pdf()` function now supports link extraction when using the `hi_res` strategy, allowing users to extract hyperlinks from PDF documents more effectively.

### Fixes


## 0.16.3

### Enhancements

### Features

### Fixes

* **V2 elements without first parent ID can be parsed**
* **Fix missing elements when layout element parsed in V2 ontology**
* updated **unstructured-inference** to be **0.8.1** in requirements/extra-pdf-image.in


## 0.16.2

### Enhancements

### Features

* **Whitespace-invariant CCT distance metric.** CCT Levenshtein distance for strings is by default computed with standardized whitespaces.

### Fixes

* **Fixed retry config settings for partition_via_api function** If the SDK's default retry config is not set the retry config getter function does not fail anymore.

## 0.16.1

### Enhancements

* **Bump `unstructured-inference` to 0.7.39** and upgrade other dependencies
* **Round coordinates** Round coordinates when computing bounding box overlaps in `pdfminer_processing.py` to nearest machine precision. This can help reduce underterministic behavior from machine precision that affects which bounding boxes to combine.
* **Request retry parameters in `partition_via_api` function.** Expose retry-mechanism related parameters in the `partition_via_api` function to allow users to configure the retry behavior of the API requests.

### Features

* **Parsing HTML to Unstructured Elements and back**

### Fixes

* **Remove unsupported chipper model**
* **Rewrite of `partition.email` module and tests.** Use modern Python stdlib `email` module interface to parse email messages and attachments. This change shortens and simplifies the code, and makes it more robust and maintainable. Several historical problems were remedied in the process.
* **Minify text_as_html from DOCX.** Previously `.metadata.text_as_html` for DOCX tables was "bloated" with whitespace and noise elements introduced by `tabulate` that produced over-chunking and lower "semantic density" of elements. Reduce HTML to minimum character count while preserving all text.
* **Fall back to filename extension-based file-type detection for unidentified OLE files.** Resolves a problem where a DOC file that could not be detected as such by `filetype` was incorrectly identified as a MSG file.
* **Minify text_as_html from XLSX.** Previously `.metadata.text_as_html` for DOCX tables was "bloated" with whitespace and noise elements introduced by `pandas` that produced over-chunking and lower "semantic density" of elements. Reduce HTML to minimum character count while preserving all text.
* **Minify text_as_html from CSV.** Previously `.metadata.text_as_html` for CSV tables was "bloated" with whitespace and noise elements introduced by `pandas` that produced over-chunking and lower "semantic density" of elements. Reduce HTML to minimum character count while preserving all text.
* **Minify text_as_html from PPTX.** Previously `.metadata.text_as_html` for PPTX tables was "bloated" with whitespace and noise elements introduced by `tabulate` that produced over-chunking and lower "semantic density" of elements. Reduce HTML to minimum character count while preserving all text and structure.

## 0.16.0

### Enhancements

* **Remove ingest implementation.** The deprecated ingest functionality has been removed, as it is now maintained in the separate [unstructured-ingest](https://github.com/Unstructured-IO/unstructured-ingest) repository.
  * Replace extras in `requirements/ingest` directory with a new `ingest.txt` extra for installing the `unstructured-ingest` library.
  * Remove the `unstructured.ingest` submodule.
  * Delete all shell scripts previously used for destination ingest tests.

### Features

### Fixes

* **Add language parameter to `OCRAgentGoogleVision`.**  Introduces an optional language parameter in the `OCRAgentGoogleVision` constructor to serve as a language hint for `document_text_detection`. This ensures compatibility with the OCRAgent's `get_instance` method and resolves errors when parsing PDFs with Google Cloud Vision as the OCR agent.

## 0.15.14

### Enhancements

### Features

* **Add (but do not install) a new post-partitioning decorator to handle metadata added for all file-types, like `.filename`, `.filetype` and `.languages`.** This will be installed in a closely following PR to replace the four currently being used for this purpose.

### Fixes

* **Update Python SDK usage in `partition_via_api`.** Make a minor syntax change to ensure forward compatibility with the upcoming 0.26.0 Python SDK.
* **Remove "unused" `date_from_file_object` parameter.** As part of simplifying partitioning parameter set, remove `date_from_file_object` parameter. A file object does not have a last-modified date attribute so can never give a useful value. When a file-object is used as the document source (such as in Unstructured API) the last-modified date must come from the `metadata_last_modified` argument.
* **Fix occasional `KeyError` when mapping parent ids to hash ids.** Occasionally the input elements into `assign_and_map_hash_ids` can contain duplicated element instances, which lead to error when mapping parent id.
* **Allow empty text files.** Fixes an issue where text files with only white space would fail to be partitioned.
* **Remove double-decoration for CSV, DOC, ODT partitioners.** Refactor these partitioners to use the new `@apply_metadata()` decorator and only decorate the principal partitioner (CSV and DOCX in this case); remove decoration from delegating partitioners.
* **Remove double-decoration for PPTX, TSV, XLSX, and XML partitioners.** Refactor these partitioners to use the new `@apply_metadata()` decorator and only decorate the principal partitioner; remove decoration from delegating partitioners.
* **Remove double-decoration for HTML, EPUB, MD, ORG, RST, and RTF partitioners.** Refactor these partitioners to use the new `@apply_metadata()` decorator and only decorate the principal partitioner (HTML in this case); remove decoration from delegating partitioners.
* **Remove obsolete min_partition/max_partition args from TXT and EML.** The legacy `min_partition` and `max_partition` parameters were an initial rough implementation of chunking but now interfere with chunking and are unused. Remove those parameters from `partition_text()` and `partition_email()`.
* **Remove double-decoration on EML and MSG.** Refactor these partitioners to rely on the new `@apply_metadata()` decorator operating on partitioners they delegate to (TXT, HTML, and all others for attachments) and remove direct decoration from EML and MSG.
* **Remove double-decoration for PPT.** Remove decorators from the delegating PPT partitioner.
* **Quick-fix CI error in auto test-filetype.** Better fix to follow shortly.

## 0.15.13

### BREAKING CHANGES

* **Remove dead experimental code.** Unused code in `file_utils.experimental` and `file_utils.metadata` was removed. These functions were never published in the documentation, but if a client dug these out and used them this removal could break client code.

### Enhancements

* **Improve `pdfminer` image cleanup process**. Optimized the removal of duplicated pdfminer images by performing the cleanup before merging elements, rather than after. This improvement reduces execution time and enhances overall processing speed of PDF documents.

### Features

### Fixes

* **Fixes high memory overhead for intersection area computation** Using `numpy.float32` for coordinates and remove intermediate variables to reduce memory usage when computing intersection areas
* **Fixes the `arm64` image build** `arm64` builds are now fixed and will be available against starting with the `0.15.13` release.

## 0.15.12

### Enhancements

* **Improve `pdfminer` element processing** Implemented splitting of `pdfminer` elements (groups of text chunks) into smaller bounding boxes (text lines). This prevents loss of information from the object detection model and facilitates more effective removal of duplicated `pdfminer` text.

### Features

### Fixes

* **Fixed table accuracy metric** Table accuracy was incorrectly using column content difference in calculating row accuracy.

## 0.15.11

### Enhancements

* **Add deprecation warning to embed code**
* **Remove ingest console script**

## 0.15.10

### Enhancements

* **Enhance `pdfminer` element cleanup** Expand removal of `pdfminer` elements to include those inside all `non-pdfminer` elements, not just `tables`.
* **Modified analysis drawing tools to dump to files and draw from dumps** If the parameter `analysis` of the `partition_pdf` function is set to `True`, the layout for Object Detection, Pdfminer Extraction, OCR and final layouts will be dumped as json files. The drawers now accept dict (dump) objects instead of internal classes instances.
* **Vectorize pdfminer elements deduplication computation**. Use `numpy` operations to compute IOU and sub-region membership instead of using simply loop. This improves the speed of deduplicating elements for pages with a lot of elements.

### Features

### Fixes

## 0.15.9

### Enhancements

### Features

* **Add support for encoding parameter in partition_csv**

### Fixes

* **Check storage contents for OLE file type detection** Updates `detect_filetype` to check the content of OLE files to more reliable differentiate DOC, PPT, XLS, and MSG files. As part of this, the `"msg"` extra was removed because the `python-oxmsg` package is now a base dependency.
* **Fix disk space leaks and Windows errors when accessing file.name on a NamedTemporaryFile** Uses of `NamedTemporaryFile(..., delete=False)` and/or uses of `file.name` of NamedTemporaryFiles have been replaced with TemporaryFileDirectory to avoid a known issue: https://docs.python.org/3/library/tempfile.html#tempfile.NamedTemporaryFile

## 0.15.8

### Enhancements

* **Bump unstructured.paddleocr to 2.8.1.0.**

### Features

* **Add MixedbreadAI embedder** Adds MixedbreadAI embeddings to support embedding via Mixedbread AI.

### Fixes

* **Replace `pillow-heif` with `pi-heif`**. Replaces `pillow-heif` with `pi-heif` due to more permissive licensing on the wheel for `pi-heif`.
* **Minify text_as_html from DOCX.** Previously `.metadata.text_as_html` for DOCX tables was "bloated" with whitespace and noise elements introduced by `tabulate` that produced over-chunking and lower "semantic density" of elements. Reduce HTML to minimum character count without preserving all text.
* **Fall back to filename extension-based file-type detection for unidentified OLE files.** Resolves a problem where a DOC file that could not be detected as such by `filetype` was incorrectly identified as a MSG file.

## 0.15.7

### Enhancements

### Features

### Fixes

* **Fix NLTK data download path to prevent nested directories**. Resolved an issue where a nested "nltk_data" directory was created within the parent "nltk_data" directory when it already existed. This fix prevents errors in checking for existing downloads and loading models from NLTK data.

## 0.15.6

### Enhancements

### Features

### Fixes

* **Bump to NLTK 3.9.x** Bumps to the latest `nltk` version to resolve CVE.
* **Update CI for `ingest-test-fixture-update-pr` to resolve NLTK model download errors.**
* **Synchronized text and html on `TableChunk` splits.** When a `Table` element is divided during chunking to fit the chunking window, `TableChunk.text` corresponds exactly with the table text in `TableChunk.metadata.text_as_html`, `.text_as_html` is always parseable HTML, and the table is split on even row boundaries whenever possible.

## 0.15.5

### Enhancements

### Features

### Fixes

* **Revert to using `unstructured.pytesseract` fork**. Due to the unavailability of some recent release versions of `pytesseract` on PyPI, the project now uses the `unstructured.pytesseract` fork to ensure stability and continued support.
* **Bump `libreoffice` verson in image.** Bumps the `libreoffice` version to `25.2.5.2` to address CVEs.
* **Downgrade NLTK dependency version for compatibility**. Due to the unavailability of `nltk==3.8.2` on PyPI, the NLTK dependency has been downgraded to `<3.8.2`. This change ensures continued functionality and compatibility.

## 0.15.4

### Enhancements

### Features

### Fixes

* **Resolve an installation error with `pytesseract>=0.3.12` that occurred during `pip install unstructured[pdf]==0.15.3`.**

## 0.15.3

### Enhancements

### Features

### Fixes

* **Remove the custom index URL from `extra-paddleocr.in` to resolve the error in the `setup.py` configuration.**

## 0.15.2

### Enhancements

* **Improve directory handling when extracting image blocks**. The `figures` directory is no longer created when the `extract_image_block_to_payload` parameter is set to `True`.

### Features

* **Added per-class Object Detection metrics in the evaluation**. The metrics include average precision, precision, recall, and f1-score for each class in the dataset.

### Fixes

* **Updates NLTK data file for compatibility with `nltk>=3.8.2`**. The NLTK data file now container `punkt_tab`, making it possible to upgrade to `nltk>=3.8.2`. The `nltk==3.8.2` patches CVE-2024-39705.
* **Renames Astra to Astra DB** Conforms with DataStax internal naming conventions.
* **Accommodate single-column CSV files.** Resolves a limitation of `partition_csv()` where delimiter detection would fail on a single-column CSV file (which naturally has no delimeters).
* **Accommodate `image/jpg` in PPTX as alias for `image/jpeg`.** Resolves problem partitioning PPTX files having an invalid `image/jpg` (should be `image/jpeg`) MIME-type in the `[Content_Types].xml` member of the PPTX Zip archive.
* **Fixes an issue in Object Detection metrics** The issue was in preprocessing/validating the ground truth and predicted data for object detection metrics.
* **Removes dependency on unstructured.pytesseract** Unstructured forked pytesseract while waiting for code to be upstreamed. Now that the new version has been released, this fork can be removed.

## 0.15.1

### Enhancements

* **Improve `pdfminer` embedded `image` extraction to exclude text elements and produce more accurate bounding boxes.** This results in cleaner, more precise element extraction in `pdf` partitioning.

### Features

* **Update partition_eml and partition_msg to capture cc, bcc, and message_id fields** Cc, bcc, and message_id information is captured in element metadata for both msg and email partitioning and `Recipient` elements are generated for cc and bcc when `include_headers=True` for email partitioning.
* **Mark ingest as deprecated** Begin sunset of ingest code in this repo as it's been moved to a dedicated repo.
* **Add `pdf_hi_res_max_pages` argument for partitioning, which allows rejecting PDF files that exceed this page number limit, when the `high_res` strategy is chosen.** By default, it will allow parsing PDF files with an unlimited number of pages.

### Fixes

* **Update `HuggingFaceEmbeddingEncoder` to use `HuggingFaceEmbeddings` from `langchain_huggingface` package instead of the deprecated version from `langchain-community`.** This resolves the deprecation warning and ensures compatibility with future versions of langchain.
* **Update `OpenAIEmbeddingEncoder` to use `OpenAIEmbeddings` from `langchain-openai` package instead of the deprecated version from `langchain-community`.** This resolves the deprecation warning and ensures compatibility with future versions of langchain.
* **Update import of Pinecone exception** Adds compatibility for pinecone-client>=5.0.0
* **File-type detection catches non-existent file-path.** `detect_filetype()` no longer silently falls back to detecting a file-type based on the extension when no file exists at the path provided. Instead `FileNotFoundError` is raised. This provides consistent user notification of a mis-typed path rather than an unpredictable exception from a file-type specific partitioner when the file cannot be opened.
* **EML files specified as a file-path are detected correctly.** Resolved a bug where an EML file submitted to `partition()` as a file-path was identified as TXT and partitioned using `partition_text()`. EML files specified by path are now identified and processed correctly, including processing any attachments.
* **A DOCX, PPTX, or XLSX file specified by path and ambiguously identified as MIME-type "application/octet-stream" is identified correctly.** Resolves a shortcoming where a file specified by path immediately fell back to filename-extension based identification when misidentified as "application/octet-stream", either by asserted content type or a mis-guess by libmagic. An MS Office file misidentified in this way is now correctly identified regardless of its filename and whether it is specified by path or file-like object.
* **Textual content retrieved from a URL with gzip transport compression now partitions correctly.** Resolves a bug where a textual file-type (such as Markdown) retrieved by passing a URL to `partition()` would raise when `gzip` compression was used for transport by the server.
* **A DOCX, PPTX, or XLSX content-type asserted on partition is confirmed or fixed.** Resolves a bug where calling `partition()` with a swapped MS-Office `content_type` would cause the file-type to be misidentified. A DOCX, PPTX, or XLSX MIME-type received by `partition()` is now checked for accuracy and corrected if the file is for a different MS-Office 2007+ type.
* **DOC, PPT, XLS, and MSG files are now auto-detected correctly.** Resolves a bug where DOC, PPT, and XLS files were auto-detected as MSG files under certain circumstances.

## 0.15.0

### Enhancements

* **Improve text clearing process in email partitioning.** Updated the email partitioner to remove both `=\n` and `=\r\n` characters during the clearing process. Previously, only `=\n` characters were removed.
* **Bump unstructured.paddleocr to 2.8.0.1.**
* **Refine HTML parser to accommodate block element nested in phrasing.** HTML parser no longer raises on a block element (e.g. `<p>`, `<div>`) nested inside a phrasing element (e.g. `<strong>` or `<cite>`). Instead it breaks the phrasing run (and therefore element) at the block-item start and begins a new phrasing run after the block-item. This is consistent with how the browser determines element boundaries in this situation.
* **Install rewritten HTML parser to fix 12 existing bugs and provide headroom for refinement and growth.** A rewritten HTML parser resolves a collection of outstanding bugs with HTML partitioning and provides a firm foundation for further elaborating that important partitioner.
* **CI check for dependency licenses** Adds a CI check to ensure dependencies are appropriately licensed.

### Features

* **Add support for specifying OCR language to `partition_pdf()`.** Extend language specification capability to `PaddleOCR` in addition to `TesseractOCR`. Users can now specify OCR languages for both OCR engines when using `partition_pdf()`.
* **Add AstraDB source connector** Adds support for ingesting documents from AstraDB.

### Fixes

* **Remedy error on Windows when `nltk` binaries are downloaded.** Work around a quirk in the Windows implementation of `tempfile.NamedTemporaryFile` where accessing the temporary file by name raises `PermissionError`.
* **Move Astra embedded_dimension to write config**

## 0.14.10

### Enhancements

* **Update unstructured-client dependency** Change unstructured-client dependency pin back to greater than min version and updated tests that were failing given the update.
* **`.doc` files are now supported in the `arm64` image.**. `libreoffice24` is added to the `arm64` image, meaning `.doc` files are now supported. We have follow on work planned to investigate adding `.ppt` support for `arm64` as well.
* **Add table detection metrics: recall, precision and f1.**
* **Remove unused _with_spans metrics.**

### Features

**Add Object Detection Metrics to CI** Add object detection metrics (average precision, precision, recall and f1-score) implementations.

### Fixes

* **Fix counting false negatives and false positives in table structure evaluation.**
* **Fix Slack CI test** Change channel that Slack test is pointing to because previous test bot expired
* **Remove NLTK download** Removes `nltk.download` in favor of downloading from an S3 bucket we host to mitigate CVE-2024-39705

## 0.14.9

### Enhancements

* **Added visualization and OD model result dump for PDF** In PDF `hi_res` strategy the `analysis` parameter can be used to visualize the result of the OD model and dump the result to a file. Additionally, the visualization of bounding boxes of each layout source is rendered and saved for each page.
* **`partition_docx()` distinguishes "file not found" from "not a ZIP archive" error.** `partition_docx()` now provides different error messages for "file not found" and "file is not a ZIP archive (and therefore not a DOCX file)". This aids diagnosis since these two conditions generally point in different directions as to the cause and fix.

### Features

### Fixes

* **Fix a bug where multiple `soffice` processes could be attempted** Add a wait mechanism in `convert_office_doc` so that the function first checks if another `soffice` is running already: if yes wait till the other process finishes or till the wait timeout before spawning a subprocess to run `soffice`
* **`partition()` now forwards `strategy` arg to `partition_docx()`, `partition_pptx()`, and their brokering partitioners for DOC, ODT, and PPT formats.** A `strategy` argument passed to `partition()` (or the default value "auto" assigned by `partition()`) is now forwarded to `partition_docx()`, `partition_pptx()`, and their brokering partitioners when those filetypes are detected.

## 0.14.8

### Enhancements

* **Move arm64 image to wolfi-base** The `arm64` image now runs on `wolfi-base`. The `arm64` build for `wolfi-base` does not yet include `libreoffce`, and so `arm64` does not currently support processing `.doc`, `.ppt`, or `.xls` file. If you need to process those files on `arm64`, use the legacy `rockylinux` image.

### Features

### Fixes

* **Bump unstructured-inference==0.7.36** Fix `ValueError` when converting cells to html.
* **`partition()` now forwards `strategy` arg to `partition_docx()`, `partition_ppt()`, and `partition_pptx()`.** A `strategy` argument passed to `partition()` (or the default value "auto" assigned by `partition()`) is now forwarded to `partition_docx()`, `partition_ppt()`, and `partition_pptx()` when those filetypes are detected.
* **Fix missing sensitive field markers** for embedders

## 0.14.7

### Enhancements

* **Pull from `wolfi-base` image.** The amd64 image now pulls from the `unstructured` `wolfi-base` image to avoid duplication of dependency setup steps.
* **Fix windows temp file.** Make the creation of a temp file in unstructured/partition/pdf_image/ocr.py windows compatible.

### Features

* **Expose conversion functions for tables** Adds public functions to convert tables from HTML to the Deckerd format and back
* **Adds Kafka Source and Destination** New source and destination connector added to all CLI ingest commands to support reading from and writing to Kafka streams. Also supports Confluent Kafka.

### Fixes

* **Fix an error publishing docker images.** Update user in docker-smoke-test to reflect changes made by the amd64 image pull from the "unstructured" "wolfi-base" image.
* **Fix a IndexError when partitioning a pdf with values for both `extract_image_block_types` and `starting_page_number`.

## 0.14.6

### Enhancements

* **Bump unstructured-inference==0.7.35** Fix syntax for generated HTML tables.

### Features

* **tqdm ingest support** add optional flag to ingest flow to print out progress bar of each step in the process.

### Fixes

* **Remove deprecated `overwrite_schema` kwarg from Delta Table connector.** The `overwrite_schema` kwarg is deprecated in `deltalake>=0.18.0`. `schema_mode=` should be used now instead. `schema_mode="overwrite"` is equivalent to `overwrite_schema=True` and `schema_mode="merge"` is equivalent to `overwrite_schema="False"`. `schema_mode` defaults to `None`. You can also now specify `engine`, which defaults to `"pyarrow"`. You need to specify `enginer="rust"` to use `"schema_mode"`.
* **Fix passing parameters to python-client** - Remove parsing list arguments to strings in passing arguments to python-client in Ingest workflow and `partition_via_api`
* **table metric bug fix** get_element_level_alignment()now will find all the matched indices in predicted table data instead of only returning the first match in the case of multiple matches for the same gt string.
* **fsspec connector path/permissions bug** V2 fsspec connectors were failing when defined relative filepaths had leading slash. This strips that slash to guarantee the relative path never has it.
* **Dropbox connector internal file path bugs** Dropbox source connector currently raises exceptions when indexing files due to two issues: a path formatting idiosyncrasy of the Dropbox library and a divergence in the definition of the Dropbox libraries fs.info method, expecting a 'url' parameter rather than 'path'.
* **update table metric evaluation to handle corrected HTML syntax for tables** This change is connected to the update in [unstructured-inference change](https://github.com/Unstructured-IO/unstructured-inference/pull/355) - fixes transforming HTML table to deckerd and internal cells format.

## 0.14.5

### Enhancements

* **Filtering for tar extraction** Adds tar filtering to the compression module for connectors to avoid decompression malicious content in `.tar.gz` files. This was added to the Python `tarfile` lib in Python 3.12. The change only applies when using Python 3.12 and above.
* **Use `python-oxmsg` for `partition_msg()`.** Outlook MSG emails are now partitioned using the `python-oxmsg` package which resolves some shortcomings of the prior MSG parser.

### Features

### Fixes

* **8-bit string Outlook MSG files are parsed.** `partition_msg()` is now able to parse non-unicode Outlook MSG emails.
* **Attachments to Outlook MSG files are extracted intact.** `partition_msg()` is now able to extract attachments without corruption.

## 0.14.4

### Enhancements

* **Move logger error to debug level when PDFminer fails to extract text** which includes error message for Invalid dictionary construct.
* **Add support for Pinecone serverless** Adds Pinecone serverless to the connector tests. Pinecone
  serverless will work version versions >=0.14.2, but hadn't been tested until now.

### Features

- **Allow configuration of the Google Vision API endpoint** Add an environment variable to select the Google Vision API in the US or the EU.

### Fixes

* **Address the issue of unrecognized tables in `UnstructuredTableTransformerModel`** When a table is not recognized, the `element.metadata.text_as_html` attribute is set to an empty string.
* **Remove root handlers in ingest logger**. Removes root handlers in ingest loggers to ensure secrets aren't accidentally exposed in Colab notebooks.
* **Fix V2 S3 Destination Connector authentication** Fixes bugs with S3 Destination Connector where the connection config was neither registered nor properly deserialized.
* **Clarified dependence on particular version of `python-docx`** Pinned `python-docx` version to ensure a particular method `unstructured` uses is included.
* **Ingest preserves original file extension** Ingest V2 introduced a change that dropped the original extension for upgraded connectors. This reverts that change.

## 0.14.3

### Enhancements

* **Move `category` field from Text class to Element class.**
* **`partition_docx()` now supports pluggable picture sub-partitioners.** A subpartitioner that accepts a DOCX `Paragraph` and generates elements is now supported. This allows adding a custom sub-partitioner that extracts images and applies OCR or summarization for the image.
* **Add VoyageAI embedder** Adds VoyageAI embeddings to support embedding via Voyage AI.

### Features

### Fixes

* **Fix `partition_pdf()` to keep spaces in the text**. The control character `\t` is now replaced with a space instead of being removed when merging inferred elements with embedded elements.
* **Turn off XML resolve entities** Sets `resolve_entities=False` for XML parsing with `lxml`
  to avoid text being dynamically injected into the XML document.
* **Add backward compatibility for the deprecated pdf_infer_table_structure parameter**.
* **Add the missing `form_extraction_skip_tables` argument to the `partition_pdf_or_image` call**.
  to avoid text being dynamically injected into the XML document.
* **Chromadb change from Add to Upsert using element_id to make idempotent**
* **Diable `table_as_cells` output by default** to reduce overhead in partition; now `table_as_cells` is only produced when the env `EXTACT_TABLE_AS_CELLS` is `true`
* **Reduce excessive logging** Change per page ocr info level logging into detail level trace logging
* **Replace try block in `document_to_element_list` for handling HTMLDocument** Use `getattr(element, "type", "")` to get the `type` attribute of an element when it exists. This is more explicit way to handle the special case for HTML documents and prevents other types of attribute error from being silenced by the try block

## 0.14.2

### Enhancements

* **Bump unstructured-inference==0.7.33**.

### Features

* **Add attribution to the `pinecone` connector**.

### Fixes

## 0.14.1

### Enhancements

* **Refactor code related to embedded text extraction**. The embedded text extraction code is moved from `unstructured-inference` to `unstructured`.

### Features

* **Large improvements to the ingest process:**
  * Support for multiprocessing and async, with limits for both.
  * Streamlined to process when mapping CLI invocations to the underlying code
  * More granular steps introduced to give better control over process (i.e. dedicated step to uncompress files already in the local filesystem, new optional staging step before upload)
  * Use the python client when calling the unstructured api for partitioning or chunking
  * Saving the final content is now a dedicated destination connector (local) set as the default if none are provided. Avoids adding new files locally if uploading elsewhere.
  * Leverage last modified date when deciding if new files should be downloaded and reprocessed.
  * Add attribution to the `pinecone` connector
  * **Add support for Python 3.12**. `unstructured` now works with Python 3.12!

### Fixes

## 0.14.0

### BREAKING CHANGES

* **Turn table extraction for PDFs and images off by default**. Reverting the default behavior for table extraction to "off" for PDFs and images. A number of users didn't realize we made the change and were impacted by slower processing times due to the extra model call for table extraction.

### Enhancements

* **Skip unnecessary element sorting in `partition_pdf()`**. Skip element sorting when determining whether embedded text can be extracted.
* **Faster evaluation** Support for concurrent processing of documents during evaluation
* **Add strategy parameter to `partition_docx()`.** Behavior of future enhancements may be sensitive the partitioning strategy. Add this parameter so `partition_docx()` is aware of the requested strategy.
* **Add GLOBAL_WORKING_DIR and GLOBAL_WORKING_PROCESS_DIR** configuration parameteres to control temporary storage.

### Features

* **Add form extraction basics (document elements and placeholder code in partition)**. This is to lay the ground work for the future. Form extraction models are not currently available in the library. An attempt to use this functionality will end in a `NotImplementedError`.

### Fixes

* **Add missing starting_page_num param to partition_image**
* **Make the filename and file params for partition_image and partition_pdf match the other partitioners**
* **Fix include_slide_notes and include_page_breaks params in partition_ppt**
* **Re-apply: skip accuracy calculation feature** Overwritten by mistake
* **Fix type hint for paragraph_grouper param** `paragraph_grouper` can be set to `False`, but the type hint did not not reflect this previously.
* **Remove links param from partition_pdf** `links` is extracted during partitioning and is not needed as a paramter in partition_pdf.
* **Improve CSV delimeter detection.** `partition_csv()` would raise on CSV files with very long lines.
* **Fix disk-space leak in `partition_doc()`.** Remove temporary file created but not removed when `file` argument is passed to `partition_doc()`.
* **Fix possible `SyntaxError` or `SyntaxWarning` on regex patterns.** Change regex patterns to raw strings to avoid these warnings/errors in Python 3.11+.
* **Fix disk-space leak in `partition_odt()`.** Remove temporary file created but not removed when `file` argument is passed to `partition_odt()`.
* **AstraDB: option to prevent indexing metadata**
* **Fix Missing py.typed**

## 0.13.7

### Enhancements

* **Remove `page_number` metadata fields** for HTML partition until we have a better strategy to decide page counting.
* **Extract OCRAgent.get_agent().** Generalize access to the configured OCRAgent instance beyond its use for PDFs.
* **Add calculation of table related metrics which take into account colspans and rowspans**
* **Evaluation: skip accuracy calculation** for files for which output and ground truth sizes differ greatly

### Features

* **add ability to get ratio of `cid` characters in embedded text extracted by `pdfminer`**.

### Fixes

* **`partition_docx()` handles short table rows.** The DOCX format allows a table row to start late and/or end early, meaning cells at the beginning or end of a row can be omitted. While there are legitimate uses for this capability, using it in practice is relatively rare. However, it can happen unintentionally when adjusting cell borders with the mouse. Accommodate this case and generate accurate `.text` and `.metadata.text_as_html` for these tables.
* **Remedy macOS test failure not triggered by CI.** Generalize temp-file detection beyond hard-coded Linux-specific prefix.
* **Remove unnecessary warning log for using default layout model.**
* **Add chunking to partition_tsv** Even though partition_tsv() produces a single Table element, chunking is made available because the Table element is often larger than the desired chunk size and must be divided into smaller chunks.

## 0.13.6

### Enhancements

### Features

### Fixes

- **ValueError: Invalid file (FileType.UNK) when parsing Content-Type header with charset directive** URL response Content-Type headers are now parsed according to RFC 9110.

## 0.13.5

### Enhancements

### Features

### Fixes

* **KeyError raised when updating parent_id** In the past, combining `ListItem` elements could result in reusing the same memory location which then led to unexpected side effects when updating element IDs.
* **Bump unstructured-inference==0.7.29**: table transformer predictions are now removed if confidence is below threshold

## 0.13.4

### Enhancements

* **Unique and deterministic hash IDs for elements** Element IDs produced by any partitioning
  function are now deterministic and unique at the document level by default. Before, hashes were
  based only on text; however, they now also take into account the element's sequence number on a
  page, the page's number in the document, and the document's file name.
* **Enable remote chunking via unstructured-ingest** Chunking using unstructured-ingest was
  previously limited to local chunking using the strategies `basic` and `by_title`. Remote chunking
  options via the API are now accessible.
* **Save table in cells format**. `UnstructuredTableTransformerModel` is able to return predicted table in cells format

### Features

* **Add a `PDF_ANNOTATION_THRESHOLD` environment variable to control the capture of embedded links in `partition_pdf()` for `fast` strategy**.
* **Add integration with the Google Cloud Vision API**. Adds a third OCR provider, alongside Tesseract and Paddle: the Google Cloud Vision API.

### Fixes

* **Remove ElementMetadata.section field.**. This field was unused, not populated by any partitioners.

## 0.13.3

### Enhancements

* **Remove duplicate image elements**. Remove image elements identified by PDFMiner that have similar bounding boxes and the same text.
* **Add support for `start_index` in `html` links extraction**
* **Add `strategy` arg value to `_PptxPartitionerOptions`.** This makes this paritioning option available for sub-partitioners to come that may optionally use inference or other expensive operations to improve the partitioning.
* **Support pluggable sub-partitioner for PPTX Picture shapes.** Use a distinct sub-partitioner for partitioning PPTX Picture (image) shapes and allow the default picture sub-partitioner to be replaced at run-time by one of the user's choosing.
* **Introduce `starting_page_number` parameter to partitioning functions** It applies to those partitioners which support `page_number` in element's metadata: PDF, TIFF, XLSX, DOC, DOCX, PPT, PPTX.
* **Redesign the internal mechanism of assigning element IDs** This allows for further enhancements related to element IDs such as deterministic and document-unique hashes. The way partitioning functions operate hasn't changed, which means `unique_element_ids` continues to be `False` by default, utilizing text hashes.

### Features

### Fixes

* **Add support for extracting text from tag tails in HTML**. This fix adds ability to generate separate elements using tag tails.
* **Add support for extracting text from `<b>` tags in HTML** Now `partition_html()` can extract text from `<b>` tags inside container tags (like `<div>`, `<pre>`).
* **Fix pip-compile make target** Missing base.in dependency missing from requirments make file added

## 0.13.2

### Enhancements

### Features

### Fixes

* **Brings back missing word list files** that caused `partition` failures in 0.13.1.

## 0.13.1

### Enhancements

* **Drop constraint on pydantic, supporting later versions** All dependencies has pydantic pinned at an old version. This explicit pin was removed, allowing the latest version to be pulled in when requirements are compiled.

### Features

* **Add a set of new `ElementType`s to extend future element types**

### Fixes

* **Fix `partition_html()` swallowing some paragraphs**. The `partition_html()` only considers elements with limited depth to avoid becoming the text representation of a giant div. This fix increases the limit value.
* **Fix SFTP** Adds flag options to SFTP connector on whether to use ssh keys / agent, with flag values defaulting to False. This is to prevent looking for ssh files when using username and password. Currently, username and password are required, making that always the case.

## 0.13.0

### Enhancements

* **Add `.metadata.is_continuation` to text-split chunks.** `.metadata.is_continuation=True` is added to second-and-later chunks formed by text-splitting an oversized `Table` element but not to their counterpart `Text` element splits. Add this indicator for `CompositeElement` to allow text-split continuation chunks to be identified for downstream processes that may wish to skip intentionally redundant metadata values in continuation chunks.
* **Add `compound_structure_acc` metric to table eval.** Add a new property to `unstructured.metrics.table_eval.TableEvaluation`: `composite_structure_acc`, which is computed from the element level row and column index and content accuracy scores
* **Add `.metadata.orig_elements` to chunks.** `.metadata.orig_elements: list[Element]` is added to chunks during the chunking process (when requested) to allow access to information from the elements each chunk was formed from. This is useful for example to recover metadata fields that cannot be consolidated to a single value for a chunk, like `page_number`, `coordinates`, and `image_base64`.
* **Add `--include_orig_elements` option to Ingest CLI.** By default, when chunking, the original elements used to form each chunk are added to `chunk.metadata.orig_elements` for each chunk. * The `include_orig_elements` parameter allows the user to turn off this behavior to produce a smaller payload when they don't need this metadata.
* **Add Google VertexAI embedder** Adds VertexAI embeddings to support embedding via Google Vertex AI.

### Features

* **Chunking populates `.metadata.orig_elements` for each chunk.** This behavior allows the text and metadata of the elements combined to make each chunk to be accessed. This can be important for example to recover metadata such as `.coordinates` that cannot be consolidated across elements and so is dropped from chunks. This option is controlled by the `include_orig_elements` parameter to `partition_*()` or to the chunking functions. This option defaults to `True` so original-elements are preserved by default. This behavior is not yet supported via the REST APIs or SDKs but will be in a closely subsequent PR to other `unstructured` repositories. The original elements will also not serialize or deserialize yet; this will also be added in a closely subsequent PR.
* **Add Clarifai destination connector** Adds support for writing partitioned and chunked documents into Clarifai.

### Fixes

* **Fix `clean_pdfminer_inner_elements()` to remove only pdfminer (embedded) elements merged with inferred elements**. Previously, some embedded elements were removed even if they were not merged with inferred elements. Now, only embedded elements that are already merged with inferred elements are removed.
* **Clarify IAM Role Requirement for GCS Platform Connectors**. The GCS Source Connector requires Storage Object Viewer and GCS Destination Connector requires Storage Object Creator IAM roles.
* **Change table extraction defaults** Change table extraction defaults in favor of using `skip_infer_table_types` parameter and reflect these changes in documentation.
* **Fix OneDrive dates with inconsistent formatting** Adds logic to conditionally support dates returned by office365 that may vary in date formatting or may be a datetime rather than a string. See previous fix for SharePoint
* **Adds tracking for AstraDB** Adds tracking info so AstraDB can see what source called their api.
* **Support AWS Bedrock Embeddings in ingest CLI** The configs required to instantiate the bedrock embedding class are now exposed in the api and the version of boto being used meets the minimum requirement to introduce the bedrock runtime required to hit the service.
* **Change MongoDB redacting** Original redact secrets solution is causing issues in platform. This fix uses our standard logging redact solution.

## 0.12.6

### Enhancements

* **Improve ability to capture embedded links in `partition_pdf()` for `fast` strategy** Previously, a threshold value that affects the capture of embedded links was set to a fixed value by default. This allows users to specify the threshold value for better capturing.
* **Refactor `add_chunking_strategy` decorator to dispatch by name.** Add `chunk()` function to be used by the `add_chunking_strategy` decorator to dispatch chunking call based on a chunking-strategy name (that can be dynamic at runtime). This decouples chunking dispatch from only those chunkers known at "compile" time and enables runtime registration of custom chunkers.
* **Redefine `table_level_acc` metric for table evaluation.** `table_level_acc` now is an average of individual predicted table's accuracy. A predicted table's accuracy is defined as the sequence matching ratio between itself and its corresponding ground truth table.

### Features

* **Added Unstructured Platform Documentation** The Unstructured Platform is currently in beta. The documentation provides how-to guides for setting up workflow automation, job scheduling, and configuring source and destination connectors.

### Fixes

* **Partitioning raises on file-like object with `.name` not a local file path.** When partitioning a file using the `file=` argument, and `file` is a file-like object (e.g. io.BytesIO) having a `.name` attribute, and the value of `file.name` is not a valid path to a file present on the local filesystem, `FileNotFoundError` is raised. This prevents use of the `file.name` attribute for downstream purposes to, for example, describe the source of a document retrieved from a network location via HTTP.
* **Fix SharePoint dates with inconsistent formatting** Adds logic to conditionally support dates returned by office365 that may vary in date formatting or may be a datetime rather than a string.
* **Include warnings** about the potential risk of installing a version of `pandoc` which does not support RTF files + instructions that will help resolve that issue.
* **Incorporate the `install-pandoc` Makefile recipe** into relevant stages of CI workflow, ensuring it is a version that supports RTF input files.
* **Fix Google Drive source key** Allow passing string for source connector key.
* **Fix table structure evaluations calculations** Replaced special value `-1.0` with `np.nan` and corrected rows filtering of files metrics basing on that.
* **Fix Sharepoint-with-permissions test** Ignore permissions metadata, update test.
* **Fix table structure evaluations for edge case** Fixes the issue when the prediction does not contain any table - no longer errors in such case.

## 0.12.5

### Enhancements

### Features

* Add `date_from_file_object` parameter to partition. If True and if file is provided via `file` parameter it will cause partition to infer last modified date from `file`'s content. If False, last modified metadata will be `None`.
* **Header and footer detection for fast strategy** `partition_pdf` with `fast` strategy now
  detects elements that are in the top or bottom 5 percent of the page as headers and footers.
* **Add parent_element to overlapping case output** Adds parent_element to the output for `identify_overlapping_or_nesting_case` and `catch_overlapping_and_nested_bboxes` functions.
* **Add table structure evaluation** Adds a new function to evaluate the structure of a table and return a metric that represents the quality of the table structure. This function is used to evaluate the quality of the table structure and the table contents.
* **Add AstraDB destination connector** Adds support for writing embedded documents into an AstraDB vector database.
* **Add OctoAI embedder** Adds support for embeddings via OctoAI.

### Fixes

* **Fix passing list type parameters when calling unstructured API via `partition_via_api()`** Update `partition_via_api()` to convert all list type parameters to JSON formatted strings before calling the unstructured client SDK. This will support image block extraction via `partition_via_api()`.
* **Fix `check_connection` in opensearch, databricks, postgres, azure connectors**
* **Fix don't treat plain text files with double quotes as JSON** If a file can be deserialized as JSON but it deserializes as a string, treat it as plain text even though it's valid JSON.
* **Fix `check_connection` in opensearch, databricks, postgres, azure connectors**
* **Fix cluster of bugs in `partition_xlsx()` that dropped content.** Algorithm for detecting "subtables" within a worksheet dropped table elements for certain patterns of populated cells such as when a trailing single-cell row appeared in a contiguous block of populated cells.
* **Improved documentation**. Fixed broken links and improved readability on `Key Concepts` page.
* **Rename `OpenAiEmbeddingConfig` to `OpenAIEmbeddingConfig`.**
* **Fix partition_json() doesn't chunk.** The `@add_chunking_strategy` decorator was missing from `partition_json()` such that pre-partitioned documents serialized to JSON did not chunk when a chunking-strategy was specified.

## 0.12.4

### Enhancements

* **Apply New Version of `black` formatting** The `black` library recently introduced a new major version that introduces new formatting conventions. This change brings code in the `unstructured` repo into compliance with the new conventions.
* **Move ingest imports to local scopes** Moved ingest dependencies into local scopes to be able to import ingest connector classes without the need of installing imported external dependencies. This allows lightweight use of the classes (not the instances. to use the instances as intended you'll still need the dependencies).
* **Add support for `.p7s` files** `partition_email` can now process `.p7s` files. The signature for the signed message is extracted and added to metadata.
* **Fallback to valid content types for emails** If the user selected content type does not exist on the email message, `partition_email` now falls back to anoter valid content type if it's available.

### Features

* **Add .heic file partitioning** .heic image files were previously unsupported and are now supported though partition_image()
* **Add the ability to specify an alternate OCR** implementation by implementing an `OCRAgent` interface and specify it using `OCR_AGENT` environment variable.
* **Add Vectara destination connector** Adds support for writing partitioned documents into a Vectara index.
* **Add ability to detect text in .docx inline shapes** extensions of docx partition, extracts text from inline shapes and includes them in paragraph's text

### Fixes

* **Fix `partition_pdf()` not working when using chipper model with `file`**
* **Handle common incorrect arguments for `languages` and `ocr_languages`** Users are regularly receiving errors on the API because they are defining `ocr_languages` or `languages` with additional quotationmarks, brackets, and similar mistakes. This update handles common incorrect arguments and raises an appropriate warning.
* **Default `hi_res_model_name` now relies on `unstructured-inference`** When no explicit `hi_res_model_name` is passed into `partition` or `partition_pdf_or_image` the default model is picked by `unstructured-inference`'s settings or os env variable `UNSTRUCTURED_HI_RES_MODEL_NAME`; it now returns the same model name regardless of `infer_table_structure`'s value; this function will be deprecated in the future and the default model name will simply rely on `unstructured-inference` and will not consider os env in a future release.
* **Fix remove Vectara requirements from setup.py - there are no dependencies**
* **Add missing dependency files to package manifest**. Updates the file path for the ingest
  dependencies and adds missing extra dependencies.
* **Fix remove Vectara requirements from setup.py - there are no dependencies **
* **Add title to Vectara upload - was not separated out from initial connector **
* **Fix change OpenSearch port to fix potential conflict with Elasticsearch in ingest test **

## 0.12.3

### Enhancements

* **Driver for MongoDB connector.** Adds a driver with `unstructured` version information to the
  MongoDB connector.

### Features

* **Add Databricks Volumes destination connector** Databricks Volumes connector added to ingest CLI.  Users may now use `unstructured-ingest` to write partitioned data to a Databricks Volumes storage service.

### Fixes

* **Fix support for different Chipper versions and prevent running PDFMiner with Chipper**
* **Treat YAML files as text.** Adds YAML MIME types to the file detection code and treats those
  files as text.
* **Fix FSSpec destination connectors check_connection.** FSSpec destination connectors did not use `check_connection`. There was an error when trying to `ls` destination directory - it may not exist at the moment of connector creation. Now `check_connection` calls `ls` on bucket root and this method is called on `initialize` of destination connector.
* **Fix databricks-volumes extra location.** `setup.py` is currently pointing to the wrong location for the databricks-volumes extra requirements. This results in errors when trying to build the wheel for unstructured. This change updates to point to the correct path.
* **Fix uploading None values to Chroma and Pinecone.** Removes keys with None values with Pinecone and Chroma destinations. Pins Pinecone dependency
* **Update documentation.** (i) best practice for table extration by using 'skip_infer_table_types' param, instead of 'pdf_infer_table_structure', and (ii) fixed CSS, RST issues and typo in the documentation.
* **Fix postgres storage of link_texts.** Formatting of link_texts was breaking metadata storage.

## 0.12.2

### Enhancements

### Features

### Fixes

* **Fix index error in table processing.** Bumps the `unstructured-inference` version to address and
  index error that occurs on some tables in the table transformer object.

## 0.12.1

### Enhancements

* **Allow setting image block crop padding parameter** In certain circumstances, adjusting the image block crop padding can improve image block extraction by preventing extracted image blocks from being clipped.
* **Add suport for bitmap images in `partition_image`** Adds support for `.bmp` files in
  `partition`, `partition_image`, and `detect_filetype`.
* **Keep all image elements when using "hi_res" strategy** Previously, `Image` elements with small chunks of text were ignored unless the image block extraction parameters (`extract_images_in_pdf` or `extract_image_block_types`) were specified. Now, all image elements are kept regardless of whether the image block extraction parameters are specified.
* **Add filetype detection for `.wav` files.** Add filetpye detection for `.wav` files.
* **Add "basic" chunking strategy.** Add baseline chunking strategy that includes all shared chunking behaviors without breaking chunks on section or page boundaries.
* **Add overlap option for chunking.** Add option to overlap chunks. Intra-chunk and inter-chunk overlap are requested separately. Intra-chunk overlap is applied only to the second and later chunks formed by text-splitting an oversized chunk. Inter-chunk overlap may also be specified; this applies overlap between "normal" (not-oversized) chunks.
* **Salesforce connector accepts private key path or value.** Salesforce parameter `private-key-file` has been renamed to `private-key`. Private key can be provided as path to file or file contents.
* **Update documentation**: (i) added verbiage about the free API cap limit, (ii) added deprecation warning on ``Staging`` bricks in favor of ``Destination Connectors``, (iii) added warning and code examples to use the SaaS API Endpoints using CLI-vs-SDKs, (iv) fixed example pages formatting, (v) added deprecation on ``model_name`` in favor of ``hi_res_model_name``, (vi) added ``extract_images_in_pdf`` usage in ``partition_pdf`` section, (vii) reorganize and improve the documentation introduction section, and (viii) added PDF table extraction best practices.
* **Add "basic" chunking to ingest CLI.** Add options to ingest CLI allowing access to the new "basic" chunking strategy and overlap options.
* **Make Elasticsearch Destination connector arguments optional.** Elasticsearch Destination connector write settings are made optional and will rely on default values when not specified.
* **Normalize Salesforce artifact names.** Introduced file naming pattern present in other connectors to Salesforce connector.
* **Install Kapa AI chatbot.** Added Kapa.ai website widget on the documentation.

### Features

* **MongoDB Source Connector.** New source connector added to all CLI ingest commands to support downloading/partitioning files from MongoDB.
* **Add OpenSearch source and destination connectors.** OpenSearch, a fork of Elasticsearch, is a popular storage solution for various functionality such as search, or providing intermediary caches within data pipelines. Feature: Added OpenSearch source connector to support downloading/partitioning files. Added OpenSearch destination connector to be able to ingest documents from any supported source, embed them and write the embeddings / documents into OpenSearch.

### Fixes

* **Fix GCS connector converting JSON to string with single quotes.** FSSpec serialization caused conversion of JSON token to string with single quotes. GCS requires token in form of dict so this format is now assured.
* **Pin version of unstructured-client** Set minimum version of unstructured-client to avoid raising a TypeError when passing `api_key_auth` to `UnstructuredClient`
* **Fix the serialization of the Pinecone destination connector.** Presence of the PineconeIndex object breaks serialization due to TypeError: cannot pickle '_thread.lock' object. This removes that object before serialization.
* **Fix the serialization of the Elasticsearch destination connector.** Presence of the _client object breaks serialization due to TypeError: cannot pickle '_thread.lock' object. This removes that object before serialization.
* **Fix the serialization of the Postgres destination connector.** Presence of the _client object breaks serialization due to TypeError: cannot pickle '_thread.lock' object. This removes that object before serialization.
* **Fix documentation and sample code for Chroma.** Was pointing to wrong examples..
* **Fix flatten_dict to be able to flatten tuples inside dicts** Update flatten_dict function to support flattening tuples inside dicts. This is necessary for objects like Coordinates, when the object is not written to the disk, therefore not being converted to a list before getting flattened (still being a tuple).
* **Fix the serialization of the Chroma destination connector.** Presence of the ChromaCollection object breaks serialization due to TypeError: cannot pickle 'module' object. This removes that object before serialization.
* **Fix fsspec connectors returning version as integer.** Connector data source versions should always be string values, however we were using the integer checksum value for the version for fsspec connectors. This casts that value to a string.

## 0.12.0

### Enhancements

* **Drop support for python3.8** All dependencies are now built off of the minimum version of python being `3.10`

## 0.11.9

### Enhancements

* **Rename kwargs related to extracting image blocks** Rename the kwargs related to extracting image blocks for consistency and API usage.

### Features

* **Add PostgreSQL/SQLite destination connector** PostgreSQL and SQLite connector added to ingest CLI.  Users may now use `unstructured-ingest` to write partitioned data to a PostgreSQL or SQLite database. And write embeddings to PostgreSQL pgvector database.

### Fixes

* **Handle users providing fully spelled out languages** Occasionally some users are defining the `languages` param as a fully spelled out language instead of a language code. This adds a dictionary for common languages so those small mistakes are caught and silently fixed.
* **Fix unequal row-length in HTMLTable.text_as_html.** Fixes to other aspects of partition_html() in v0.11 allowed unequal cell-counts in table rows. Make the cells in each row correspond 1:1 with cells in the original table row. This fix also removes "noise" cells resulting from HTML-formatting whitespace and eliminates the "column-shifting" of cells that previously resulted from noise-cells.
* **Fix MongoDB connector URI password redaction.** MongoDB documentation states that characters `$ : / ? # [ ] @` must be percent encoded. URIs with password containing such special character were not redacted.

## 0.11.8

### Enhancements

* **Add SaaS API User Guide.** This documentation serves as a guide for Unstructured SaaS API users to register, receive an API key and URL, and manage your account and billing information.
* **Add inter-chunk overlap capability.** Implement overlap between chunks. This applies to all chunks prior to any text-splitting of oversized chunks so is a distinct behavior; overlap at text-splits of oversized chunks is independent of inter-chunk overlap (distinct chunk boundaries) and can be requested separately. Note this capability is not yet available from the API but will shortly be made accessible using a new `overlap_all` kwarg on partition functions.

### Features

### Fixes

## 0.11.7

### Enhancements

* **Add intra-chunk overlap capability.** Implement overlap for split-chunks where text-splitting is used to divide an oversized chunk into two or more chunks that fit in the chunking window. Note this capability is not yet available from the API but will shortly be made accessible using a new `overlap` kwarg on partition functions.
* **Update encoders to leverage dataclasses** All encoders now follow a class approach which get annotated with the dataclass decorator. Similar to the connectors, it uses a nested dataclass for the configs required to configure a client as well as a field/property approach to cache the client. This makes sure any variable associated with the class exists as a dataclass field.

### Features

* **Add Qdrant destination connector.** Adds support for writing documents and embeddings into a Qdrant collection.
* **Store base64 encoded image data in metadata fields.** Rather than saving to file, stores base64 encoded data of the image bytes and the mimetype for the image in metadata fields: `image_base64` and `image_mime_type` (if that is what the user specifies by some other param like `pdf_extract_to_payload`). This would allow the API to have parity with the library.

### Fixes

* **Fix table structure metric script** Update the call to table agent to now provide OCR tokens as required
* **Fix element extraction not working when using "auto" strategy for pdf and image** If element extraction is specified, the "auto" strategy falls back to the "hi_res" strategy.
* **Fix a bug passing a custom url to `partition_via_api`** Users that self host the api were not able to pass their custom url to `partition_via_api`.

## 0.11.6

### Enhancements

* **Update the layout analysis script.** The previous script only supported annotating `final` elements. The updated script also supports annotating `inferred` and `extracted` elements.
* **AWS Marketplace API documentation**: Added the user guide, including setting up VPC and CloudFormation, to deploy Unstructured API on AWS platform.
* **Azure Marketplace API documentation**: Improved the user guide to deploy Azure Marketplace API by adding references to Azure documentation.
* **Integration documentation**: Updated URLs for the `staging_for` bricks

### Features

* **Partition emails with base64-encoded text.** Automatically handles and decodes base64 encoded text in emails with content type `text/plain` and `text/html`.
* **Add Chroma destination connector** Chroma database connector added to ingest CLI.  Users may now use `unstructured-ingest` to write partitioned/embedded data to a Chroma vector database.
* **Add Elasticsearch destination connector.** Problem: After ingesting data from a source, users might want to move their data into a destination. Elasticsearch is a popular storage solution for various functionality such as search, or providing intermediary caches within data pipelines. Feature: Added Elasticsearch destination connector to be able to ingest documents from any supported source, embed them and write the embeddings / documents into Elasticsearch.

### Fixes

* **Enable --fields argument omission for elasticsearch connector** Solves two bugs where removing the optional parameter --fields broke the connector due to an integer processing error and using an elasticsearch config for a destination connector resulted in a serialization issue when optional parameter --fields was not provided.
* **Add hi_res_model_name** Adds kwarg to relevant functions and add comments that model_name is to be deprecated.

## 0.11.5

### Enhancements

### Features

### Fixes

* **Fix `partition_pdf()` and `partition_image()` importation issue.** Reorganize `pdf.py` and `image.py` modules to be consistent with other types of document import code.

## 0.11.4

### Enhancements

* **Refactor image extraction code.** The image extraction code is moved from `unstructured-inference` to `unstructured`.
* **Refactor pdfminer code.** The pdfminer code is moved from `unstructured-inference` to `unstructured`.
* **Improve handling of auth data for fsspec connectors.** Leverage an extension of the dataclass paradigm to support a `sensitive` annotation for fields related to auth (i.e. passwords, tokens). Refactor all fsspec connectors to use explicit access configs rather than a generic dictionary.
* **Add glob support for fsspec connectors** Similar to the glob support in the ingest local source connector, similar filters are now enabled on all fsspec based source connectors to limit files being partitioned.
* Define a constant for the splitter "+" used in tesseract ocr languages.

### Features

* **Save tables in PDF's separately as images.** The "table" elements are saved as `table-<pageN>-<tableN>.jpg`. This filename is presented in the `image_path` metadata field for the Table element. The default would be to not do this.
* **Add Weaviate destination connector** Weaviate connector added to ingest CLI.  Users may now use `unstructured-ingest` to write partitioned data from over 20 data sources (so far) to a Weaviate object collection.
* **Sftp Source Connector.** New source connector added to support downloading/partitioning files from Sftp.

### Fixes

* **Fix pdf `hi_res` partitioning failure when pdfminer fails.** Implemented logic to fall back to the "inferred_layout + OCR" if pdfminer fails in the `hi_res` strategy.
* **Fix a bug where image can be scaled too large for tesseract** Adds a limit to prevent auto-scaling an image beyond the maximum size `tesseract` can handle for ocr layout detection
* **Update partition_csv to handle different delimiters** CSV files containing both non-comma delimiters and commas in the data were throwing an error in Pandas. `partition_csv` now identifies the correct delimiter before the file is processed.
* **partition returning cid code in `hi_res`** occasionally pdfminer can fail to decode the text in an pdf file and return cid code as text. Now when this happens the text from OCR is used.

## 0.11.2

### Enhancements

* **Updated Documentation**: (i) Added examples, and (ii) API Documentation, including Usage, SDKs, Azure Marketplace, and parameters and validation errors.

### Features

* * **Add Pinecone destination connector.** Problem: After ingesting data from a source, users might want to produce embeddings for their data and write these into a vector DB. Pinecone is an option among these vector databases. Feature: Added Pinecone destination connector to be able to ingest documents from any supported source, embed them and write the embeddings / documents into Pinecone.

### Fixes

* **Process chunking parameter names in ingest correctly** Solves a bug where chunking parameters weren't being processed and used by ingest cli by renaming faulty parameter names and prepends; adds relevant parameters to ingest pinecone test to verify that the parameters are functional.

## 0.11.1

### Enhancements

* **Use `pikepdf` to repair invalid PDF structure** for PDFminer when we see error `PSSyntaxError` when PDFminer opens the document and creates the PDFminer pages object or processes a single PDF page.
* **Batch Source Connector support** For instances where it is more optimal to read content from a source connector in batches, a new batch ingest doc is added which created multiple ingest docs after reading them in in batches per process.

### Features

* **Staging Brick for Coco Format** Staging brick which converts a list of Elements into Coco Format.
* **Adds HubSpot connector** Adds connector to retrieve call, communications, emails, notes, products and tickets from HubSpot

### Fixes

* **Do not extract text of `<style>` tags in HTML.** `<style>` tags containing CSS in invalid positions previously contributed to element text. Do not consider text node of a `<style>` element as textual content.
* **Fix DOCX merged table cell repeats cell text.** Only include text for a merged cell, not for each underlying cell spanned by the merge.
* **Fix tables not extracted from DOCX header/footers.** Headers and footers in DOCX documents skip tables defined in the header and commonly used for layout/alignment purposes. Extract text from tables as a string and include in the `Header` and `Footer` document elements.
* **Fix output filepath for fsspec-based source connectors.** Previously the base directory was being included in the output filepath unnecessarily.

## 0.11.0

### Enhancements

* **Add a class for the strategy constants.** Add a class `PartitionStrategy` for the strategy constants and use the constants to replace strategy strings.
* **Temporary Support for paddle language parameter.** User can specify default langage code for paddle with ENV `DEFAULT_PADDLE_LANG` before we have the language mapping for paddle.
* **Improve DOCX page-break fidelity.** Improve page-break fidelity such that a paragraph containing a page-break is split into two elements, one containing the text before the page-break and the other the text after. Emit the PageBreak element between these two and assign the correct page-number (n and n+1 respectively) to the two textual elements.

### Features

* **Add ad-hoc fields to `ElementMetadata` instance.** End-users can now add their own metadata fields simply by assigning to an element-metadata attribute-name of their choice, like `element.metadata.coefficient = 0.58`. These fields will round-trip through JSON and can be accessed with dotted notation.
* **MongoDB Destination Connector.** New destination connector added to all CLI ingest commands to support writing partitioned json output to mongodb.

### Fixes

* **Fix `TYPE_TO_TEXT_ELEMENT_MAP`.** Updated `Figure` mapping from `FigureCaption` to `Image`.
* **Handle errors when extracting PDF text** Certain pdfs throw unexpected errors when being opened by `pdfminer`, causing `partition_pdf()` to fail. We expect to be able to partition smoothly using an alternative strategy if text extraction doesn't work.  Added exception handling to handle unexpected errors when extracting pdf text and to help determine pdf strategy.
* **Fix `fast` strategy fall back to `ocr_only`** The `fast` strategy should not fall back to a more expensive strategy.
* **Remove default user ./ssh folder** The default notebook user during image build would create the known_hosts file with incorrect ownership, this is legacy and no longer needed so it was removed.
* **Include `languages` in metadata when partitioning `strategy=hi_res` or `fast`** User defined `languages` was previously used for text detection, but not included in the resulting element metadata for some strategies. `languages` will now be included in the metadata regardless of partition strategy for pdfs and images.
* **Handle a case where Paddle returns a list item in ocr_data as None** In partition, while parsing PaddleOCR data, it was assumed that PaddleOCR does not return None for any list item in ocr_data. Removed the assumption by skipping the text region whenever this happens.
* **Fix some pdfs returning `KeyError: 'N'`** Certain pdfs were throwing this error when being opened by pdfminer. Added a wrapper function for pdfminer that allows these documents to be partitioned.
* **Fix mis-splits on `Table` chunks.** Remedies repeated appearance of full `.text_as_html` on metadata of each `TableChunk` split from a `Table` element too large to fit in the chunking window.
* **Import tables_agent from inference** so that we don't have to initialize a global table agent in unstructured OCR again
* **Fix empty table is identified as bulleted-table.** A table with no text content was mistakenly identified as a bulleted-table and processed by the wrong branch of the initial HTML partitioner.
* **Fix partition_html() emits empty (no text) tables.** A table with cells nested below a `<thead>` or `<tfoot>` element was emitted as a table element having no text and unparseable HTML in `element.metadata.text_as_html`. Do not emit empty tables to the element stream.
* **Fix HTML `element.metadata.text_as_html` contains spurious `<br>` elements in invalid locations.** The HTML generated for the `text_as_html` metadata for HTML tables contained `<br>` elements invalid locations like between `<table>` and `<tr>`. Change the HTML generator such that these do not appear.
* **Fix HTML table cells enclosed in `<thead>` and `<tfoot>` elements are dropped.** HTML table cells nested in a `<thead>` or `<tfoot>` element were not detected and the text in those cells was omitted from the table element text and `.text_as_html`. Detect table rows regardless of the semantic tag they may be nested in.
* **Remove whitespace padding from `.text_as_html`.** `tabulate` inserts padding spaces to achieve visual alignment of columns in HTML tables it generates. Add our own HTML generator to do this simple job and omit that padding as well as newlines ("\n") used for human readability.
* **Fix local connector with absolute input path** When passed an absolute filepath for the input document path, the local connector incorrectly writes the output file to the input file directory. This fixes such that the output in this case is written to `output-dir/input-filename.json`

## 0.10.30

### Enhancements

* **Support nested DOCX tables.** In DOCX, like HTML, a table cell can itself contain a table. In this case, create nested HTML tables to reflect that structure and create a plain-text table with captures all the text in nested tables, formatting it as a reasonable facsimile of a table.
* **Add connection check to ingest connectors** Each source and destination connector now support a `check_connection()` method which makes sure a valid connection can be established with the source/destination given any authentication credentials in a lightweight request.

### Features

* **Add functionality to do a second OCR on cropped table images.** Changes to the values for scaling ENVs affect entire page OCR output(OCR regression) so we now do a second OCR for tables.
* **Adds ability to pass timeout for a request when partitioning via a `url`.** `partition` now accepts a new optional parameter `request_timeout` which if set will prevent any `requests.get` from hanging indefinitely and instead will raise a timeout error. This is useful when partitioning a url that may be slow to respond or may not respond at all.

### Fixes

* **Fix logic that determines pdf auto strategy.** Previously, `_determine_pdf_auto_strategy` returned `hi_res` strategy only if `infer_table_structure` was true. It now returns the `hi_res` strategy if either `infer_table_structure` or `extract_images_in_pdf` is true.
* **Fix invalid coordinates when parsing tesseract ocr data.** Previously, when parsing tesseract ocr data, the ocr data had invalid bboxes if zoom was set to `0`. A logical check is now added to avoid such error.
* **Fix ingest partition parameters not being passed to the api.** When using the --partition-by-api flag via unstructured-ingest, none of the partition arguments are forwarded, meaning that these options are disregarded. With this change, we now pass through all of the relevant partition arguments to the api. This allows a user to specify all of the same partition arguments they would locally and have them respected when specifying --partition-by-api.
* **Support tables in section-less DOCX.** Generalize solution for MS Chat Transcripts exported as DOCX by including tables in the partitioned output when present.
* **Support tables that contain only numbers when partitioning via `ocr_only`** Tables that contain only numbers are returned as floats in a pandas.DataFrame when the image is converted from `.image_to_data()`. An AttributeError was raised downstream when trying to `.strip()` the floats.
* **Improve DOCX page-break detection.** DOCX page breaks are reliably indicated by `w:lastRenderedPageBreak` elements present in the document XML. Page breaks are NOT reliably indicated by "hard" page-breaks inserted by the author and when present are redundant to a `w:lastRenderedPageBreak` element so cause over-counting if used. Use rendered page-breaks only.

## 0.10.29

### Enhancements

* **Adds include_header argument for partition_csv and partition_tsv** Now supports retaining header rows in CSV and TSV documents element partitioning.
* **Add retry logic for all source connectors** All http calls being made by the ingest source connectors have been isolated and wrapped by the `SourceConnectionNetworkError` custom error, which triggers the retry logic, if enabled, in the ingest pipeline.
* **Google Drive source connector supports credentials from memory** Originally, the connector expected a filepath to pull the credentials from when creating the client. This was expanded to support passing that information from memory as a dict if access to the file system might not be available.
* **Add support for generic partition configs in ingest cli** Along with the explicit partition options supported by the cli, an `additional_partition_args` arg was added to allow users to pass in any other arguments that should be added when calling partition(). This helps keep any changes to the input parameters of the partition() exposed in the CLI.
* **Map full output schema for table-based destination connectors** A full schema was introduced to map the type of all output content from the json partition output and mapped to a flattened table structure to leverage table-based destination connectors. The delta table destination connector was updated at the moment to take advantage of this.
* **Incorporate multiple embedding model options into ingest, add diff test embeddings** Problem: Ingest pipeline already supported embedding functionality, however users might want to use different types of embedding providers. Enhancement: Extend ingest pipeline so that users can specify and embed via a particular embedding provider from a range of options. Also adds a diff test to compare output from an embedding module with the expected output

### Features

* **Allow setting table crop parameter** In certain circumstances, adjusting the table crop padding may improve table.

### Fixes

* **Fixes `partition_text` to prevent empty elements** Adds a check to filter out empty bullets.
* **Handle empty string for `ocr_languages` with values for `languages`** Some API users ran into an issue with sending `languages` params because the API defaulted to also using an empty string for `ocr_languages`. This update handles situations where `languages` is defined and `ocr_languages` is an empty string.
* **Fix PDF tried to loop through None** Previously the PDF annotation extraction tried to loop through `annots` that resolved out as None. A logical check added to avoid such error.
* **Ingest session handler not being shared correctly** All ingest docs that leverage the session handler should only need to set it once per process. It was recreating it each time because the right values weren't being set nor available given how dataclasses work in python.
* **Ingest download-only fix.** Previously the download only flag was being checked after the doc factory pipeline step, which occurs before the files are actually downloaded by the source node. This check was moved after the source node to allow for the files to be downloaded first before exiting the pipeline.
* **Fix flaky chunk-metadata.** Prior implementation was sensitive to element order in the section resulting in metadata values sometimes being dropped. Also, not all metadata items can be consolidated across multiple elements (e.g. coordinates) and so are now dropped from consolidated metadata.
* **Fix tesseract error `Estimating resolution as X`** leaded by invalid language parameters input. Proceed with defalut language `eng` when `lang.py` fails to find valid language code for tesseract, so that we don't pass an empty string to tesseract CLI and raise an exception in downstream.

## 0.10.28

### Enhancements

* **Add table structure evaluation helpers** Adds functions to evaluate the similarity between predicted table structure and actual table structure.
* **Use `yolox` by default for table extraction when partitioning pdf/image** `yolox` model provides higher recall of the table regions than the quantized version and it is now the default element detection model when `infer_table_structure=True` for partitioning pdf/image files
* **Remove pdfminer elements from inside tables** Previously, when using `hi_res` some elements where extracted using pdfminer too, so we removed pdfminer from the tables pipeline to avoid duplicated elements.
* **Fsspec downstream connectors** New destination connector added to ingest CLI, users may now use `unstructured-ingest` to write to any of the following:
  * Azure
  * Box
  * Dropbox
  * Google Cloud Service

### Features

* **Update `ocr_only` strategy in `partition_pdf()`** Adds the functionality to get accurate coordinate data when partitioning PDFs and Images with the `ocr_only` strategy.

### Fixes

* **Fixed SharePoint permissions for the fetching to be opt-in** Problem: Sharepoint permissions were trying to be fetched even when no reletad cli params were provided, and this gave an error due to values for those keys not existing. Fix: Updated getting keys to be with .get() method and changed the "skip-check" to check individual cli params rather than checking the existance of a config object.
* **Fixes issue where tables from markdown documents were being treated as text** Problem: Tables from markdown documents were being treated as text, and not being extracted as tables. Solution: Enable the `tables` extension when instantiating the `python-markdown` object. Importance: This will allow users to extract structured data from tables in markdown documents.
* **Fix wrong logger for paddle info** Replace the logger from unstructured-inference with the logger from unstructured for paddle_ocr.py module.
* **Fix ingest pipeline to be able to use chunking and embedding together** Problem: When ingest pipeline was using chunking and embedding together, embedding outputs were empty and the outputs of chunking couldn't be re-read into memory and be forwarded to embeddings. Fix: Added CompositeElement type to TYPE_TO_TEXT_ELEMENT_MAP to be able to process CompositeElements with unstructured.staging.base.isd_to_elements
* **Fix unnecessary mid-text chunk-splitting.** The "pre-chunker" did not consider separator blank-line ("\n\n") length when grouping elements for a single chunk. As a result, sections were frequently over-populated producing a over-sized chunk that required mid-text splitting.
* **Fix frequent dissociation of title from chunk.** The sectioning algorithm included the title of the next section with the prior section whenever it would fit, frequently producing association of a section title with the prior section and dissociating it from its actual section. Fix this by performing combination of whole sections only.
* **Fix PDF attempt to get dict value from string.** Fixes a rare edge case that prevented some PDF's from being partitioned. The `get_uris_from_annots` function tried to access the dictionary value of a string instance variable. Assign `None` to the annotation variable if the instance type is not dictionary to avoid the erroneous attempt.

## 0.10.27

### Enhancements

* **Leverage dict to share content across ingest pipeline** To share the ingest doc content across steps in the ingest pipeline, this was updated to use a multiprocessing-safe dictionary so changes get persisted and each step has the option to modify the ingest docs in place.

### Features

### Fixes

* **Removed `ebooklib` as a dependency** `ebooklib` is licensed under AGPL3, which is incompatible with the Apache 2.0 license. Thus it is being removed.
* **Caching fixes in ingest pipeline** Previously, steps like the source node were not leveraging parameters such as `re_download` to dictate if files should be forced to redownload rather than use what might already exist locally.

## 0.10.26

### Enhancements

* **Add text CCT CI evaluation workflow** Adds cct text extraction evaluation metrics to the current ingest workflow to measure the performance of each file extracted as well as aggregated-level performance.

### Features

* **Functionality to catch and classify overlapping/nested elements** Method to identify overlapping-bboxes cases within detected elements in a document. It returns two values: a boolean defining if there are overlapping elements present, and a list reporting them with relevant metadata. The output includes information about the `overlapping_elements`, `overlapping_case`, `overlapping_percentage`, `largest_ngram_percentage`, `overlap_percentage_total`, `max_area`, `min_area`, and `total_area`.
* **Add Local connector source metadata** python's os module used to pull stats from local file when processing via the local connector and populates fields such as last modified time, created time.

### Fixes

* **Fixes elements partitioned from an image file missing certain metadata** Metadata for image files, like file type, was being handled differently from other file types. This caused a bug where other metadata, like the file name, was being missed. This change brought metadata handling for image files to be more in line with the handling for other file types so that file name and other metadata fields are being captured.
* **Adds `typing-extensions` as an explicit dependency** This package is an implicit dependency, but the module is being imported directly in `unstructured.documents.elements` so the dependency should be explicit in case changes in other dependencies lead to `typing-extensions` being dropped as a dependency.
* **Stop passing `extract_tables` to `unstructured-inference` since it is now supported in `unstructured` instead** Table extraction previously occurred in `unstructured-inference`, but that logic, except for the table model itself, is now a part of the `unstructured` library. Thus the parameter triggering table extraction is no longer passed to the `unstructured-inference` package. Also noted the table output regression for PDF files.
* **Fix a bug in Table partitioning** Previously the `skip_infer_table_types` variable used in `partition` was not being passed down to specific file partitioners. Now you can utilize the `skip_infer_table_types` list variable when calling `partition` to specify the filetypes for which you want to skip table extraction, or the `infer_table_structure` boolean variable on the file specific partitioning function.
* **Fix partition docx without sections** Some docx files, like those from teams output, do not contain sections and it would produce no results because the code assumes all components are in sections. Now if no sections is detected from a document we iterate through the paragraphs and return contents found in the paragraphs.
* **Fix out-of-order sequencing of split chunks.** Fixes behavior where "split" chunks were inserted at the beginning of the chunk sequence. This would produce a chunk sequence like [5a, 5b, 3a, 3b, 1, 2, 4] when sections 3 and 5 exceeded `max_characters`.
* **Deserialization of ingest docs fixed** When ingest docs are being deserialized as part of the ingest pipeline process (cli), there were certain fields that weren't getting persisted (metadata and date processed). The from_dict method was updated to take these into account and a unit test added to check.
* **Map source cli command configs when destination set** Due to how the source connector is dynamically called when the destination connector is set via the CLI, the configs were being set incorrectoy, causing the source connector to break. The configs were fixed and updated to take into account Fsspec-specific connectors.

## 0.10.25

### Enhancements

* **Duplicate CLI param check** Given that many of the options associated with the `Click` based cli ingest commands are added dynamically from a number of configs, a check was incorporated to make sure there were no duplicate entries to prevent new configs from overwriting already added options.
* **Ingest CLI refactor for better code reuse** Much of the ingest cli code can be templated and was a copy-paste across files, adding potential risk. Code was refactored to use a base class which had much of the shared code templated.

### Features

* **Table OCR refactor** support Table OCR with pre-computed OCR data to ensure we only do one OCR for entrie document. User can specify
  ocr agent tesseract/paddle in environment variable `OCR_AGENT` for OCRing the entire document.
* **Adds accuracy function** The accuracy scoring was originally an option under `calculate_edit_distance`. For easy function call, it is now a wrapper around the original function that calls edit_distance and return as "score".
* **Adds HuggingFaceEmbeddingEncoder** The HuggingFace Embedding Encoder uses a local embedding model as opposed to using an API.
* **Add AWS bedrock embedding connector** `unstructured.embed.bedrock` now provides a connector to use AWS bedrock's `titan-embed-text` model to generate embeddings for elements. This features requires valid AWS bedrock setup and an internet connectionto run.

### Fixes

* **Import PDFResourceManager more directly** We were importing `PDFResourceManager` from `pdfminer.converter` which was causing an error for some users. We changed to import from the actual location of `PDFResourceManager`, which is `pdfminer.pdfinterp`.
* **Fix language detection of elements with empty strings** This resolves a warning message that was raised by `langdetect` if the language was attempted to be detected on an empty string. Language detection is now skipped for empty strings.
* **Fix chunks breaking on regex-metadata matches.** Fixes "over-chunking" when `regex_metadata` was used, where every element that contained a regex-match would start a new chunk.
* **Fix regex-metadata match offsets not adjusted within chunk.** Fixes incorrect regex-metadata match start/stop offset in chunks where multiple elements are combined.
* **Map source cli command configs when destination set** Due to how the source connector is dynamically called when the destination connector is set via the CLI, the configs were being set incorrectoy, causing the source connector to break. The configs were fixed and updated to take into account Fsspec-specific connectors.
* **Fix metrics folder not discoverable** Fixes issue where unstructured/metrics folder is not discoverable on PyPI by adding an `__init__.py` file under the folder.
* **Fix a bug when `parition_pdf` get `model_name=None`** In API usage the `model_name` value is `None` and the `cast` function in `partition_pdf` would return `None` and lead to attribution error. Now we use `str` function to explicit convert the content to string so it is garanteed to have `starts_with` and other string functions as attributes
* **Fix html partition fail on tables without `tbody` tag** HTML tables may sometimes just contain headers without body (`tbody` tag)

## 0.10.24

### Enhancements

* **Improve natural reading order** Some `OCR` elements with only spaces in the text have full-page width in the bounding box, which causes the `xycut` sorting to not work as expected. Now the logic to parse OCR results removes any elements with only spaces (more than one space).
* **Ingest compression utilities and fsspec connector support** Generic utility code added to handle files that get pulled from a source connector that are either tar or zip compressed and uncompress them locally. This is then processed using a local source connector. Currently this functionality has been incorporated into the fsspec connector and all those inheriting from it (currently: Azure Blob Storage, Google Cloud Storage, S3, Box, and Dropbox).
* **Ingest destination connectors support for writing raw list of elements** Along with the default write method used in the ingest pipeline to write the json content associated with the ingest docs, each destination connector can now also write a raw list of elements to the desired downstream location without having an ingest doc associated with it.

### Features

* **Adds element type percent match function** In order to evaluate the element type extracted, we add a function that calculates the matched percentage between two frequency dictionary.

### Fixes

* **Fix paddle model file not discoverable** Fixes issue where ocr_models/paddle_ocr.py file is not discoverable on PyPI by adding
  an `__init__.py` file under the folder.
* **Chipper v2 Fixes** Includes fix for a memory leak and rare last-element bbox fix. (unstructured-inference==0.7.7)
* **Fix image resizing issue** Includes fix related to resizing images in the tables pipeline. (unstructured-inference==0.7.6)

## 0.10.23

### Enhancements

* **Add functionality to limit precision when serializing to json** Precision for `points` is limited to 1 decimal point if coordinates["system"] == "PixelSpace" (otherwise 2 decimal points?). Precision for `detection_class_prob` is limited to 5 decimal points.
* **Fix csv file detection logic when mime-type is text/plain** Previously the logic to detect csv file type was considering only first row's comma count comparing with the header_row comma count and both the rows being same line the result was always true, Now the logic is changed to consider the comma's count for all the lines except first line and compare with header_row comma count.
* **Improved inference speed for Chipper V2** API requests with 'hi_res_model_name=chipper' now have ~2-3x faster responses.

### Features

### Fixes

* **Cleans up temporary files after conversion** Previously a file conversion utility was leaving temporary files behind on the filesystem without removing them when no longer needed. This fix helps prevent an accumulation of temporary files taking up excessive disk space.
* **Fixes `under_non_alpha_ratio` dividing by zero** Although this function guarded against a specific cause of division by zero, there were edge cases slipping through like strings with only whitespace. This update more generally prevents the function from performing a division by zero.
* **Fix languages default** Previously the default language was being set to English when elements didn't have text or if langdetect could not detect the language. It now defaults to None so there is not misleading information about the language detected.
* **Fixes recursion limit error that was being raised when partitioning Excel documents of a certain size** Previously we used a recursive method to find subtables within an excel sheet. However this would run afoul of Python's recursion depth limit when there was a contiguous block of more than 1000 cells within a sheet. This function has been updated to use the NetworkX library which avoids Python recursion issues.

## 0.10.22

### Enhancements

* **bump `unstructured-inference` to `0.7.3`** The updated version of `unstructured-inference` supports a new version of the Chipper model, as well as a cleaner schema for its output classes. Support is included for new inference features such as hierarchy and ordering.
* **Expose skip_infer_table_types in ingest CLI.** For each connector a new `--skip-infer-table-types` parameter was added to map to the `skip_infer_table_types` partition argument. This gives more granular control to unstructured-ingest users, allowing them to specify the file types for which we should attempt table extraction.
* **Add flag to ingest CLI to raise error if any single doc fails in pipeline** Currently if a single doc fails in the pipeline, the whole thing halts due to the error. This flag defaults to log an error but continue with the docs it can.
* **Emit hyperlink metadata for DOCX file-type.** DOCX partitioner now adds `metadata.links`, `metadata.link_texts` and `metadata.link_urls` for elements that contain a hyperlink that points to an external resource. So-called "jump" links pointing to document internal locations (such as those found in a table-of-contents "jumping" to a chapter or section) are excluded.

### Features

* **Add `elements_to_text` as a staging helper function** In order to get a single clean text output from unstructured for metric calculations, automate the process of extracting text from elements using this function.
* **Adds permissions(RBAC) data ingestion functionality for the Sharepoint connector.** Problem: Role based access control is an important component in many data storage systems. Users may need to pass permissions (RBAC) data to downstream systems when ingesting data. Feature: Added permissions data ingestion functionality to the Sharepoint connector.

### Fixes

* **Fixes PDF list parsing creating duplicate list items** Previously a bug in PDF list item parsing caused removal of other elements and duplication of the list item
* **Fixes duplicated elements** Fixes issue where elements are duplicated when embeddings are generated. This will allow users to generate embeddings for their list of Elements without duplicating/breaking the orginal content.
* **Fixes failure when flagging for embeddings through unstructured-ingest** Currently adding the embedding parameter to any connector results in a failure on the copy stage. This is resolves the issue by adding the IngestDoc to the context map in the embedding node's `run` method. This allows users to specify that connectors fetch embeddings without failure.
* **Fix ingest pipeline reformat nodes not discoverable** Fixes issue where  reformat nodes raise ModuleNotFoundError on import. This was due to the directory was missing `__init__.py` in order to make it discoverable.
* **Fix default language in ingest CLI** Previously the default was being set to english which injected potentially incorrect information to downstream language detection libraries. By setting the default to None allows those libraries to better detect what language the text is in the doc being processed.

## 0.10.21

* **Adds Scarf analytics**.

## 0.10.20

### Enhancements

* **Add document level language detection functionality.** Adds the "auto" default for the languages param to all partitioners. The primary language present in the document is detected using the `langdetect` package. Additional param `detect_language_per_element` is also added for partitioners that return multiple elements. Defaults to `False`.
* **Refactor OCR code** The OCR code for entire page is moved from unstructured-inference to unstructured. On top of continuing support for OCR language parameter, we also support two OCR processing modes, "entire_page" or "individual_blocks".
* **Align to top left when shrinking bounding boxes for `xy-cut` sorting:** Update `shrink_bbox()` to keep top left rather than center.
* **Add visualization script to annotate elements** This script is often used to analyze/visualize elements with coordinates (e.g. partition_pdf()).
* **Adds data source properties to the Jira, Github and Gitlab connectors** These properties (date_created, date_modified, version, source_url, record_locator) are written to element metadata during ingest, mapping elements to information about the document source from which they derive. This functionality enables downstream applications to reveal source document applications, e.g. a link to a GDrive doc, Salesforce record, etc.
* **Improve title detection in pptx documents** The default title textboxes on a pptx slide are now categorized as titles.
* **Improve hierarchy detection in pptx documents** List items, and other slide text are properly nested under the slide title. This will enable better chunking of pptx documents.
* **Refactor of the ingest cli workflow** The refactored approach uses a dynamically set pipeline with a snapshot along each step to save progress and accommodate continuation from a snapshot if an error occurs. This also allows the pipeline to dynamically assign any number of steps to modify the partitioned content before it gets written to a destination.
* **Applies `max_characters=<n>` argument to all element types in `add_chunking_strategy` decorator** Previously this argument was only utilized in chunking Table elements and now applies to all partitioned elements if `add_chunking_strategy` decorator is utilized, further preparing the elements for downstream processing.
* **Add common retry strategy utilities for unstructured-ingest** Dynamic retry strategy with exponential backoff added to Notion source connector.
*

### Features

* **Adds `bag_of_words` and `percent_missing_text` functions** In order to count the word frequencies in two input texts and calculate the percentage of text missing relative to the source document.
* **Adds `edit_distance` calculation metrics** In order to benchmark the cleaned, extracted text with unstructured, `edit_distance` (`Levenshtein distance`) is included.
* **Adds detection_origin field to metadata** Problem: Currently isn't an easy way to find out how an element was created. With this change that information is added. Importance: With this information the developers and users are now able to know how an element was created to make decisions on how to use it. In order tu use this feature
  setting UNSTRUCTURED_INCLUDE_DEBUG_METADATA=true is needed.
* **Adds a function that calculates frequency of the element type and its depth** To capture the accuracy of element type extraction, this function counts the occurrences of each unique element type with its depth for use in element metrics.

### Fixes

* **Fix zero division error in annotation bbox size** This fixes the bug where we find annotation bboxes realted to an element that need to divide the intersection size between annotation bbox and element bbox by the size of the annotation bbox
* **Fix prevent metadata module from importing dependencies from unnecessary modules** Problem: The `metadata` module had several top level imports that were only used in and applicable to code related to specific document types, while there were many general-purpose functions. As a result, general-purpose functions couldn't be used without unnecessary dependencies being installed. Fix: moved 3rd party dependency top level imports to inside the functions in which they are used and applied a decorator to check that the dependency is installed and emit a helpful error message if not.
* **Fixes category_depth None value for Title elements** Problem: `Title` elements from `chipper` get `category_depth`= None even when `Headline` and/or `Subheadline` elements are present in the same page. Fix: all `Title` elements with `category_depth` = None should be set to have a depth of 0 instead iff there are `Headline` and/or `Subheadline` element-types present. Importance: `Title` elements should be equivalent html `H1` when nested headings are present; otherwise, `category_depth` metadata can result ambiguous within elements in a page.
* **Tweak `xy-cut` ordering output to be more column friendly** This results in the order of elements more closely reflecting natural reading order which benefits downstream applications. While element ordering from `xy-cut` is usually mostly correct when ordering multi-column documents, sometimes elements from a RHS column will appear before elements in a LHS column. Fix: add swapped `xy-cut` ordering by sorting by X coordinate first and then Y coordinate.
* **Fixes badly initialized Formula** Problem: YoloX contain new types of elements, when loading a document that contain formulas a new element of that class
  should be generated, however the Formula class inherits from Element instead of Text. After this change the element is correctly created with the correct class
  allowing the document to be loaded. Fix: Change parent class for Formula to Text. Importance: Crucial to be able to load documents that contain formulas.
* **Fixes pdf uri error** An error was encountered when URI type of `GoToR` which refers to pdf resources outside of its own was detected since no condition catches such case. The code is fixing the issue by initialize URI before any condition check.

## 0.10.19

### Enhancements

* **Adds XLSX document level language detection** Enhancing on top of language detection functionality in previous release, we now support language detection within `.xlsx` file type at Element level.
* **bump `unstructured-inference` to `0.6.6`** The updated version of `unstructured-inference` makes table extraction in `hi_res` mode configurable to fine tune table extraction performance; it also improves element detection by adding a deduplication post processing step in the `hi_res` partitioning of pdfs and images.
* **Detect text in HTML Heading Tags as Titles** This will increase the accuracy of hierarchies in HTML documents and provide more accurate element categorization. If text is in an HTML heading tag and is not a list item, address, or narrative text, categorize it as a title.
* **Update python-based docs** Refactor docs to use the actual unstructured code rather than using the subprocess library to run the cli command itself.
* **Adds Table support for the `add_chunking_strategy` decorator to partition functions.** In addition to combining elements under Title elements, user's can now specify the `max_characters=<n>` argument to chunk Table elements into TableChunk elements with `text` and `text_as_html` of length `<n>` characters. This means partitioned Table results are ready for use in downstream applications without any post processing.
* **Expose endpoint url for s3 connectors** By allowing for the endpoint url to be explicitly overwritten, this allows for any non-AWS data providers supporting the s3 protocol to be supported (i.e. minio).

### Features

* **change default `hi_res` model for pdf/image partition to `yolox`** Now partitioning pdf/image using `hi_res` strategy utilizes `yolox_quantized` model isntead of `detectron2_onnx` model. This new default model has better recall for tables and produces more detailed categories for elements.
* **XLSX can now reads subtables within one sheet** Problem: Many .xlsx files are not created to be read as one full table per sheet. There are subtables, text and header along with more informations to extract from each sheet. Feature: This `partition_xlsx` now can reads subtable(s) within one .xlsx sheet, along with extracting other title and narrative texts. Importance: This enhance the power of .xlsx reading to not only one table per sheet, allowing user to capture more data tables from the file, if exists.
* **Update Documentation on Element Types and Metadata**: We have updated the documentation according to the latest element types and metadata. It includes the common and additional metadata provided by the Partitions and Connectors.

### Fixes

* **Fixes partition_pdf is_alnum reference bug** Problem: The `partition_pdf` when attempt to get bounding box from element experienced a reference before assignment error when the first object is not text extractable.  Fix: Switched to a flag when the condition is met. Importance: Crucial to be able to partition with pdf.
* **Fix various cases of HTML text missing after partition**
  Problem: Under certain circumstances, text immediately after some HTML tags will be misssing from partition result.
  Fix: Updated code to deal with these cases.
  Importance: This will ensure the correctness when partitioning HTML and Markdown documents.
* **Fixes chunking when `detection_class_prob` appears in Element metadata** Problem: when `detection_class_prob` appears in Element metadata, Elements will only be combined by chunk_by_title if they have the same `detection_class_prob` value (which is rare). This is unlikely a case we ever need to support and most often results in no chunking. Fix: `detection_class_prob` is included in the chunking list of metadata keys excluded for similarity comparison. Importance: This change allows `chunk_by_title` to operate as intended for documents which include `detection_class_prob` metadata in their Elements.

## 0.10.18

### Enhancements

* **Better detection of natural reading order in images and PDF's** The elements returned by partition better reflect natural reading order in some cases, particularly in complicated multi-column layouts, leading to better chunking and retrieval for downstream applications. Achieved by improving the `xy-cut` sorting to preprocess bboxes, shrinking all bounding boxes by 90% along x and y axes (still centered around the same center point), which allows projection lines to be drawn where not possible before if layout bboxes overlapped.
* **Improves `partition_xml` to be faster and more memory efficient when partitioning large XML files** The new behavior is to partition iteratively to prevent loading the entire XML tree into memory at once in most use cases.
* **Adds data source properties to SharePoint, Outlook, Onedrive, Reddit, Slack, DeltaTable connectors** These properties (date_created, date_modified, version, source_url, record_locator) are written to element metadata during ingest, mapping elements to information about the document source from which they derive. This functionality enables downstream applications to reveal source document applications, e.g. a link to a GDrive doc, Salesforce record, etc.
* **Add functionality to save embedded images in PDF's separately as images** This allows users to save embedded images in PDF's separately as images, given some directory path. The saved image path is written to the metadata for the Image element. Downstream applications may benefit by providing users with image links from relevant "hits."
* **Azure Cognite Search destination connector** New Azure Cognitive Search destination connector added to ingest CLI.  Users may now use `unstructured-ingest` to write partitioned data from over 20 data sources (so far) to an Azure Cognitive Search index.
* **Improves salesforce partitioning** Partitions Salesforce data as xlm instead of text for improved detail and flexibility. Partitions htmlbody instead of textbody for Salesforce emails. Importance: Allows all Salesforce fields to be ingested and gives Salesforce emails more detailed partitioning.
* **Add document level language detection functionality.** Introduces the "auto" default for the languages param, which then detects the languages present in the document using the `langdetect` package. Adds the document languages as ISO 639-3 codes to the element metadata. Implemented only for the partition_text function to start.
* **PPTX partitioner refactored in preparation for enhancement.** Behavior should be unchanged except that shapes enclosed in a group-shape are now included, as many levels deep as required (a group-shape can itself contain a group-shape).
* **Embeddings support for the SharePoint SourceConnector via unstructured-ingest CLI** The SharePoint connector can now optionally create embeddings from the elements it pulls out during partition and upload those embeddings to Azure Cognitive Search index.
* **Improves hierarchy from docx files by leveraging natural hierarchies built into docx documents**  Hierarchy can now be detected from an indentation level for list bullets/numbers and by style name (e.g. Heading 1, List Bullet 2, List Number).
* **Chunking support for the SharePoint SourceConnector via unstructured-ingest CLI** The SharePoint connector can now optionally chunk the elements pulled out during partition via the chunking unstructured brick. This can be used as a stage before creating embeddings.

### Features

* **Adds `links` metadata in `partition_pdf` for `fast` strategy.** Problem: PDF files contain rich information and hyperlink that Unstructured did not captured earlier. Feature: `partition_pdf` now can capture embedded links within the file along with its associated text and page number. Importance: Providing depth in extracted elements give user a better understanding and richer context of documents. This also enables user to map to other elements within the document if the hyperlink is refered internally.
* **Adds the embedding module to be able to embed Elements** Problem: Many NLP applications require the ability to represent parts of documents in a semantic way. Until now, Unstructured did not have text embedding ability within the core library. Feature: This embedding module is able to track embeddings related data with a class, embed a list of elements, and return an updated list of Elements with the *embeddings* property. The module is also able to embed query strings. Importance: Ability to embed documents or parts of documents will enable users to make use of these semantic representations in different NLP applications, such as search, retrieval, and retrieval augmented generation.

### Fixes

* **Fixes a metadata source serialization bug** Problem: In unstructured elements, when loading an elements json file from the disk, the data_source attribute is assumed to be an instance of DataSourceMetadata and the code acts based on that. However the loader did not satisfy the assumption, and loaded it as a dict instead, causing an error. Fix: Added necessary code block to initialize a DataSourceMetadata object, also refactored DataSourceMetadata.from_dict() method to remove redundant code. Importance: Crucial to be able to load elements (which have data_source fields) from json files.
* **Fixes issue where unstructured-inference was not getting updated** Problem: unstructured-inference was not getting upgraded to the version to match unstructured release when doing a pip install.  Solution: using `pip install unstructured[all-docs]` it will now upgrade both unstructured and unstructured-inference. Importance: This will ensure that the inference library is always in sync with the unstructured library, otherwise users will be using outdated libraries which will likely lead to unintended behavior.
* **Fixes SharePoint connector failures if any document has an unsupported filetype** Problem: Currently the entire connector ingest run fails if a single IngestDoc has an unsupported filetype. This is because a ValueError is raised in the IngestDoc's `__post_init__`. Fix: Adds a try/catch when the IngestConnector runs get_ingest_docs such that the error is logged but all processable documents->IngestDocs are still instantiated and returned. Importance: Allows users to ingest SharePoint content even when some files with unsupported filetypes exist there.
* **Fixes Sharepoint connector server_path issue** Problem: Server path for the Sharepoint Ingest Doc was incorrectly formatted, causing issues while fetching pages from the remote source. Fix: changes formatting of remote file path before instantiating SharepointIngestDocs and appends a '/' while fetching pages from the remote source. Importance: Allows users to fetch pages from Sharepoint Sites.
* **Fixes Sphinx errors.** Fixes errors when running Sphinx `make html` and installs library to suppress warnings.
* **Fixes a metadata backwards compatibility error** Problem: When calling `partition_via_api`, the hosted api may return an element schema that's newer than the current `unstructured`. In this case, metadata fields were added which did not exist in the local `ElementMetadata` dataclass, and `__init__()` threw an error. Fix: remove nonexistent fields before instantiating in `ElementMetadata.from_json()`. Importance: Crucial to avoid breaking changes when adding fields.
* **Fixes issue with Discord connector when a channel returns `None`** Problem: Getting the `jump_url` from a nonexistent Discord `channel` fails. Fix: property `jump_url` is now retrieved within the same context as the messages from the channel. Importance: Avoids cascading issues when the connector fails to fetch information about a Discord channel.
* **Fixes occasionally SIGABTR when writing table with `deltalake` on Linux** Problem: occasionally on Linux ingest can throw a `SIGABTR` when writing `deltalake` table even though the table was written correctly. Fix: put the writing function into a `Process` to ensure its execution to the fullest extent before returning to the main process. Importance: Improves stability of connectors using `deltalake`
* **Fixes badly initialized Formula** Problem: YoloX contain new types of elements, when loading a document that contain formulas a new element of that class should be generated, however the Formula class inherits from Element instead of Text. After this change the element is correctly created with the correct class allowing the document to be loaded. Fix: Change parent class for Formula to Text. Importance: Crucial to be able to load documents that contain formulas.

## 0.10.16

### Enhancements

* **Adds data source properties to Airtable, Confluence, Discord, Elasticsearch, Google Drive, and Wikipedia connectors** These properties (date_created, date_modified, version, source_url, record_locator) are written to element metadata during ingest, mapping elements to information about the document source from which they derive. This functionality enables downstream applications to reveal source document applications, e.g. a link to a GDrive doc, Salesforce record, etc.
* **DOCX partitioner refactored in preparation for enhancement.** Behavior should be unchanged except in multi-section documents containing different headers/footers for different sections. These will now emit all distinct headers and footers encountered instead of just those for the last section.
* **Add a function to map between Tesseract and standard language codes.** This allows users to input language information to the `languages` param in any Tesseract-supported langcode or any ISO 639 standard language code.
* **Add document level language detection functionality.** Introduces the "auto" default for the languages param, which then detects the languages present in the document using the `langdetect` package. Implemented only for the partition_text function to start.

### Features

### Fixes

* ***Fixes an issue that caused a partition error for some PDF's.** Fixes GH Issue 1460 by bypassing a coordinate check if an element has invalid coordinates.

## 0.10.15

### Enhancements

* **Support for better element categories from the next-generation image-to-text model ("chipper").** Previously, not all of the classifications from Chipper were being mapped to proper `unstructured` element categories so the consumer of the library would see many `UncategorizedText` elements. This fixes the issue, improving the granularity of the element categories outputs for better downstream processing and chunking. The mapping update is:
  * "Threading": `NarrativeText`
  * "Form": `NarrativeText`
  * "Field-Name": `Title`
  * "Value": `NarrativeText`
  * "Link": `NarrativeText`
  * "Headline": `Title` (with `category_depth=1`)
  * "Subheadline": `Title` (with `category_depth=2`)
  * "Abstract": `NarrativeText`
* **Better ListItem grouping for PDF's (fast strategy).** The `partition_pdf` with `fast` strategy previously broke down some numbered list item lines as separate elements. This enhancement leverages the x,y coordinates and bbox sizes to help decide whether the following chunk of text is a continuation of the immediate previous detected ListItem element or not, and not detect it as its own non-ListItem element.
* **Fall back to text-based classification for uncategorized Layout elements for Images and PDF's**. Improves element classification by running existing text-based rules on previously `UncategorizedText` elements.
* **Adds table partitioning for Partitioning for many doc types including: .html, .epub., .md, .rst, .odt, and .msg.** At the core of this change is the .html partition functionality, which is leveraged by the other effected doc types. This impacts many scenarios where `Table` Elements are now propery extracted.
* **Create and add `add_chunking_strategy` decorator to partition functions.** Previously, users were responsible for their own chunking after partitioning elements, often required for downstream applications. Now, individual elements may be combined into right-sized chunks where min and max character size may be specified if `chunking_strategy=by_title`. Relevant elements are grouped together for better downstream results. This enables users immediately use partitioned results effectively in downstream applications (e.g. RAG architecture apps) without any additional post-processing.
* **Adds `languages` as an input parameter and marks `ocr_languages` kwarg for deprecation in pdf, image, and auto partitioning functions.** Previously, language information was only being used for Tesseract OCR for image-based documents and was in a Tesseract specific string format, but by refactoring into a list of standard language codes independent of Tesseract, the `unstructured` library will better support `languages` for other non-image pipelines and/or support for other OCR engines.
* **Removes `UNSTRUCTURED_LANGUAGE` env var usage and replaces `language` with `languages` as an input parameter to unstructured-partition-text_type functions.** The previous parameter/input setup was not user-friendly or scalable to the variety of elements being processed. By refactoring the inputted language information into a list of standard language codes, we can support future applications of the element language such as detection, metadata, and multi-language elements. Now, to skip English specific checks, set the `languages` parameter to any non-English language(s).
* **Adds `xlsx` and `xls` filetype extensions to the `skip_infer_table_types` default list in `partition`.** By adding these file types to the input parameter these files should not go through table extraction. Users can still specify if they would like to extract tables from these filetypes, but will have to set the `skip_infer_table_types` to exclude the desired filetype extension. This avoids mis-representing complex spreadsheets where there may be multiple sub-tables and other content.
* **Better debug output related to sentence counting internals**. Clarify message when sentence is not counted toward sentence count because there aren't enough words, relevant for developers focused on `unstructured`s NLP internals.
* **Faster ocr_only speed for partitioning PDF and images.** Use `unstructured_pytesseract.run_and_get_multiple_output` function to reduce the number of calls to `tesseract` by half when partitioning pdf or image with `tesseract`
* **Adds data source properties to fsspec connectors** These properties (date_created, date_modified, version, source_url, record_locator) are written to element metadata during ingest, mapping elements to information about the document source from which they derive. This functionality enables downstream applications to reveal source document applications, e.g. a link to a GDrive doc, Salesforce record, etc.
* **Add delta table destination connector** New delta table destination connector added to ingest CLI.  Users may now use `unstructured-ingest` to write partitioned data from over 20 data sources (so far) to a Delta Table.
* **Rename to Source and Destination Connectors in the Documentation.** Maintain naming consistency between Connectors codebase and documentation with the first addition to a destination connector.
* **Non-HTML text files now return unstructured-elements as opposed to HTML-elements.** Previously the text based files that went through `partition_html` would return HTML-elements but now we preserve the format from the input using `source_format` argument in the partition call.
* **Adds `PaddleOCR` as an optional alternative to `Tesseract`** for OCR in processing of PDF or Image files, it is installable via the `makefile` command `install-paddleocr`. For experimental purposes only.
* **Bump unstructured-inference** to 0.5.28. This version bump markedly improves the output of table data, rendered as `metadata.text_as_html` in an element. These changes include:
  * add env variable `ENTIRE_PAGE_OCR` to specify using paddle or tesseract on entire page OCR
  * table structure detection now pads the input image by 25 pixels in all 4 directions to improve its recall (0.5.27)
  * support paddle with both cpu and gpu and assume it is pre-installed (0.5.26)
  * fix a bug where `cells_to_html` doesn't handle cells spanning multiple rows properly (0.5.25)
  * remove `cv2` preprocessing step before OCR step in table transformer (0.5.24)

### Features

* **Adds element metadata via `category_depth` with default value None**.
  * This additional metadata is useful for vectordb/LLM, chunking strategies, and retrieval applications.
* **Adds a naive hierarchy for elements via a `parent_id` on the element's metadata**
  * Users will now have more metadata for implementing vectordb/LLM chunking strategies. For example, text elements could be queried by their preceding title element.
  * Title elements created from HTML headings will properly nest

### Fixes

* **`add_pytesseract_bboxes_to_elements` no longer returns `nan` values**. The function logic is now broken into new methods
  `_get_element_box` and `convert_multiple_coordinates_to_new_system`
* **Selecting a different model wasn't being respected when calling `partition_image`.** Problem: `partition_pdf` allows for passing a `model_name` parameter. Given the similarity between the image and PDF pipelines, the expected behavior is that `partition_image` should support the same parameter, but `partition_image` was unintentionally not passing along its `kwargs`. This was corrected by adding the kwargs to the downstream call.
* **Fixes a chunking issue via dropping the field "coordinates".** Problem: chunk_by_title function was chunking each element to its own individual chunk while it needed to group elements into a fewer number of chunks. We've discovered that this happens due to a metadata matching logic in chunk_by_title function, and discovered that elements with different metadata can't be put into the same chunk. At the same time, any element with "coordinates" essentially had different metadata than other elements, due each element locating in different places and having different coordinates. Fix: That is why we have included the key "coordinates" inside a list of excluded metadata keys, while doing this "metadata_matches" comparision. Importance: This change is crucial to be able to chunk by title for documents which include "coordinates" metadata in their elements.

## 0.10.14

### Enhancements

* Update all connectors to use new downstream architecture
  * New click type added to parse comma-delimited string inputs
  * Some CLI options renamed

### Features

### Fixes

## 0.10.13

### Enhancements

* Updated documentation: Added back support doc types for partitioning, more Python codes in the API page,  RAG definition, and use case.
* Updated Hi-Res Metadata: PDFs and Images using Hi-Res strategy now have layout model class probabilities added ot metadata.
* Updated the `_detect_filetype_from_octet_stream()` function to use libmagic to infer the content type of file when it is not a zip file.
* Tesseract minor version bump to 5.3.2

### Features

* Add Jira Connector to be able to pull issues from a Jira organization
* Add `clean_ligatures` function to expand ligatures in text

### Fixes

* `partition_html` breaks on `<br>` elements.
* Ingest error handling to properly raise errors when wrapped
* GH issue 1361: fixes a sortig error that prevented some PDF's from being parsed
* Bump unstructured-inference
  * Brings back embedded images in PDF's (0.5.23)

## 0.10.12

### Enhancements

* Removed PIL pin as issue has been resolved upstream
* Bump unstructured-inference
  * Support for yolox_quantized layout detection model (0.5.20)
* YoloX element types added

### Features

* Add Salesforce Connector to be able to pull Account, Case, Campaign, EmailMessage, Lead

### Fixes

* Bump unstructured-inference
  * Avoid divide-by-zero errors swith `safe_division` (0.5.21)

## 0.10.11

### Enhancements

* Bump unstructured-inference
  * Combine entire-page OCR output with layout-detected elements, to ensure full coverage of the page (0.5.19)

### Features

* Add in ingest cli s3 writer

### Fixes

* Fix a bug where `xy-cut` sorting attemps to sort elements without valid coordinates; now xy cut sorting only works when **all** elements have valid coordinates

## 0.10.10

### Enhancements

* Adds `text` as an input parameter to `partition_xml`.
* `partition_xml` no longer runs through `partition_text`, avoiding incorrect splitting
  on carriage returns in the XML. Since `partition_xml` no longer calls `partition_text`,
  `min_partition` and `max_partition` are no longer supported in `partition_xml`.
* Bump `unstructured-inference==0.5.18`, change non-default detectron2 classification threshold
* Upgrade base image from rockylinux 8 to rockylinux 9
* Serialize IngestDocs to JSON when passing to subprocesses

### Features

### Fixes

- Fix a bug where mismatched `elements` and `bboxes` are passed into `add_pytesseract_bbox_to_elements`

## 0.10.9

### Enhancements

* Fix `test_json` to handle only non-extra dependencies file types (plain-text)

### Features

* Adds `chunk_by_title` to break a document into sections based on the presence of `Title`
  elements.
* add new extraction function `extract_image_urls_from_html` to extract all img related URL from html text.

### Fixes

* Make cv2 dependency optional
* Edit `add_pytesseract_bbox_to_elements`'s (`ocr_only` strategy) `metadata.coordinates.points` return type to `Tuple` for consistency.
* Re-enable test-ingest-confluence-diff for ingest tests
* Fix syntax for ingest test check number of files
* Fix csv and tsv partitioners loosing the first line of the files when creating elements

## 0.10.8

### Enhancements

* Release docker image that installs Python 3.10 rather than 3.8

### Features

### Fixes

## 0.10.7

### Enhancements

### Features

### Fixes

* Remove overly aggressive ListItem chunking for images and PDF's which typically resulted in inchorent elements.

## 0.10.6

### Enhancements

* Enable `partition_email` and `partition_msg` to detect if an email is PGP encryped. If
  and email is PGP encryped, the functions will return an empy list of elements and
  emit a warning about the encrypted content.
* Add threaded Slack conversations into Slack connector output
* Add functionality to sort elements using `xy-cut` sorting approach in `partition_pdf` for `hi_res` and `fast` strategies
* Bump unstructured-inference
  * Set OMP_THREAD_LIMIT to 1 if not set for better tesseract perf (0.5.17)

### Features

* Extract coordinates from PDFs and images when using OCR only strategy and add to metadata

### Fixes

* Update `partition_html` to respect the order of `<pre>` tags.
* Fix bug in `partition_pdf_or_image` where two partitions were called if `strategy == "ocr_only"`.
* Bump unstructured-inference
  * Fix issue where temporary files were being left behind (0.5.16)
* Adds deprecation warning for the `file_filename` kwarg to `partition`, `partition_via_api`,
  and `partition_multiple_via_api`.
* Fix documentation build workflow by pinning dependencies

## 0.10.5

### Enhancements

* Create new CI Pipelines
  - Checking text, xml, email, and html doc tests against the library installed without extras
  - Checking each library extra against their respective tests
* `partition` raises an error and tells the user to install the appropriate extra if a filetype
  is detected that is missing dependencies.
* Add custom errors to ingest
* Bump `unstructured-ingest==0.5.15`
  - Handle an uncaught TesseractError (0.5.15)
  - Add TIFF test file and TIFF filetype to `test_from_image_file` in `test_layout` (0.5.14)
* Use `entire_page` ocr mode for pdfs and images
* Add notes on extra installs to docs
* Adds ability to reuse connections per process in unstructured-ingest

### Features

* Add delta table connector

### Fixes

## 0.10.4

* Pass ocr_mode in partition_pdf and set the default back to individual pages for now
* Add diagrams and descriptions for ingest design in the ingest README

### Features

* Supports multipage TIFF image partitioning

### Fixes

## 0.10.2

### Enhancements

* Bump unstructured-inference==0.5.13:
  - Fix extracted image elements being included in layout merge, addresses the issue
    where an entire-page image in a PDF was not passed to the layout model when using hi_res.

### Features

### Fixes

## 0.10.1

### Enhancements

* Bump unstructured-inference==0.5.12:
  - fix to avoid trace for certain PDF's (0.5.12)
  - better defaults for DPI for hi_res and  Chipper (0.5.11)
  - implement full-page OCR (0.5.10)

### Features

### Fixes

* Fix dead links in repository README (Quick Start > Install for local development, and Learn more > Batch Processing)
* Update document dependencies to include tesseract-lang for additional language support (required for tests to pass)

## 0.10.0

### Enhancements

* Add `include_header` kwarg to `partition_xlsx` and change default behavior to `True`
* Update the `links` and `emphasized_texts` metadata fields

### Features

### Fixes

## 0.9.3

### Enhancements

* Pinned dependency cleanup.
* Update `partition_csv` to always use `soupparser_fromstring` to parse `html text`
* Update `partition_tsv` to always use `soupparser_fromstring` to parse `html text`
* Add `metadata.section` to capture epub table of contents data
* Add `unique_element_ids` kwarg to partition functions. If `True`, will use a UUID
  for element IDs instead of a SHA-256 hash.
* Update `partition_xlsx` to always use `soupparser_fromstring` to parse `html text`
* Add functionality to switch `html` text parser based on whether the `html` text contains emoji
* Add functionality to check if a string contains any emoji characters
* Add CI tests around Notion

### Features

* Add Airtable Connector to be able to pull views/tables/bases from an Airtable organization

### Fixes

* fix pdf partition of list items being detected as titles in OCR only mode
* make notion module discoverable
* fix emails with `Content-Distribution: inline` and `Content-Distribution: attachment` with no filename
* Fix email attachment filenames which had `=` in the filename itself

## 0.9.2

### Enhancements

* Update table extraction section in API documentation to sync with change in Prod API
* Update Notion connector to extract to html
* Added UUID option for `element_id`
* Bump unstructured-inference==0.5.9:
  - better caching of models
  - another version of detectron2 available, though the default layout model is unchanged
* Added UUID option for element_id
* Added UUID option for element_id
* CI improvements to run ingest tests in parallel

### Features

* Adds Sharepoint connector.

### Fixes

* Bump unstructured-inference==0.5.9:
  - ignores Tesseract errors where no text is extracted for tiles that indeed, have no text

## 0.9.1

### Enhancements

* Adds --partition-pdf-infer-table-structure to unstructured-ingest.
* Enable `partition_html` to skip headers and footers with the `skip_headers_and_footers` flag.
* Update `partition_doc` and `partition_docx` to track emphasized texts in the output
* Adds post processing function `filter_element_types`
* Set the default strategy for partitioning images to `hi_res`
* Add page break parameter section in API documentation to sync with change in Prod API
* Update `partition_html` to track emphasized texts in the output
* Update `XMLDocument._read_xml` to create `<p>` tag element for the text enclosed in the `<pre>` tag
* Add parameter `include_tail_text` to `_construct_text` to enable (skip) tail text inclusion
* Add Notion connector

### Features

### Fixes

* Remove unused `_partition_via_api` function
* Fixed emoji bug in `partition_xlsx`.
* Pass `file_filename` metadata when partitioning file object
* Skip ingest test on missing Slack token
* Add Dropbox variables to CI environments
* Remove default encoding for ingest
* Adds new element type `EmailAddress` for recognising email address in the  text
* Simplifies `min_partition` logic; makes partitions falling below the `min_partition`
  less likely.
* Fix bug where ingest test check for number of files fails in smoke test
* Fix unstructured-ingest entrypoint failure

## 0.9.0

### Enhancements

* Dependencies are now split by document type, creating a slimmer base installation.

## 0.8.8

### Enhancements

### Features

### Fixes

* Rename "date" field to "last_modified"
* Adds Box connector

### Fixes

## 0.8.7

### Enhancements

* Put back useful function `split_by_paragraph`

### Features

### Fixes

* Fix argument order in NLTK download step

## 0.8.6

### Enhancements

### Features

### Fixes

* Remove debug print lines and non-functional code

## 0.8.5

### Enhancements

* Add parameter `skip_infer_table_types` to enable (skip) table extraction for other doc types
* Adds optional Unstructured API unit tests in CI
* Tracks last modified date for all document types.
* Add auto_paragraph_grouper to detect new-line and blank-line new paragraph for .txt files.
* refactor the ingest cli to better support expanding supported connectors

## 0.8.3

### Enhancements

### Features

### Fixes

* NLTK now only gets downloaded if necessary.
* Handling for empty tables in Word Documents and PowerPoints.

## 0.8.4

### Enhancements

* Additional tests and refactor of JSON detection.
* Update functionality to retrieve image metadata from a page for `document_to_element_list`
* Links are now tracked in `partition_html` output.
* Set the file's current position to the beginning after reading the file in `convert_to_bytes`
* Add `min_partition` kwarg to that combines elements below a specified threshold and modifies splitting of strings longer than max partition so words are not split.
* set the file's current position to the beginning after reading the file in `convert_to_bytes`
* Add slide notes to pptx
* Add `--encoding` directive to ingest
* Improve json detection by `detect_filetype`

### Features

* Adds Outlook connector
* Add support for dpi parameter in inference library
* Adds Onedrive connector.
* Add Confluence connector for ingest cli to pull the body text from all documents from all spaces in a confluence domain.

### Fixes

* Fixes issue with email partitioning where From field was being assigned the To field value.
* Use the `image_metadata` property of the `PageLayout` instance to get the page image info in the `document_to_element_list`
* Add functionality to write images to computer storage temporarily instead of keeping them in memory for `ocr_only` strategy
* Add functionality to convert a PDF in small chunks of pages at a time for `ocr_only` strategy
* Adds `.txt`, `.text`, and `.tab` to list of extensions to check if file
  has a `text/plain` MIME type.
* Enables filters to be passed to `partition_doc` so it doesn't error with LibreOffice7.
* Removed old error message that's superseded by `requires_dependencies`.
* Removes using `hi_res` as the default strategy value for `partition_via_api` and `partition_multiple_via_api`

## 0.8.1

### Enhancements

* Add support for Python 3.11

### Features

### Fixes

* Fixed `auto` strategy detected scanned document as having extractable text and using `fast` strategy, resulting in no output.
* Fix list detection in MS Word documents.
* Don't instantiate an element with a coordinate system when there isn't a way to get its location data.

## 0.8.0

### Enhancements

* Allow model used for hi res pdf partition strategy to be chosen when called.
* Updated inference package

### Features

* Add `metadata_filename` parameter across all partition functions

### Fixes

* Update to ensure `convert_to_datafame` grabs all of the metadata fields.
* Adjust encoding recognition threshold value in `detect_file_encoding`
* Fix KeyError when `isd_to_elements` doesn't find a type
* Fix `_output_filename` for local connector, allowing single files to be written correctly to the disk
* Fix for cases where an invalid encoding is extracted from an email header.

### BREAKING CHANGES

* Information about an element's location is no longer returned as top-level attributes of an element. Instead, it is returned in the `coordinates` attribute of the element's metadata.

## 0.7.12

### Enhancements

* Adds `include_metadata` kwarg to `partition_doc`, `partition_docx`, `partition_email`, `partition_epub`, `partition_json`, `partition_msg`, `partition_odt`, `partition_org`, `partition_pdf`, `partition_ppt`, `partition_pptx`, `partition_rst`, and `partition_rtf`

### Features

* Add Elasticsearch connector for ingest cli to pull specific fields from all documents in an index.
* Adds Dropbox connector

### Fixes

* Fix tests that call unstructured-api by passing through an api-key
* Fixed page breaks being given (incorrect) page numbers
* Fix skipping download on ingest when a source document exists locally

## 0.7.11

### Enhancements

* More deterministic element ordering when using `hi_res` PDF parsing strategy (from unstructured-inference bump to 0.5.4)
* Make large model available (from unstructured-inference bump to 0.5.3)
* Combine inferred elements with extracted elements (from unstructured-inference bump to 0.5.2)
* `partition_email` and `partition_msg` will now process attachments if `process_attachments=True`
  and a attachment partitioning functions is passed through with `attachment_partitioner=partition`.

### Features

### Fixes

* Fix tests that call unstructured-api by passing through an api-key
* Fixed page breaks being given (incorrect) page numbers
* Fix skipping download on ingest when a source document exists locally

## 0.7.10

### Enhancements

* Adds a `max_partition` parameter to `partition_text`, `partition_pdf`, `partition_email`,
  `partition_msg` and `partition_xml` that sets a limit for the size of an individual
  document elements. Defaults to `1500` for everything except `partition_xml`, which has
  a default value of `None`.
* DRY connector refactor

### Features

* `hi_res` model for pdfs and images is selectable via environment variable.

### Fixes

* CSV check now ignores escaped commas.
* Fix for filetype exploration util when file content does not have a comma.
* Adds negative lookahead to bullet pattern to avoid detecting plain text line
  breaks like `-------` as list items.
* Fix pre tag parsing for `partition_html`
* Fix lookup error for annotated Arabic and Hebrew encodings

## 0.7.9

### Enhancements

* Improvements to string check for leafs in `partition_xml`.
* Adds --partition-ocr-languages to unstructured-ingest.

### Features

* Adds `partition_org` for processed Org Mode documents.

### Fixes

## 0.7.8

### Enhancements

### Features

* Adds Google Cloud Service connector

### Fixes

* Updates the `parse_email` for `partition_eml` so that `unstructured-api` passes the smoke tests
* `partition_email` now works if there is no message content
* Updates the `"fast"` strategy for `partition_pdf` so that it's able to recursively
* Adds recursive functionality to all fsspec connectors
* Adds generic --recursive ingest flag

## 0.7.7

### Enhancements

* Adds functionality to replace the `MIME` encodings for `eml` files with one of the common encodings if a `unicode` error occurs
* Adds missed file-like object handling in `detect_file_encoding`
* Adds functionality to extract charset info from `eml` files

### Features

* Added coordinate system class to track coordinate types and convert to different coordinate

### Fixes

* Adds an `html_assemble_articles` kwarg to `partition_html` to enable users to capture
  control whether content outside of `<article>` tags is captured when
  `<article>` tags are present.
* Check for the `xml` attribute on `element` before looking for pagebreaks in `partition_docx`.

## 0.7.6

### Enhancements

* Convert fast startegy to ocr_only for images
* Adds support for page numbers in `.docx` and `.doc` when user or renderer
  created page breaks are present.
* Adds retry logic for the unstructured-ingest Biomed connector

### Features

* Provides users with the ability to extract additional metadata via regex.
* Updates `partition_docx` to include headers and footers in the output.
* Create `partition_tsv` and associated tests. Make additional changes to `detect_filetype`.

### Fixes

* Remove fake api key in test `partition_via_api` since we now require valid/empty api keys
* Page number defaults to `None` instead of `1` when page number is not present in the metadata.
  A page number of `None` indicates that page numbers are not being tracked for the document
  or that page numbers do not apply to the element in question..
* Fixes an issue with some pptx files. Assume pptx shapes are found in top left position of slide
  in case the shape.top and shape.left attributes are `None`.

## 0.7.5

### Enhancements

* Adds functionality to sort elements in `partition_pdf` for `fast` strategy
* Adds ingest tests with `--fast` strategy on PDF documents
* Adds --api-key to unstructured-ingest

### Features

* Adds `partition_rst` for processed ReStructured Text documents.

### Fixes

* Adds handling for emails that do not have a datetime to extract.
* Adds pdf2image package as core requirement of unstructured (with no extras)

## 0.7.4

### Enhancements

* Allows passing kwargs to request data field for `partition_via_api` and `partition_multiple_via_api`
* Enable MIME type detection if libmagic is not available
* Adds handling for empty files in `detect_filetype` and `partition`.

### Features

### Fixes

* Reslove `grpcio` import issue on `weaviate.schema.validate_schema` for python 3.9 and 3.10
* Remove building `detectron2` from source in Dockerfile

## 0.7.3

### Enhancements

* Update IngestDoc abstractions and add data source metadata in ElementMetadata

### Features

### Fixes

* Pass `strategy` parameter down from `partition` for `partition_image`
* Filetype detection if a CSV has a `text/plain` MIME type
* `convert_office_doc` no longers prints file conversion info messages to stdout.
* `partition_via_api` reflects the actual filetype for the file processed in the API.

## 0.7.2

### Enhancements

* Adds an optional encoding kwarg to `elements_to_json` and `elements_from_json`
* Bump version of base image to use new stable version of tesseract

### Features

### Fixes

* Update the `read_txt_file` utility function to keep using `spooled_to_bytes_io_if_needed` for xml
* Add functionality to the `read_txt_file` utility function to handle file-like object from URL
* Remove the unused parameter `encoding` from `partition_pdf`
* Change auto.py to have a `None` default for encoding
* Add functionality to try other common encodings for html and xml files if an error related to the encoding is raised and the user has not specified an encoding.
* Adds benchmark test with test docs in example-docs
* Re-enable test_upload_label_studio_data_with_sdk
* File detection now detects code files as plain text
* Adds `tabulate` explicitly to dependencies
* Fixes an issue in `metadata.page_number` of pptx files
* Adds showing help if no parameters passed

## 0.7.1

### Enhancements

### Features

* Add `stage_for_weaviate` to stage `unstructured` outputs for upload to Weaviate, along with
  a helper function for defining a class to use in Weaviate schemas.
* Builds from Unstructured base image, built off of Rocky Linux 8.7, this resolves almost all CVE's in the image.

### Fixes

## 0.7.0

### Enhancements

* Installing `detectron2` from source is no longer required when using the `local-inference` extra.
* Updates `.pptx` parsing to include text in tables.

### Features

### Fixes

* Fixes an issue in `_add_element_metadata` that caused all elements to have `page_number=1`
  in the element metadata.
* Adds `.log` as a file extension for TXT files.
* Adds functionality to try other common encodings for email (`.eml`) files if an error related to the encoding is raised and the user has not specified an encoding.
* Allow passed encoding to be used in the `replace_mime_encodings`
* Fixes page metadata for `partition_html` when `include_metadata=False`
* A `ValueError` now raises if `file_filename` is not specified when you use `partition_via_api`
  with a file-like object.

## 0.6.11

### Enhancements

* Supports epub tests since pandoc is updated in base image

### Features

### Fixes

## 0.6.10

### Enhancements

* XLS support from auto partition

### Features

### Fixes

## 0.6.9

### Enhancements

* fast strategy for pdf now keeps element bounding box data
* setup.py refactor

### Features

### Fixes

* Adds functionality to try other common encodings if an error related to the encoding is raised and the user has not specified an encoding.
* Adds additional MIME types for CSV

## 0.6.8

### Enhancements

### Features

* Add `partition_csv` for CSV files.

### Fixes

## 0.6.7

### Enhancements

* Deprecate `--s3-url` in favor of `--remote-url` in CLI
* Refactor out non-connector-specific config variables
* Add `file_directory` to metadata
* Add `page_name` to metadata. Currently used for the sheet name in XLSX documents.
* Added a `--partition-strategy` parameter to unstructured-ingest so that users can specify
  partition strategy in CLI. For example, `--partition-strategy fast`.
* Added metadata for filetype.
* Add Discord connector to pull messages from a list of channels
* Refactor `unstructured/file-utils/filetype.py` to better utilise hashmap to return mime type.
* Add local declaration of DOCX_MIME_TYPES and XLSX_MIME_TYPES for `test_filetype.py`.

### Features

* Add `partition_xml` for XML files.
* Add `partition_xlsx` for Microsoft Excel documents.

### Fixes

* Supports `hml` filetype for partition as a variation of html filetype.
* Makes `pytesseract` a function level import in `partition_pdf` so you can use the `"fast"`
  or `"hi_res"` strategies if `pytesseract` is not installed. Also adds the
  `required_dependencies` decorator for the `"hi_res"` and `"ocr_only"` strategies.
* Fix to ensure `filename` is tracked in metadata for `docx` tables.

## 0.6.6

### Enhancements

* Adds an `"auto"` strategy that chooses the partitioning strategy based on document
  characteristics and function kwargs. This is the new default strategy for `partition_pdf`
  and `partition_image`. Users can maintain existing behavior by explicitly setting
  `strategy="hi_res"`.
* Added an additional trace logger for NLP debugging.
* Add `get_date` method to `ElementMetadata` for converting the datestring to a `datetime` object.
* Cleanup the `filename` attribute on `ElementMetadata` to remove the full filepath.

### Features

* Added table reading as html with URL parsing to `partition_docx` in docx
* Added metadata field for text_as_html for docx files

### Fixes

* `fileutils/file_type` check json and eml decode ignore error
* `partition_email` was updated to more flexibly handle deviations from the RFC-2822 standard.
  The time in the metadata returns `None` if the time does not match RFC-2822 at all.
* Include all metadata fields when converting to dataframe or CSV

## 0.6.5

### Enhancements

* Added support for SpooledTemporaryFile file argument.

### Features

### Fixes

## 0.6.4

### Enhancements

* Added an "ocr_only" strategy for `partition_pdf`. Refactored the strategy decision
  logic into its own module.

### Features

### Fixes

## 0.6.3

### Enhancements

* Add an "ocr_only" strategy for `partition_image`.

### Features

* Added `partition_multiple_via_api` for partitioning multiple documents in a single REST
  API call.
* Added `stage_for_baseplate` function to prepare outputs for ingestion into Baseplate.
* Added `partition_odt` for processing Open Office documents.

### Fixes

* Updates the grouping logic in the `partition_pdf` fast strategy to group together text
  in the same bounding box.

## 0.6.2

### Enhancements

* Added logic to `partition_pdf` for detecting copy protected PDFs and falling back
  to the hi res strategy when necessary.

### Features

* Add `partition_via_api` for partitioning documents through the hosted API.

### Fixes

* Fix how `exceeds_cap_ratio` handles empty (returns `True` instead of `False`)
* Updates `detect_filetype` to properly detect JSONs when the MIME type is `text/plain`.

## 0.6.1

### Enhancements

* Updated the table extraction parameter name to be more descriptive

### Features

### Fixes

## 0.6.0

### Enhancements

* Adds an `ssl_verify` kwarg to `partition` and `partition_html` to enable turning off
  SSL verification for HTTP requests. SSL verification is on by default.
* Allows users to pass in ocr language to `partition_pdf` and `partition_image` through
  the `ocr_language` kwarg. `ocr_language` corresponds to the code for the language pack
  in Tesseract. You will need to install the relevant Tesseract language pack to use a
  given language.

### Features

* Table extraction is now possible for pdfs from `partition` and `partition_pdf`.
* Adds support for extracting attachments from `.msg` files

### Fixes

* Adds an `ssl_verify` kwarg to `partition` and `partition_html` to enable turning off
  SSL verification for HTTP requests. SSL verification is on by default.

## 0.5.13

### Enhancements

* Allow headers to be passed into `partition` when `url` is used.

### Features

* `bytes_string_to_string` cleaning brick for bytes string output.

### Fixes

* Fixed typo in call to `exactly_one` in `partition_json`
* unstructured-documents encode xml string if document_tree is `None` in `_read_xml`.
* Update to `_read_xml` so that Markdown files with embedded HTML process correctly.
* Fallback to "fast" strategy only emits a warning if the user specifies the "hi_res" strategy.
* unstructured-partition-text_type exceeds_cap_ratio fix returns and how capitalization ratios are calculated
* `partition_pdf` and `partition_text` group broken paragraphs to avoid fragmented `NarrativeText` elements.
* .json files resolved as "application/json" on centos7 (or other installs with older libmagic libs)

## 0.5.12

### Enhancements

* Add OS mimetypes DB to docker image, mainly for unstructured-api compat.
* Use the image registry as a cache when building Docker images.
* Adds the ability for `partition_text` to group together broken paragraphs.
* Added method to utils to allow date time format validation

### Features

* Add Slack connector to pull messages for a specific channel
* Add --partition-by-api parameter to unstructured-ingest
* Added `partition_rtf` for processing rich text files.
* `partition` now accepts a `url` kwarg in addition to `file` and `filename`.

### Fixes

* Allow encoding to be passed into `replace_mime_encodings`.
* unstructured-ingest connector-specific dependencies are imported on demand.
* unstructured-ingest --flatten-metadata supported for local connector.
* unstructured-ingest fix runtime error when using --metadata-include.

## 0.5.11

### Enhancements

### Features

### Fixes

* Guard against null style attribute in docx document elements
* Update HTML encoding to better support foreign language characters

## 0.5.10

### Enhancements

* Updated inference package
* Add sender, recipient, date, and subject to element metadata for emails

### Features

* Added `--download-only` parameter to `unstructured-ingest`

### Fixes

* FileNotFound error when filename is provided but file is not on disk

## 0.5.9

### Enhancements

### Features

### Fixes

* Convert file to str in helper `split_by_paragraph` for `partition_text`

## 0.5.8

### Enhancements

* Update `elements_to_json` to return string when filename is not specified
* `elements_from_json` may take a string instead of a filename with the `text` kwarg
* `detect_filetype` now does a final fallback to file extension.
* Empty tags are now skipped during the depth check for HTML processing.

### Features

* Add local file system to `unstructured-ingest`
* Add `--max-docs` parameter to `unstructured-ingest`
* Added `partition_msg` for processing MSFT Outlook .msg files.

### Fixes

* `convert_file_to_text` now passes through the `source_format` and `target_format` kwargs.
  Previously they were hard coded.
* Partitioning functions that accept a `text` kwarg no longer raise an error if an empty
  string is passed (and empty list of elements is returned instead).
* `partition_json` no longer fails if the input is an empty list.
* Fixed bug in `chunk_by_attention_window` that caused the last word in segments to be cut-off
  in some cases.

### BREAKING CHANGES

* `stage_for_transformers` now returns a list of elements, making it consistent with other
  staging bricks

## 0.5.7

### Enhancements

* Refactored codebase using `exactly_one`
* Adds ability to pass headers when passing a url in partition_html()
* Added optional `content_type` and `file_filename` parameters to `partition()` to bypass file detection

### Features

* Add `--flatten-metadata` parameter to `unstructured-ingest`
* Add `--fields-include` parameter to `unstructured-ingest`

### Fixes

## 0.5.6

### Enhancements

* `contains_english_word()`, used heavily in text processing, is 10x faster.

### Features

* Add `--metadata-include` and `--metadata-exclude` parameters to `unstructured-ingest`
* Add `clean_non_ascii_chars` to remove non-ascii characters from unicode string

### Fixes

* Fix problem with PDF partition (duplicated test)

## 0.5.4

### Enhancements

* Added Biomedical literature connector for ingest cli.
* Add `FsspecConnector` to easily integrate any existing `fsspec` filesystem as a connector.
* Rename `s3_connector.py` to `s3.py` for readability and consistency with the
  rest of the connectors.
* Now `S3Connector` relies on `s3fs` instead of on `boto3`, and it inherits
  from `FsspecConnector`.
* Adds an `UNSTRUCTURED_LANGUAGE_CHECKS` environment variable to control whether or not language
  specific checks like vocabulary and POS tagging are applied. Set to `"true"` for higher
  resolution partitioning and `"false"` for faster processing.
* Improves `detect_filetype` warning to include filename when provided.
* Adds a "fast" strategy for partitioning PDFs with PDFMiner. Also falls back to the "fast"
  strategy if detectron2 is not available.
* Start deprecation life cycle for `unstructured-ingest --s3-url` option, to be deprecated in
  favor of `--remote-url`.

### Features

* Add `AzureBlobStorageConnector` based on its `fsspec` implementation inheriting
  from `FsspecConnector`
* Add `partition_epub` for partitioning e-books in EPUB3 format.

### Fixes

* Fixes processing for text files with `message/rfc822` MIME type.
* Open xml files in read-only mode when reading contents to construct an XMLDocument.

## 0.5.3

### Enhancements

* `auto.partition()` can now load Unstructured ISD json documents.
* Simplify partitioning functions.
* Improve logging for ingest CLI.

### Features

* Add `--wikipedia-auto-suggest` argument to the ingest CLI to disable automatic redirection
  to pages with similar names.
* Add setup script for Amazon Linux 2
* Add optional `encoding` argument to the `partition_(text/email/html)` functions.
* Added Google Drive connector for ingest cli.
* Added Gitlab connector for ingest cli.

### Fixes

## 0.5.2

### Enhancements

* Fully move from printing to logging.
* `unstructured-ingest` now uses a default `--download_dir` of `$HOME/.cache/unstructured/ingest`
  rather than a "tmp-ingest-" dir in the working directory.

### Features

### Fixes

* `setup_ubuntu.sh` no longer fails in some contexts by interpreting
  `DEBIAN_FRONTEND=noninteractive` as a command
* `unstructured-ingest` no longer re-downloads files when --preserve-downloads
  is used without --download-dir.
* Fixed an issue that was causing text to be skipped in some HTML documents.

## 0.5.1

### Enhancements

### Features

### Fixes

* Fixes an error causing JavaScript to appear in the output of `partition_html` sometimes.
* Fix several issues with the `requires_dependencies` decorator, including the error message
  and how it was used, which had caused an error for `unstructured-ingest --github-url ...`.

## 0.5.0

### Enhancements

* Add `requires_dependencies` Python decorator to check dependencies are installed before
  instantiating a class or running a function

### Features

* Added Wikipedia connector for ingest cli.

### Fixes

* Fix `process_document` file cleaning on failure
* Fixes an error introduced in the metadata tracking commit that caused `NarrativeText`
  and `FigureCaption` elements to be represented as `Text` in HTML documents.

## 0.4.16

### Enhancements

* Fallback to using file extensions for filetype detection if `libmagic` is not present

### Features

* Added setup script for Ubuntu
* Added GitHub connector for ingest cli.
* Added `partition_md` partitioner.
* Added Reddit connector for ingest cli.

### Fixes

* Initializes connector properly in ingest.main::MainProcess
* Restricts version of unstructured-inference to avoid multithreading issue

## 0.4.15

### Enhancements

* Added `elements_to_json` and `elements_from_json` for easier serialization/deserialization
* `convert_to_dict`, `dict_to_elements` and `convert_to_csv` are now aliases for functions
  that use the ISD terminology.

### Fixes

* Update to ensure all elements are preserved during serialization/deserialization

## 0.4.14

* Automatically install `nltk` models in the `tokenize` module.

## 0.4.13

* Fixes unstructured-ingest cli.

## 0.4.12

* Adds console_entrypoint for unstructured-ingest, other structure/doc updates related to ingest.
* Add `parser` parameter to `partition_html`.

## 0.4.11

* Adds `partition_doc` for partitioning Word documents in `.doc` format. Requires `libreoffice`.
* Adds `partition_ppt` for partitioning PowerPoint documents in `.ppt` format. Requires `libreoffice`.

## 0.4.10

* Fixes `ElementMetadata` so that it's JSON serializable when the filename is a `Path` object.

## 0.4.9

* Added ingest modules and s3 connector, sample ingest script
* Default to `url=None` for `partition_pdf` and `partition_image`
* Add ability to skip English specific check by setting the `UNSTRUCTURED_LANGUAGE` env var to `""`.
* Document `Element` objects now track metadata

## 0.4.8

* Modified XML and HTML parsers not to load comments.

## 0.4.7

* Added the ability to pull an HTML document from a url in `partition_html`.
* Added the the ability to get file summary info from lists of filenames and lists
  of file contents.
* Added optional page break to `partition` for `.pptx`, `.pdf`, images, and `.html` files.
* Added `to_dict` method to document elements.
* Include more unicode quotes in `replace_unicode_quotes`.

## 0.4.6

* Loosen the default cap threshold to `0.5`.
* Add a `UNSTRUCTURED_NARRATIVE_TEXT_CAP_THRESHOLD` environment variable for controlling
  the cap ratio threshold.
* Unknown text elements are identified as `Text` for HTML and plain text documents.
* `Body Text` styles no longer default to `NarrativeText` for Word documents. The style information
  is insufficient to determine that the text is narrative.
* Upper cased text is lower cased before checking for verbs. This helps avoid some missed verbs.
* Adds an `Address` element for capturing elements that only contain an address.
* Suppress the `UserWarning` when detectron is called.
* Checks that titles and narrative test have at least one English word.
* Checks that titles and narrative text are at least 50% alpha characters.
* Restricts titles to a maximum word length. Adds a `UNSTRUCTURED_TITLE_MAX_WORD_LENGTH`
  environment variable for controlling the max number of words in a title.
* Updated `partition_pptx` to order the elements on the page

## 0.4.4

* Updated `partition_pdf` and `partition_image` to return `unstructured` `Element` objects
* Fixed the healthcheck url path when partitioning images and PDFs via API
* Adds an optional `coordinates` attribute to document objects
* Adds `FigureCaption` and `CheckBox` document elements
* Added ability to split lists detected in `LayoutElement` objects
* Adds `partition_pptx` for partitioning PowerPoint documents
* LayoutParser models now download from HugginfaceHub instead of DropBox
* Fixed file type detection for XML and HTML files on Amazone Linux

## 0.4.3

* Adds `requests` as a base dependency
* Fix in `exceeds_cap_ratio` so the function doesn't break with empty text
* Fix bug in `_parse_received_data`.
* Update `detect_filetype` to properly handle `.doc`, `.xls`, and `.ppt`.

## 0.4.2

* Added `partition_image` to process documents in an image format.
* Fixed utf-8 encoding error in `partition_email` with attachments for `text/html`

## 0.4.1

* Added support for text files in the `partition` function
* Pinned `opencv-python` for easier installation on Linux

## 0.4.0

* Added generic `partition` brick that detects the file type and routes a file to the appropriate
  partitioning brick.
* Added a file type detection module.
* Updated `partition_html` and `partition_eml` to support file-like objects in 'rb' mode.
* Cleaning brick for removing ordered bullets `clean_ordered_bullets`.
* Extract brick method for ordered bullets `extract_ordered_bullets`.
* Test for `clean_ordered_bullets`.
* Test for `extract_ordered_bullets`.
* Added `partition_docx` for pre-processing Word Documents.
* Added new REGEX patterns to extract email header information
* Added new functions to extract header information `parse_received_data` and `partition_header`
* Added new function to parse plain text files `partition_text`
* Added new cleaners functions `extract_ip_address`, `extract_ip_address_name`, `extract_mapi_id`, `extract_datetimetz`
* Add new `Image` element and function to find embedded images `find_embedded_images`
* Added `get_directory_file_info` for summarizing information about source documents

## 0.3.5

* Add support for local inference
* Add new pattern to recognize plain text dash bullets
* Add test for bullet patterns
* Fix for `partition_html` that allows for processing `div` tags that have both text and child
  elements
* Add ability to extract document metadata from `.docx`, `.xlsx`, and `.jpg` files.
* Helper functions for identifying and extracting phone numbers
* Add new function `extract_attachment_info` that extracts and decodes the attachment
  of an email.
* Staging brick to convert a list of `Element`s to a `pandas` dataframe.
* Add plain text functionality to `partition_email`

## 0.3.4

* Python-3.7 compat

## 0.3.3

* Removes BasicConfig from logger configuration
* Adds the `partition_email` partitioning brick
* Adds the `replace_mime_encodings` cleaning bricks
* Small fix to HTML parsing related to processing list items with sub-tags
* Add `EmailElement` data structure to store email documents

## 0.3.2

* Added `translate_text` brick for translating text between languages
* Add an `apply` method to make it easier to apply cleaners to elements

## 0.3.1

* Added \_\_init.py\_\_ to `partition`

## 0.3.0

* Implement staging brick for Argilla. Converts lists of `Text` elements to `argilla` dataset classes.
* Removing the local PDF parsing code and any dependencies and tests.
* Reorganizes the staging bricks in the unstructured.partition module
* Allow entities to be passed into the Datasaur staging brick
* Added HTML escapes to the `replace_unicode_quotes` brick
* Fix bad responses in partition_pdf to raise ValueError
* Adds `partition_html` for partitioning HTML documents.

## 0.2.6

* Small change to how \_read is placed within the inheritance structure since it doesn't really apply to pdf
* Add partitioning brick for calling the document image analysis API

## 0.2.5

* Update python requirement to >=3.7

## 0.2.4

* Add alternative way of importing `Final` to support google colab

## 0.2.3

* Add cleaning bricks for removing prefixes and postfixes
* Add cleaning bricks for extracting text before and after a pattern

## 0.2.2

* Add staging brick for Datasaur

## 0.2.1

* Added brick to convert an ISD dictionary to a list of elements
* Update `PDFDocument` to use the `from_file` method
* Added staging brick for CSV format for ISD (Initial Structured Data) format.
* Added staging brick for separating text into attention window size chunks for `transformers`.
* Added staging brick for LabelBox.
* Added ability to upload LabelStudio predictions
* Added utility function for JSONL reading and writing
* Added staging brick for CSV format for Prodigy
* Added staging brick for Prodigy
* Added ability to upload LabelStudio annotations
* Added text_field and id_field to stage_for_label_studio signature

## 0.2.0

* Initial release of unstructured<|MERGE_RESOLUTION|>--- conflicted
+++ resolved
@@ -1,26 +1,11 @@
-<<<<<<< HEAD
-## 0.16.10-dev0
-=======
 ## 0.16.9
->>>>>>> 4140f625
-
-### Enhancements
-
-### Features
-
-### Fixes
-
-<<<<<<< HEAD
-## 0.16.9
-
-### Enhancements
-
-### Features
-
-### Fixes
-
-=======
->>>>>>> 4140f625
+
+### Enhancements
+
+### Features
+
+### Fixes
+
 - **Fix NLTK Download** to not download from unstructured S3 Bucket
 
 ## 0.16.8
