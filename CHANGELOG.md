--- conflicted
+++ resolved
@@ -1,8 +1,4 @@
-<<<<<<< HEAD
-## 0.14.3-dev1
-=======
-## 0.14.3-dev4
->>>>>>> 32df4ee1
+## 0.14.3-dev5
 
 ### Enhancements
 
@@ -13,9 +9,6 @@
 
 ### Fixes
 
-<<<<<<< HEAD
-* Fix document type deduction during evaluation
-=======
 * **Turn off XML resolve entities** Sets `resolve_entities=False` for XML parsing with `lxml`
   to avoid text being dynamically injected into the XML document.
 * **Add backward compatibility for the deprecated pdf_infer_table_structure parameter**.
@@ -25,7 +18,7 @@
 * **Diable `table_as_cells` output by default** to reduce overhead in partition; now `table_as_cells` is only produced when the env `EXTACT_TABLE_AS_CELLS` is `true`
 * **Reduce excessive logging** Change per page ocr info level logging into detail level trace logging
 * **Replace try block in `document_to_element_list` for handling HTMLDocument** Use `getattr(element, "type", "")` to get the `type` attribute of an element when it exists. This is more explicit way to handle the special case for HTML documents and prevents other types of attribute error from being silenced by the try block
->>>>>>> 32df4ee1
+* **Fix document type deduction during evaluation*
 
 ## 0.14.2
 
