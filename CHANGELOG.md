--- conflicted
+++ resolved
@@ -4,9 +4,8 @@
 
 ### Features
 
-<<<<<<< HEAD
 * **Add `utils` method `draw_bboxes_on_pdf_or_image` to plot returned element coordinates in each page image.** Using a PDF or image file and the returned element list from a detection model, this method superimposes the bounding boxes in page images with numeration and different colours per element type.
-=======
+
 ### Fixes
 
 ## 0.10.25
@@ -21,7 +20,6 @@
 ocr agent tesseract/paddle in environment variable `OCR_AGENT` for OCRing the entire document.
 * **Adds accuracy function** The accuracy scoring was originally an option under `calculate_edit_distance`. For easy function call, it is now a wrapper around the original function that calls edit_distance and return as "score".
 * **Adds HuggingFaceEmbeddingEncoder** The HuggingFace Embedding Encoder uses a local embedding model as opposed to using an API.
->>>>>>> 7fdddfbc
 * **Add AWS bedrock embedding connector** `unstructured.embed.bedrock` now provides a connector to use AWS bedrock's `titan-embed-text` model to generate embeddings for elements. This features requires valid AWS bedrock setup and an internet connectionto run.
 
 ### Fixes
