<<<<<<< HEAD
## 0.11.0-dev3
=======
## 0.11.1-dev1

### Enhancements

### Features

### Fixes

* **Do not extract text of `<style>` tags in HTML.** `<style>` tags containing CSS in invalid positions previously contributed to element text. Do not consider text node of a `<style>` element as textual content.
* **Fix DOCX merged table cell repeats cell text.** Only include text for a merged cell, not for each underlying cell spanned by the merge.

## 0.11.0
>>>>>>> e6637592

### Enhancements

* **Add a class for the strategy constants.** Add a class `PartitionStrategy` for the strategy constants and use the constants to replace strategy strings.
* **Temporary Support for paddle language parameter.** User can specify default langage code for paddle with ENV `DEFAULT_PADDLE_LANG` before we have the language mapping for paddle.
* **Improve DOCX page-break fidelity.** Improve page-break fidelity such that a paragraph containing a page-break is split into two elements, one containing the text before the page-break and the other the text after. Emit the PageBreak element between these two and assign the correct page-number (n and n+1 respectively) to the two textual elements.

### Features

* **Add ad-hoc fields to ElementMetadata instance.** End-users can now add their own metadata fields simply by assigning to an element-metadata attribute-name of their choice, like `element.metadata.coefficient = 0.58`. These fields will round-trip through JSON and can be accessed with dotted notation.
<<<<<<< HEAD
**PostgreSQL/SQLite destination connector** PostgreSQL and SQLite connector added to ingest CLI.  Users may now use `unstructured-ingest` to write partitioned data from over 20 data sources (so far) to a PostgreSQL or SQLite database.

=======
* **MongoDB Destination Connector** New destination connector added to all CLI ingest commands to support writing partitioned json output to mongodb.
>>>>>>> e6637592

### Fixes

* **Fix `TYPE_TO_TEXT_ELEMENT_MAP`.** Updated `Figure` mapping from `FigureCaption` to `Image`.
* **Handle errors when extracting PDF text** Certain pdfs throw unexpected errors when being opened by `pdfminer`, causing `partition_pdf()` to fail. We expect to be able to partition smoothly using an alternative strategy if text extraction doesn't work.  Added exception handling to handle unexpected errors when extracting pdf text and to help determine pdf strategy.
* **Fix `fast` strategy fall back to `ocr_only`** The `fast` strategy should not fall back to a more expensive strategy.
* **Remove default user ./ssh folder** The default notebook user during image build would create the known_hosts file with incorrect ownership, this is legacy and no longer needed so it was removed.
* **Include `languages` in metadata when partitioning `strategy=hi_res` or `fast`** User defined `languages` was previously used for text detection, but not included in the resulting element metadata for some strategies. `languages` will now be included in the metadata regardless of partition strategy for pdfs and images.
* **Handle a case where Paddle returns a list item in ocr_data as None** In partition, while parsing PaddleOCR data, it was assumed that PaddleOCR does not return None for any list item in ocr_data. Removed the assumption by skipping the text region whenever this happens.
* **Fix some pdfs returning `KeyError: 'N'`** Certain pdfs were throwing this error when being opened by pdfminer. Added a wrapper function for pdfminer that allows these documents to be partitioned.
* **Fix mis-splits on `Table` chunks.** Remedies repeated appearance of full `.text_as_html` on metadata of each `TableChunk` split from a `Table` element too large to fit in the chunking window.
* **Import tables_agent from inference** so that we don't have to initialize a global table agent in unstructured OCR again
* **Fix empty table is identified as bulleted-table.** A table with no text content was mistakenly identified as a bulleted-table and processed by the wrong branch of the initial HTML partitioner.
* **Fix partition_html() emits empty (no text) tables.** A table with cells nested below a `<thead>` or `<tfoot>` element was emitted as a table element having no text and unparseable HTML in `element.metadata.text_as_html`. Do not emit empty tables to the element stream.
* **Fix HTML `element.metadata.text_as_html` contains spurious <br> elements in invalid locations.** The HTML generated for the `text_as_html` metadata for HTML tables contained `<br>` elements invalid locations like between `<table>` and `<tr>`. Change the HTML generator such that these do not appear.
* **Fix HTML table cells enclosed in <thead> and <tfoot> elements are dropped.** HTML table cells nested in a `<thead>` or `<tfoot>` element were not detected and the text in those cells was omitted from the table element text and `.text_as_html`. Detect table rows regardless of the semantic tag they may be nested in.
* **Remove whitespace padding from `.text_as_html`.** `tabulate` inserts padding spaces to achieve visual alignment of columns in HTML tables it generates. Add our own HTML generator to do this simple job and omit that padding as well as newlines ("\n") used for human readability.
* **Fix local connector with absolute input path** When passed an absolute filepath for the input document path, the local connector incorrectly writes the output file to the input file directory. This fixes such that the output in this case is written to `output-dir/input-filename.json`

## 0.10.30

### Enhancements

* **Support nested DOCX tables.** In DOCX, like HTML, a table cell can itself contain a table. In this case, create nested HTML tables to reflect that structure and create a plain-text table with captures all the text in nested tables, formatting it as a reasonable facsimile of a table.
* **Add connection check to ingest connectors** Each source and destination connector now support a `check_connection()` method which makes sure a valid connection can be established with the source/destination given any authentication credentials in a lightweight request.

### Features

* **Add functionality to do a second OCR on cropped table images.** Changes to the values for scaling ENVs affect entire page OCR output(OCR regression) so we now do a second OCR for tables.
* **Adds ability to pass timeout for a request when partitioning via a `url`.** `partition` now accepts a new optional parameter `request_timeout` which if set will prevent any `requests.get` from hanging indefinitely and instead will raise a timeout error. This is useful when partitioning a url that may be slow to respond or may not respond at all.

### Fixes

* **Fix logic that determines pdf auto strategy.** Previously, `_determine_pdf_auto_strategy` returned `hi_res` strategy only if `infer_table_structure` was true. It now returns the `hi_res` strategy if either `infer_table_structure` or `extract_images_in_pdf` is true.
* **Fix invalid coordinates when parsing tesseract ocr data.** Previously, when parsing tesseract ocr data, the ocr data had invalid bboxes if zoom was set to `0`. A logical check is now added to avoid such error.
* **Fix ingest partition parameters not being passed to the api.** When using the --partition-by-api flag via unstructured-ingest, none of the partition arguments are forwarded, meaning that these options are disregarded. With this change, we now pass through all of the relevant partition arguments to the api. This allows a user to specify all of the same partition arguments they would locally and have them respected when specifying --partition-by-api.
* **Support tables in section-less DOCX.** Generalize solution for MS Chat Transcripts exported as DOCX by including tables in the partitioned output when present.
* **Support tables that contain only numbers when partitioning via `ocr_only`** Tables that contain only numbers are returned as floats in a pandas.DataFrame when the image is converted from `.image_to_data()`. An AttributeError was raised downstream when trying to `.strip()` the floats.
* **Improve DOCX page-break detection.** DOCX page breaks are reliably indicated by `w:lastRenderedPageBreak` elements present in the document XML. Page breaks are NOT reliably indicated by "hard" page-breaks inserted by the author and when present are redundant to a `w:lastRenderedPageBreak` element so cause over-counting if used. Use rendered page-breaks only.

## 0.10.29

### Enhancements

* **Adds include_header argument for partition_csv and partition_tsv** Now supports retaining header rows in CSV and TSV documents element partitioning.
* **Add retry logic for all source connectors** All http calls being made by the ingest source connectors have been isolated and wrapped by the `SourceConnectionNetworkError` custom error, which triggers the retry logic, if enabled, in the ingest pipeline.
* **Google Drive source connector supports credentials from memory** Originally, the connector expected a filepath to pull the credentials from when creating the client. This was expanded to support passing that information from memory as a dict if access to the file system might not be available.
* **Add support for generic partition configs in ingest cli** Along with the explicit partition options supported by the cli, an `additional_partition_args` arg was added to allow users to pass in any other arguments that should be added when calling partition(). This helps keep any changes to the input parameters of the partition() exposed in the CLI.
* **Map full output schema for table-based destination connectors** A full schema was introduced to map the type of all output content from the json partition output and mapped to a flattened table structure to leverage table-based destination connectors. The delta table destination connector was updated at the moment to take advantage of this.
* **Incorporate multiple embedding model options into ingest, add diff test embeddings** Problem: Ingest pipeline already supported embedding functionality, however users might want to use different types of embedding providers. Enhancement: Extend ingest pipeline so that users can specify and embed via a particular embedding provider from a range of options. Also adds a diff test to compare output from an embedding module with the expected output

### Features

* **Allow setting table crop parameter** In certain circumstances, adjusting the table crop padding may improve table.

### Fixes

* **Fixes `partition_text` to prevent empty elements** Adds a check to filter out empty bullets.
* **Handle empty string for `ocr_languages` with values for `languages`** Some API users ran into an issue with sending `languages` params because the API defaulted to also using an empty string for `ocr_languages`. This update handles situations where `languages` is defined and `ocr_languages` is an empty string.
* **Fix PDF tried to loop through None** Previously the PDF annotation extraction tried to loop through `annots` that resolved out as None. A logical check added to avoid such error.
* **Ingest session handler not being shared correctly** All ingest docs that leverage the session handler should only need to set it once per process. It was recreating it each time because the right values weren't being set nor available given how dataclasses work in python.
* **Ingest download-only fix.** Previously the download only flag was being checked after the doc factory pipeline step, which occurs before the files are actually downloaded by the source node. This check was moved after the source node to allow for the files to be downloaded first before exiting the pipeline.
* **Fix flaky chunk-metadata.** Prior implementation was sensitive to element order in the section resulting in metadata values sometimes being dropped. Also, not all metadata items can be consolidated across multiple elements (e.g. coordinates) and so are now dropped from consolidated metadata.
* **Fix tesseract error `Estimating resolution as X`** leaded by invalid language parameters input. Proceed with defalut language `eng` when `lang.py` fails to find valid language code for tesseract, so that we don't pass an empty string to tesseract CLI and raise an exception in downstream.

## 0.10.28

### Enhancements

* **Add table structure evaluation helpers** Adds functions to evaluate the similarity between predicted table structure and actual table structure.
* **Use `yolox` by default for table extraction when partitioning pdf/image** `yolox` model provides higher recall of the table regions than the quantized version and it is now the default element detection model when `infer_table_structure=True` for partitioning pdf/image files
* **Remove pdfminer elements from inside tables** Previously, when using `hi_res` some elements where extracted using pdfminer too, so we removed pdfminer from the tables pipeline to avoid duplicated elements.
* **Fsspec downstream connectors** New destination connector added to ingest CLI, users may now use `unstructured-ingest` to write to any of the following:
  * Azure
  * Box
  * Dropbox
  * Google Cloud Service

### Features

* **Update `ocr_only` strategy in `partition_pdf()`** Adds the functionality to get accurate coordinate data when partitioning PDFs and Images with the `ocr_only` strategy.

### Fixes
* **Fixed SharePoint permissions for the fetching to be opt-in** Problem: Sharepoint permissions were trying to be fetched even when no reletad cli params were provided, and this gave an error due to values for those keys not existing. Fix: Updated getting keys to be with .get() method and changed the "skip-check" to check individual cli params rather than checking the existance of a config object.

* **Fixes issue where tables from markdown documents were being treated as text** Problem: Tables from markdown documents were being treated as text, and not being extracted as tables. Solution: Enable the `tables` extension when instantiating the `python-markdown` object. Importance: This will allow users to extract structured data from tables in markdown documents.
* **Fix wrong logger for paddle info** Replace the logger from unstructured-inference with the logger from unstructured for paddle_ocr.py module.
* **Fix ingest pipeline to be able to use chunking and embedding together** Problem: When ingest pipeline was using chunking and embedding together, embedding outputs were empty and the outputs of chunking couldn't be re-read into memory and be forwarded to embeddings. Fix: Added CompositeElement type to TYPE_TO_TEXT_ELEMENT_MAP to be able to process CompositeElements with unstructured.staging.base.isd_to_elements
* **Fix unnecessary mid-text chunk-splitting.** The "pre-chunker" did not consider separator blank-line ("\n\n") length when grouping elements for a single chunk. As a result, sections were frequently over-populated producing a over-sized chunk that required mid-text splitting.
* **Fix frequent dissociation of title from chunk.** The sectioning algorithm included the title of the next section with the prior section whenever it would fit, frequently producing association of a section title with the prior section and dissociating it from its actual section. Fix this by performing combination of whole sections only.
* **Fix PDF attempt to get dict value from string.** Fixes a rare edge case that prevented some PDF's from being partitioned. The `get_uris_from_annots` function tried to access the dictionary value of a string instance variable. Assign `None` to the annotation variable if the instance type is not dictionary to avoid the erroneous attempt.

## 0.10.27

### Enhancements

* **Leverage dict to share content across ingest pipeline** To share the ingest doc content across steps in the ingest pipeline, this was updated to use a multiprocessing-safe dictionary so changes get persisted and each step has the option to modify the ingest docs in place.

### Features

### Fixes

* **Removed `ebooklib` as a dependency** `ebooklib` is licensed under AGPL3, which is incompatible with the Apache 2.0 license. Thus it is being removed.
* **Caching fixes in ingest pipeline** Previously, steps like the source node were not leveraging parameters such as `re_download` to dictate if files should be forced to redownload rather than use what might already exist locally.

## 0.10.26

### Enhancements

* **Add text CCT CI evaluation workflow** Adds cct text extraction evaluation metrics to the current ingest workflow to measure the performance of each file extracted as well as aggregated-level performance.

### Features

* **Functionality to catch and classify overlapping/nested elements** Method to identify overlapping-bboxes cases within detected elements in a document. It returns two values: a boolean defining if there are overlapping elements present, and a list reporting them with relevant metadata. The output includes information about the `overlapping_elements`, `overlapping_case`, `overlapping_percentage`, `largest_ngram_percentage`, `overlap_percentage_total`, `max_area`, `min_area`, and `total_area`.
* **Add Local connector source metadata** python's os module used to pull stats from local file when processing via the local connector and populates fields such as last modified time, created time.

### Fixes

* **Fixes elements partitioned from an image file missing certain metadata** Metadata for image files, like file type, was being handled differently from other file types. This caused a bug where other metadata, like the file name, was being missed. This change brought metadata handling for image files to be more in line with the handling for other file types so that file name and other metadata fields are being captured.
* **Adds `typing-extensions` as an explicit dependency** This package is an implicit dependency, but the module is being imported directly in `unstructured.documents.elements` so the dependency should be explicit in case changes in other dependencies lead to `typing-extensions` being dropped as a dependency.
* **Stop passing `extract_tables` to `unstructured-inference` since it is now supported in `unstructured` instead** Table extraction previously occurred in `unstructured-inference`, but that logic, except for the table model itself, is now a part of the `unstructured` library. Thus the parameter triggering table extraction is no longer passed to the `unstructured-inference` package. Also noted the table output regression for PDF files.
* **Fix a bug in Table partitioning** Previously the `skip_infer_table_types` variable used in `partition` was not being passed down to specific file partitioners. Now you can utilize the `skip_infer_table_types` list variable when calling `partition` to specify the filetypes for which you want to skip table extraction, or the `infer_table_structure` boolean variable on the file specific partitioning function.
* **Fix partition docx without sections** Some docx files, like those from teams output, do not contain sections and it would produce no results because the code assumes all components are in sections. Now if no sections is detected from a document we iterate through the paragraphs and return contents found in the paragraphs.
* **Fix out-of-order sequencing of split chunks.** Fixes behavior where "split" chunks were inserted at the beginning of the chunk sequence. This would produce a chunk sequence like [5a, 5b, 3a, 3b, 1, 2, 4] when sections 3 and 5 exceeded `max_characters`.
* **Deserialization of ingest docs fixed** When ingest docs are being deserialized as part of the ingest pipeline process (cli), there were certain fields that weren't getting persisted (metadata and date processed). The from_dict method was updated to take these into account and a unit test added to check.
* **Map source cli command configs when destination set** Due to how the source connector is dynamically called when the destination connector is set via the CLI, the configs were being set incorrectoy, causing the source connector to break. The configs were fixed and updated to take into account Fsspec-specific connectors.

## 0.10.25

### Enhancements

* **Duplicate CLI param check** Given that many of the options associated with the `Click` based cli ingest commands are added dynamically from a number of configs, a check was incorporated to make sure there were no duplicate entries to prevent new configs from overwriting already added options.
* **Ingest CLI refactor for better code reuse** Much of the ingest cli code can be templated and was a copy-paste across files, adding potential risk. Code was refactored to use a base class which had much of the shared code templated.

### Features

* **Table OCR refactor** support Table OCR with pre-computed OCR data to ensure we only do one OCR for entrie document. User can specify
ocr agent tesseract/paddle in environment variable `OCR_AGENT` for OCRing the entire document.
* **Adds accuracy function** The accuracy scoring was originally an option under `calculate_edit_distance`. For easy function call, it is now a wrapper around the original function that calls edit_distance and return as "score".
* **Adds HuggingFaceEmbeddingEncoder** The HuggingFace Embedding Encoder uses a local embedding model as opposed to using an API.
* **Add AWS bedrock embedding connector** `unstructured.embed.bedrock` now provides a connector to use AWS bedrock's `titan-embed-text` model to generate embeddings for elements. This features requires valid AWS bedrock setup and an internet connectionto run.

### Fixes

* **Import PDFResourceManager more directly** We were importing `PDFResourceManager` from `pdfminer.converter` which was causing an error for some users. We changed to import from the actual location of `PDFResourceManager`, which is `pdfminer.pdfinterp`.
* **Fix language detection of elements with empty strings** This resolves a warning message that was raised by `langdetect` if the language was attempted to be detected on an empty string. Language detection is now skipped for empty strings.
* **Fix chunks breaking on regex-metadata matches.** Fixes "over-chunking" when `regex_metadata` was used, where every element that contained a regex-match would start a new chunk.
* **Fix regex-metadata match offsets not adjusted within chunk.** Fixes incorrect regex-metadata match start/stop offset in chunks where multiple elements are combined.
* **Map source cli command configs when destination set** Due to how the source connector is dynamically called when the destination connector is set via the CLI, the configs were being set incorrectoy, causing the source connector to break. The configs were fixed and updated to take into account Fsspec-specific connectors.
* **Fix metrics folder not discoverable** Fixes issue where unstructured/metrics folder is not discoverable on PyPI by adding an `__init__.py` file under the folder.
* **Fix a bug when `parition_pdf` get `model_name=None`** In API usage the `model_name` value is `None` and the `cast` function in `partition_pdf` would return `None` and lead to attribution error. Now we use `str` function to explicit convert the content to string so it is garanteed to have `starts_with` and other string functions as attributes
* **Fix html partition fail on tables without `tbody` tag** HTML tables may sometimes just contain headers without body (`tbody` tag)

## 0.10.24

### Enhancements

* **Improve natural reading order** Some `OCR` elements with only spaces in the text have full-page width in the bounding box, which causes the `xycut` sorting to not work as expected. Now the logic to parse OCR results removes any elements with only spaces (more than one space).
* **Ingest compression utilities and fsspec connector support** Generic utility code added to handle files that get pulled from a source connector that are either tar or zip compressed and uncompress them locally. This is then processed using a local source connector. Currently this functionality has been incorporated into the fsspec connector and all those inheriting from it (currently: Azure Blob Storage, Google Cloud Storage, S3, Box, and Dropbox).
* **Ingest destination connectors support for writing raw list of elements** Along with the default write method used in the ingest pipeline to write the json content associated with the ingest docs, each destination connector can now also write a raw list of elements to the desired downstream location without having an ingest doc associated with it.

### Features

* **Adds element type percent match function** In order to evaluate the element type extracted, we add a function that calculates the matched percentage between two frequency dictionary.

### Fixes

* **Fix paddle model file not discoverable** Fixes issue where ocr_models/paddle_ocr.py file is not discoverable on PyPI by adding
an `__init__.py` file under the folder.
* **Chipper v2 Fixes** Includes fix for a memory leak and rare last-element bbox fix. (unstructured-inference==0.7.7)
* **Fix image resizing issue** Includes fix related to resizing images in the tables pipeline. (unstructured-inference==0.7.6)

## 0.10.23

### Enhancements

* **Add functionality to limit precision when serializing to json** Precision for `points` is limited to 1 decimal point if coordinates["system"] == "PixelSpace" (otherwise 2 decimal points?). Precision for `detection_class_prob` is limited to 5 decimal points.
* **Fix csv file detection logic when mime-type is text/plain** Previously the logic to detect csv file type was considering only first row's comma count comparing with the header_row comma count and both the rows being same line the result was always true, Now the logic is changed to consider the comma's count for all the lines except first line and compare with header_row comma count.
* **Improved inference speed for Chipper V2** API requests with 'hi_res_model_name=chipper' now have ~2-3x faster responses.

### Features

### Fixes

* **Cleans up temporary files after conversion** Previously a file conversion utility was leaving temporary files behind on the filesystem without removing them when no longer needed. This fix helps prevent an accumulation of temporary files taking up excessive disk space.
* **Fixes `under_non_alpha_ratio` dividing by zero** Although this function guarded against a specific cause of division by zero, there were edge cases slipping through like strings with only whitespace. This update more generally prevents the function from performing a division by zero.
* **Fix languages default** Previously the default language was being set to English when elements didn't have text or if langdetect could not detect the language. It now defaults to None so there is not misleading information about the language detected.
* **Fixes recursion limit error that was being raised when partitioning Excel documents of a certain size** Previously we used a recursive method to find subtables within an excel sheet. However this would run afoul of Python's recursion depth limit when there was a contiguous block of more than 1000 cells within a sheet. This function has been updated to use the NetworkX library which avoids Python recursion issues.

## 0.10.22

### Enhancements

* **bump `unstructured-inference` to `0.7.3`** The updated version of `unstructured-inference` supports a new version of the Chipper model, as well as a cleaner schema for its output classes. Support is included for new inference features such as hierarchy and ordering.
* **Expose skip_infer_table_types in ingest CLI.** For each connector a new `--skip-infer-table-types` parameter was added to map to the `skip_infer_table_types` partition argument. This gives more granular control to unstructured-ingest users, allowing them to specify the file types for which we should attempt table extraction.
* **Add flag to ingest CLI to raise error if any single doc fails in pipeline** Currently if a single doc fails in the pipeline, the whole thing halts due to the error. This flag defaults to log an error but continue with the docs it can.
* **Emit hyperlink metadata for DOCX file-type.** DOCX partitioner now adds `metadata.links`, `metadata.link_texts` and `metadata.link_urls` for elements that contain a hyperlink that points to an external resource. So-called "jump" links pointing to document internal locations (such as those found in a table-of-contents "jumping" to a chapter or section) are excluded.

### Features

* **Add `elements_to_text` as a staging helper function** In order to get a single clean text output from unstructured for metric calculations, automate the process of extracting text from elements using this function.
* **Adds permissions(RBAC) data ingestion functionality for the Sharepoint connector.** Problem: Role based access control is an important component in many data storage systems. Users may need to pass permissions (RBAC) data to downstream systems when ingesting data. Feature: Added permissions data ingestion functionality to the Sharepoint connector.

### Fixes

* **Fixes PDF list parsing creating duplicate list items** Previously a bug in PDF list item parsing caused removal of other elements and duplication of the list item
* **Fixes duplicated elements** Fixes issue where elements are duplicated when embeddings are generated. This will allow users to generate embeddings for their list of Elements without duplicating/breaking the orginal content.
* **Fixes failure when flagging for embeddings through unstructured-ingest** Currently adding the embedding parameter to any connector results in a failure on the copy stage. This is resolves the issue by adding the IngestDoc to the context map in the embedding node's `run` method. This allows users to specify that connectors fetch embeddings without failure.
* **Fix ingest pipeline reformat nodes not discoverable** Fixes issue where  reformat nodes raise ModuleNotFoundError on import. This was due to the directory was missing `__init__.py` in order to make it discoverable.
* **Fix default language in ingest CLI** Previously the default was being set to english which injected potentially incorrect information to downstream language detection libraries. By setting the default to None allows those libraries to better detect what language the text is in the doc being processed.

## 0.10.21

* **Adds Scarf analytics**.

## 0.10.20

### Enhancements

* **Add document level language detection functionality.** Adds the "auto" default for the languages param to all partitioners. The primary language present in the document is detected using the `langdetect` package. Additional param `detect_language_per_element` is also added for partitioners that return multiple elements. Defaults to `False`.
* **Refactor OCR code** The OCR code for entire page is moved from unstructured-inference to unstructured. On top of continuing support for OCR language parameter, we also support two OCR processing modes, "entire_page" or "individual_blocks".
* **Align to top left when shrinking bounding boxes for `xy-cut` sorting:** Update `shrink_bbox()` to keep top left rather than center.
* **Add visualization script to annotate elements** This script is often used to analyze/visualize elements with coordinates (e.g. partition_pdf()).
* **Adds data source properties to the Jira, Github and Gitlab connectors** These properties (date_created, date_modified, version, source_url, record_locator) are written to element metadata during ingest, mapping elements to information about the document source from which they derive. This functionality enables downstream applications to reveal source document applications, e.g. a link to a GDrive doc, Salesforce record, etc.
* **Improve title detection in pptx documents** The default title textboxes on a pptx slide are now categorized as titles.
* **Improve hierarchy detection in pptx documents** List items, and other slide text are properly nested under the slide title. This will enable better chunking of pptx documents.
* **Refactor of the ingest cli workflow** The refactored approach uses a dynamically set pipeline with a snapshot along each step to save progress and accommodate continuation from a snapshot if an error occurs. This also allows the pipeline to dynamically assign any number of steps to modify the partitioned content before it gets written to a destination.
* **Applies `max_characters=<n>` argument to all element types in `add_chunking_strategy` decorator** Previously this argument was only utilized in chunking Table elements and now applies to all partitioned elements if `add_chunking_strategy` decorator is utilized, further preparing the elements for downstream processing.
* **Add common retry strategy utilities for unstructured-ingest** Dynamic retry strategy with exponential backoff added to Notion source connector.
*
### Features

* **Adds `bag_of_words` and `percent_missing_text` functions** In order to count the word frequencies in two input texts and calculate the percentage of text missing relative to the source document.
* **Adds `edit_distance` calculation metrics** In order to benchmark the cleaned, extracted text with unstructured, `edit_distance` (`Levenshtein distance`) is included.
* **Adds detection_origin field to metadata** Problem: Currently isn't an easy way to find out how an element was created. With this change that information is added. Importance: With this information the developers and users are now able to know how an element was created to make decisions on how to use it. In order tu use this feature
setting UNSTRUCTURED_INCLUDE_DEBUG_METADATA=true is needed.
* **Adds a function that calculates frequency of the element type and its depth** To capture the accuracy of element type extraction, this function counts the occurrences of each unique element type with its depth for use in element metrics.

### Fixes

* **Fix zero division error in annotation bbox size** This fixes the bug where we find annotation bboxes realted to an element that need to divide the intersection size between annotation bbox and element bbox by the size of the annotation bbox
* **Fix prevent metadata module from importing dependencies from unnecessary modules** Problem: The `metadata` module had several top level imports that were only used in and applicable to code related to specific document types, while there were many general-purpose functions. As a result, general-purpose functions couldn't be used without unnecessary dependencies being installed. Fix: moved 3rd party dependency top level imports to inside the functions in which they are used and applied a decorator to check that the dependency is installed and emit a helpful error message if not.
* **Fixes category_depth None value for Title elements** Problem: `Title` elements from `chipper` get `category_depth`= None even when `Headline` and/or `Subheadline` elements are present in the same page. Fix: all `Title` elements with `category_depth` = None should be set to have a depth of 0 instead iff there are `Headline` and/or `Subheadline` element-types present. Importance: `Title` elements should be equivalent html `H1` when nested headings are present; otherwise, `category_depth` metadata can result ambiguous within elements in a page.
* **Tweak `xy-cut` ordering output to be more column friendly** This results in the order of elements more closely reflecting natural reading order which benefits downstream applications. While element ordering from `xy-cut` is usually mostly correct when ordering multi-column documents, sometimes elements from a RHS column will appear before elements in a LHS column. Fix: add swapped `xy-cut` ordering by sorting by X coordinate first and then Y coordinate.
* **Fixes badly initialized Formula** Problem: YoloX contain new types of elements, when loading a document that contain formulas a new element of that class
should be generated, however the Formula class inherits from Element instead of Text. After this change the element is correctly created with the correct class
allowing the document to be loaded. Fix: Change parent class for Formula to Text. Importance: Crucial to be able to load documents that contain formulas.
* **Fixes pdf uri error** An error was encountered when URI type of `GoToR` which refers to pdf resources outside of its own was detected since no condition catches such case. The code is fixing the issue by initialize URI before any condition check.


## 0.10.19

### Enhancements

* **Adds XLSX document level language detection** Enhancing on top of language detection functionality in previous release, we now support language detection within `.xlsx` file type at Element level.
* **bump `unstructured-inference` to `0.6.6`** The updated version of `unstructured-inference` makes table extraction in `hi_res` mode configurable to fine tune table extraction performance; it also improves element detection by adding a deduplication post processing step in the `hi_res` partitioning of pdfs and images.
* **Detect text in HTML Heading Tags as Titles** This will increase the accuracy of hierarchies in HTML documents and provide more accurate element categorization. If text is in an HTML heading tag and is not a list item, address, or narrative text, categorize it as a title.
* **Update python-based docs** Refactor docs to use the actual unstructured code rather than using the subprocess library to run the cli command itself.
* **Adds Table support for the `add_chunking_strategy` decorator to partition functions.** In addition to combining elements under Title elements, user's can now specify the `max_characters=<n>` argument to chunk Table elements into TableChunk elements with `text` and `text_as_html` of length <n> characters. This means partitioned Table results are ready for use in downstream applications without any post processing.
* **Expose endpoint url for s3 connectors** By allowing for the endpoint url to be explicitly overwritten, this allows for any non-AWS data providers supporting the s3 protocol to be supported (i.e. minio).

### Features

* **change default `hi_res` model for pdf/image partition to `yolox`** Now partitioning pdf/image using `hi_res` strategy utilizes `yolox_quantized` model isntead of `detectron2_onnx` model. This new default model has better recall for tables and produces more detailed categories for elements.
* **XLSX can now reads subtables within one sheet** Problem: Many .xlsx files are not created to be read as one full table per sheet. There are subtables, text and header along with more informations to extract from each sheet. Feature: This `partition_xlsx` now can reads subtable(s) within one .xlsx sheet, along with extracting other title and narrative texts. Importance: This enhance the power of .xlsx reading to not only one table per sheet, allowing user to capture more data tables from the file, if exists.
* **Update Documentation on Element Types and Metadata**: We have updated the documentation according to the latest element types and metadata. It includes the common and additional metadata provided by the Partitions and Connectors.

### Fixes

* **Fixes partition_pdf is_alnum reference bug** Problem: The `partition_pdf` when attempt to get bounding box from element experienced a reference before assignment error when the first object is not text extractable.  Fix: Switched to a flag when the condition is met. Importance: Crucial to be able to partition with pdf.
* **Fix various cases of HTML text missing after partition**
  Problem: Under certain circumstances, text immediately after some HTML tags will be misssing from partition result.
  Fix: Updated code to deal with these cases.
  Importance: This will ensure the correctness when partitioning HTML and Markdown documents.
* **Fixes chunking when `detection_class_prob` appears in Element metadata** Problem: when `detection_class_prob` appears in Element metadata, Elements will only be combined by chunk_by_title if they have the same `detection_class_prob` value (which is rare). This is unlikely a case we ever need to support and most often results in no chunking. Fix: `detection_class_prob` is included in the chunking list of metadata keys excluded for similarity comparison. Importance: This change allows `chunk_by_title` to operate as intended for documents which include `detection_class_prob` metadata in their Elements.

## 0.10.18

### Enhancements

* **Better detection of natural reading order in images and PDF's** The elements returned by partition better reflect natural reading order in some cases, particularly in complicated multi-column layouts, leading to better chunking and retrieval for downstream applications. Achieved by improving the `xy-cut` sorting to preprocess bboxes, shrinking all bounding boxes by 90% along x and y axes (still centered around the same center point), which allows projection lines to be drawn where not possible before if layout bboxes overlapped.
* **Improves `partition_xml` to be faster and more memory efficient when partitioning large XML files** The new behavior is to partition iteratively to prevent loading the entire XML tree into memory at once in most use cases.
* **Adds data source properties to SharePoint, Outlook, Onedrive, Reddit, Slack, DeltaTable connectors** These properties (date_created, date_modified, version, source_url, record_locator) are written to element metadata during ingest, mapping elements to information about the document source from which they derive. This functionality enables downstream applications to reveal source document applications, e.g. a link to a GDrive doc, Salesforce record, etc.
* **Add functionality to save embedded images in PDF's separately as images** This allows users to save embedded images in PDF's separately as images, given some directory path. The saved image path is written to the metadata for the Image element. Downstream applications may benefit by providing users with image links from relevant "hits."
* **Azure Cognite Search destination connector** New Azure Cognitive Search destination connector added to ingest CLI.  Users may now use `unstructured-ingest` to write partitioned data from over 20 data sources (so far) to an Azure Cognitive Search index.
* **Improves salesforce partitioning** Partitions Salesforce data as xlm instead of text for improved detail and flexibility. Partitions htmlbody instead of textbody for Salesforce emails. Importance: Allows all Salesforce fields to be ingested and gives Salesforce emails more detailed partitioning.
* **Add document level language detection functionality.** Introduces the "auto" default for the languages param, which then detects the languages present in the document using the `langdetect` package. Adds the document languages as ISO 639-3 codes to the element metadata. Implemented only for the partition_text function to start.
* **PPTX partitioner refactored in preparation for enhancement.** Behavior should be unchanged except that shapes enclosed in a group-shape are now included, as many levels deep as required (a group-shape can itself contain a group-shape).
* **Embeddings support for the SharePoint SourceConnector via unstructured-ingest CLI** The SharePoint connector can now optionally create embeddings from the elements it pulls out during partition and upload those embeddings to Azure Cognitive Search index.
* **Improves hierarchy from docx files by leveraging natural hierarchies built into docx documents**  Hierarchy can now be detected from an indentation level for list bullets/numbers and by style name (e.g. Heading 1, List Bullet 2, List Number).
* **Chunking support for the SharePoint SourceConnector via unstructured-ingest CLI** The SharePoint connector can now optionally chunk the elements pulled out during partition via the chunking unstructured brick. This can be used as a stage before creating embeddings.

### Features

* **Adds `links` metadata in `partition_pdf` for `fast` strategy.** Problem: PDF files contain rich information and hyperlink that Unstructured did not captured earlier. Feature: `partition_pdf` now can capture embedded links within the file along with its associated text and page number. Importance: Providing depth in extracted elements give user a better understanding and richer context of documents. This also enables user to map to other elements within the document if the hyperlink is refered internally.
* **Adds the embedding module to be able to embed Elements** Problem: Many NLP applications require the ability to represent parts of documents in a semantic way. Until now, Unstructured did not have text embedding ability within the core library. Feature: This embedding module is able to track embeddings related data with a class, embed a list of elements, and return an updated list of Elements with the *embeddings* property. The module is also able to embed query strings. Importance: Ability to embed documents or parts of documents will enable users to make use of these semantic representations in different NLP applications, such as search, retrieval, and retrieval augmented generation.

### Fixes

* **Fixes a metadata source serialization bug** Problem: In unstructured elements, when loading an elements json file from the disk, the data_source attribute is assumed to be an instance of DataSourceMetadata and the code acts based on that. However the loader did not satisfy the assumption, and loaded it as a dict instead, causing an error. Fix: Added necessary code block to initialize a DataSourceMetadata object, also refactored DataSourceMetadata.from_dict() method to remove redundant code. Importance: Crucial to be able to load elements (which have data_source fields) from json files.
* **Fixes issue where unstructured-inference was not getting updated** Problem: unstructured-inference was not getting upgraded to the version to match unstructured release when doing a pip install.  Solution: using `pip install unstructured[all-docs]` it will now upgrade both unstructured and unstructured-inference. Importance: This will ensure that the inference library is always in sync with the unstructured library, otherwise users will be using outdated libraries which will likely lead to unintended behavior.
* **Fixes SharePoint connector failures if any document has an unsupported filetype** Problem: Currently the entire connector ingest run fails if a single IngestDoc has an unsupported filetype. This is because a ValueError is raised in the IngestDoc's `__post_init__`. Fix: Adds a try/catch when the IngestConnector runs get_ingest_docs such that the error is logged but all processable documents->IngestDocs are still instantiated and returned. Importance: Allows users to ingest SharePoint content even when some files with unsupported filetypes exist there.
* **Fixes Sharepoint connector server_path issue** Problem: Server path for the Sharepoint Ingest Doc was incorrectly formatted, causing issues while fetching pages from the remote source. Fix: changes formatting of remote file path before instantiating SharepointIngestDocs and appends a '/' while fetching pages from the remote source. Importance: Allows users to fetch pages from Sharepoint Sites.
* **Fixes Sphinx errors.** Fixes errors when running Sphinx `make html` and installs library to suppress warnings.
* **Fixes a metadata backwards compatibility error** Problem: When calling `partition_via_api`, the hosted api may return an element schema that's newer than the current `unstructured`. In this case, metadata fields were added which did not exist in the local `ElementMetadata` dataclass, and `__init__()` threw an error. Fix: remove nonexistent fields before instantiating in `ElementMetadata.from_json()`. Importance: Crucial to avoid breaking changes when adding fields.
* **Fixes issue with Discord connector when a channel returns `None`** Problem: Getting the `jump_url` from a nonexistent Discord `channel` fails. Fix: property `jump_url` is now retrieved within the same context as the messages from the channel. Importance: Avoids cascading issues when the connector fails to fetch information about a Discord channel.
* **Fixes occasionally SIGABTR when writing table with `deltalake` on Linux** Problem: occasionally on Linux ingest can throw a `SIGABTR` when writing `deltalake` table even though the table was written correctly. Fix: put the writing function into a `Process` to ensure its execution to the fullest extent before returning to the main process. Importance: Improves stability of connectors using `deltalake`
* **Fixes badly initialized Formula** Problem: YoloX contain new types of elements, when loading a document that contain formulas a new element of that class should be generated, however the Formula class inherits from Element instead of Text. After this change the element is correctly created with the correct class allowing the document to be loaded. Fix: Change parent class for Formula to Text. Importance: Crucial to be able to load documents that contain formulas.

## 0.10.16

### Enhancements

* **Adds data source properties to Airtable, Confluence, Discord, Elasticsearch, Google Drive, and Wikipedia connectors** These properties (date_created, date_modified, version, source_url, record_locator) are written to element metadata during ingest, mapping elements to information about the document source from which they derive. This functionality enables downstream applications to reveal source document applications, e.g. a link to a GDrive doc, Salesforce record, etc.
* **DOCX partitioner refactored in preparation for enhancement.** Behavior should be unchanged except in multi-section documents containing different headers/footers for different sections. These will now emit all distinct headers and footers encountered instead of just those for the last section.
* **Add a function to map between Tesseract and standard language codes.** This allows users to input language information to the `languages` param in any Tesseract-supported langcode or any ISO 639 standard language code.
* **Add document level language detection functionality.** Introduces the "auto" default for the languages param, which then detects the languages present in the document using the `langdetect` package. Implemented only for the partition_text function to start.

### Features

### Fixes

* ***Fixes an issue that caused a partition error for some PDF's.** Fixes GH Issue 1460 by bypassing a coordinate check if an element has invalid coordinates.

## 0.10.15


### Enhancements

* **Support for better element categories from the next-generation image-to-text model ("chipper").** Previously, not all of the classifications from Chipper were being mapped to proper `unstructured` element categories so the consumer of the library would see many `UncategorizedText` elements. This fixes the issue, improving the granularity of the element categories outputs for better downstream processing and chunking. The mapping update is:
  * "Threading": `NarrativeText`
  * "Form": `NarrativeText`
  * "Field-Name": `Title`
  * "Value": `NarrativeText`
  * "Link": `NarrativeText`
  * "Headline": `Title` (with `category_depth=1`)
  * "Subheadline": `Title` (with `category_depth=2`)
  * "Abstract": `NarrativeText`
* **Better ListItem grouping for PDF's (fast strategy).** The `partition_pdf` with `fast` strategy previously broke down some numbered list item lines as separate elements. This enhancement leverages the x,y coordinates and bbox sizes to help decide whether the following chunk of text is a continuation of the immediate previous detected ListItem element or not, and not detect it as its own non-ListItem element.
* **Fall back to text-based classification for uncategorized Layout elements for Images and PDF's**. Improves element classification by running existing text-based rules on previously `UncategorizedText` elements.
* **Adds table partitioning for Partitioning for many doc types including: .html, .epub., .md, .rst, .odt, and .msg.** At the core of this change is the .html partition functionality, which is leveraged by the other effected doc types. This impacts many scenarios where `Table` Elements are now propery extracted.
* **Create and add `add_chunking_strategy` decorator to partition functions.** Previously, users were responsible for their own chunking after partitioning elements, often required for downstream applications. Now, individual elements may be combined into right-sized chunks where min and max character size may be specified if `chunking_strategy=by_title`. Relevant elements are grouped together for better downstream results. This enables users immediately use partitioned results effectively in downstream applications (e.g. RAG architecture apps) without any additional post-processing.
* **Adds `languages` as an input parameter and marks `ocr_languages` kwarg for deprecation in pdf, image, and auto partitioning functions.** Previously, language information was only being used for Tesseract OCR for image-based documents and was in a Tesseract specific string format, but by refactoring into a list of standard language codes independent of Tesseract, the `unstructured` library will better support `languages` for other non-image pipelines and/or support for other OCR engines.
* **Removes `UNSTRUCTURED_LANGUAGE` env var usage and replaces `language` with `languages` as an input parameter to unstructured-partition-text_type functions.** The previous parameter/input setup was not user-friendly or scalable to the variety of elements being processed. By refactoring the inputted language information into a list of standard language codes, we can support future applications of the element language such as detection, metadata, and multi-language elements. Now, to skip English specific checks, set the `languages` parameter to any non-English language(s).
* **Adds `xlsx` and `xls` filetype extensions to the `skip_infer_table_types` default list in `partition`.** By adding these file types to the input parameter these files should not go through table extraction. Users can still specify if they would like to extract tables from these filetypes, but will have to set the `skip_infer_table_types` to exclude the desired filetype extension. This avoids mis-representing complex spreadsheets where there may be multiple sub-tables and other content.
* **Better debug output related to sentence counting internals**. Clarify message when sentence is not counted toward sentence count because there aren't enough words, relevant for developers focused on `unstructured`s NLP internals.
* **Faster ocr_only speed for partitioning PDF and images.** Use `unstructured_pytesseract.run_and_get_multiple_output` function to reduce the number of calls to `tesseract` by half when partitioning pdf or image with `tesseract`
* **Adds data source properties to fsspec connectors** These properties (date_created, date_modified, version, source_url, record_locator) are written to element metadata during ingest, mapping elements to information about the document source from which they derive. This functionality enables downstream applications to reveal source document applications, e.g. a link to a GDrive doc, Salesforce record, etc.
* **Add delta table destination connector** New delta table destination connector added to ingest CLI.  Users may now use `unstructured-ingest` to write partitioned data from over 20 data sources (so far) to a Delta Table.
* **Rename to Source and Destination Connectors in the Documentation.** Maintain naming consistency between Connectors codebase and documentation with the first addition to a destination connector.
* **Non-HTML text files now return unstructured-elements as opposed to HTML-elements.** Previously the text based files that went through `partition_html` would return HTML-elements but now we preserve the format from the input using `source_format` argument in the partition call.
* **Adds `PaddleOCR` as an optional alternative to `Tesseract`** for OCR in processing of PDF or Image files, it is installable via the `makefile` command `install-paddleocr`. For experimental purposes only.
* **Bump unstructured-inference** to 0.5.28. This version bump markedly improves the output of table data, rendered as `metadata.text_as_html` in an element. These changes include:
  * add env variable `ENTIRE_PAGE_OCR` to specify using paddle or tesseract on entire page OCR
  * table structure detection now pads the input image by 25 pixels in all 4 directions to improve its recall (0.5.27)
  * support paddle with both cpu and gpu and assume it is pre-installed (0.5.26)
  * fix a bug where `cells_to_html` doesn't handle cells spanning multiple rows properly (0.5.25)
  * remove `cv2` preprocessing step before OCR step in table transformer (0.5.24)

### Features

* **Adds element metadata via `category_depth` with default value None**.
  * This additional metadata is useful for vectordb/LLM, chunking strategies, and retrieval applications.
* **Adds a naive hierarchy for elements via a `parent_id` on the element's metadata**
  * Users will now have more metadata for implementing vectordb/LLM chunking strategies. For example, text elements could be queried by their preceding title element.
  * Title elements created from HTML headings will properly nest

### Fixes

* **`add_pytesseract_bboxes_to_elements` no longer returns `nan` values**. The function logic is now broken into new methods
  `_get_element_box` and `convert_multiple_coordinates_to_new_system`
* **Selecting a different model wasn't being respected when calling `partition_image`.** Problem: `partition_pdf` allows for passing a `model_name` parameter. Given the similarity between the image and PDF pipelines, the expected behavior is that `partition_image` should support the same parameter, but `partition_image` was unintentionally not passing along its `kwargs`. This was corrected by adding the kwargs to the downstream call.
* **Fixes a chunking issue via dropping the field "coordinates".** Problem: chunk_by_title function was chunking each element to its own individual chunk while it needed to group elements into a fewer number of chunks. We've discovered that this happens due to a metadata matching logic in chunk_by_title function, and discovered that elements with different metadata can't be put into the same chunk. At the same time, any element with "coordinates" essentially had different metadata than other elements, due each element locating in different places and having different coordinates. Fix: That is why we have included the key "coordinates" inside a list of excluded metadata keys, while doing this "metadata_matches" comparision. Importance: This change is crucial to be able to chunk by title for documents which include "coordinates" metadata in their elements.

## 0.10.14

### Enhancements

* Update all connectors to use new downstream architecture
  * New click type added to parse comma-delimited string inputs
  * Some CLI options renamed

### Features

### Fixes

## 0.10.13

### Enhancements

* Updated documentation: Added back support doc types for partitioning, more Python codes in the API page,  RAG definition, and use case.
* Updated Hi-Res Metadata: PDFs and Images using Hi-Res strategy now have layout model class probabilities added ot metadata.
* Updated the `_detect_filetype_from_octet_stream()` function to use libmagic to infer the content type of file when it is not a zip file.
* Tesseract minor version bump to 5.3.2

### Features

* Add Jira Connector to be able to pull issues from a Jira organization
* Add `clean_ligatures` function to expand ligatures in text


### Fixes

* `partition_html` breaks on `<br>` elements.
* Ingest error handling to properly raise errors when wrapped
* GH issue 1361: fixes a sortig error that prevented some PDF's from being parsed
* Bump unstructured-inference
  * Brings back embedded images in PDF's (0.5.23)

## 0.10.12

### Enhancements

* Removed PIL pin as issue has been resolved upstream
* Bump unstructured-inference
  * Support for yolox_quantized layout detection model (0.5.20)
* YoloX element types added


### Features

* Add Salesforce Connector to be able to pull Account, Case, Campaign, EmailMessage, Lead

### Fixes


* Bump unstructured-inference
  * Avoid divide-by-zero errors swith `safe_division` (0.5.21)

## 0.10.11

### Enhancements

* Bump unstructured-inference
  * Combine entire-page OCR output with layout-detected elements, to ensure full coverage of the page (0.5.19)

### Features

* Add in ingest cli s3 writer

### Fixes

* Fix a bug where `xy-cut` sorting attemps to sort elements without valid coordinates; now xy cut sorting only works when **all** elements have valid coordinates

## 0.10.10

### Enhancements

* Adds `text` as an input parameter to `partition_xml`.
* `partition_xml` no longer runs through `partition_text`, avoiding incorrect splitting
  on carriage returns in the XML. Since `partition_xml` no longer calls `partition_text`,
  `min_partition` and `max_partition` are no longer supported in `partition_xml`.
* Bump `unstructured-inference==0.5.18`, change non-default detectron2 classification threshold
* Upgrade base image from rockylinux 8 to rockylinux 9
* Serialize IngestDocs to JSON when passing to subprocesses

### Features

### Fixes

- Fix a bug where mismatched `elements` and `bboxes` are passed into `add_pytesseract_bbox_to_elements`

## 0.10.9

### Enhancements

* Fix `test_json` to handle only non-extra dependencies file types (plain-text)

### Features

* Adds `chunk_by_title` to break a document into sections based on the presence of `Title`
  elements.
* add new extraction function `extract_image_urls_from_html` to extract all img related URL from html text.

### Fixes

* Make cv2 dependency optional
* Edit `add_pytesseract_bbox_to_elements`'s (`ocr_only` strategy) `metadata.coordinates.points` return type to `Tuple` for consistency.
* Re-enable test-ingest-confluence-diff for ingest tests
* Fix syntax for ingest test check number of files
* Fix csv and tsv partitioners loosing the first line of the files when creating elements

## 0.10.8

### Enhancements

* Release docker image that installs Python 3.10 rather than 3.8

### Features

### Fixes

## 0.10.7

### Enhancements

### Features

### Fixes

* Remove overly aggressive ListItem chunking for images and PDF's which typically resulted in inchorent elements.

## 0.10.6

### Enhancements

* Enable `partition_email` and `partition_msg` to detect if an email is PGP encryped. If
  and email is PGP encryped, the functions will return an empy list of elements and
  emit a warning about the encrypted content.
* Add threaded Slack conversations into Slack connector output
* Add functionality to sort elements using `xy-cut` sorting approach in `partition_pdf` for `hi_res` and `fast` strategies
* Bump unstructured-inference
  * Set OMP_THREAD_LIMIT to 1 if not set for better tesseract perf (0.5.17)

### Features

* Extract coordinates from PDFs and images when using OCR only strategy and add to metadata

### Fixes

* Update `partition_html` to respect the order of `<pre>` tags.
* Fix bug in `partition_pdf_or_image` where two partitions were called if `strategy == "ocr_only"`.
* Bump unstructured-inference
  * Fix issue where temporary files were being left behind (0.5.16)
* Adds deprecation warning for the `file_filename` kwarg to `partition`, `partition_via_api`,
  and `partition_multiple_via_api`.
* Fix documentation build workflow by pinning dependencies

## 0.10.5

### Enhancements

* Create new CI Pipelines
  - Checking text, xml, email, and html doc tests against the library installed without extras
  - Checking each library extra against their respective tests
* `partition` raises an error and tells the user to install the appropriate extra if a filetype
  is detected that is missing dependencies.
* Add custom errors to ingest
* Bump `unstructured-ingest==0.5.15`
  - Handle an uncaught TesseractError (0.5.15)
  - Add TIFF test file and TIFF filetype to `test_from_image_file` in `test_layout` (0.5.14)
* Use `entire_page` ocr mode for pdfs and images
* Add notes on extra installs to docs
* Adds ability to reuse connections per process in unstructured-ingest

### Features
* Add delta table connector

### Fixes

## 0.10.4
* Pass ocr_mode in partition_pdf and set the default back to individual pages for now
* Add diagrams and descriptions for ingest design in the ingest README

### Features
* Supports multipage TIFF image partitioning

### Fixes

## 0.10.2

### Enhancements
* Bump unstructured-inference==0.5.13:
  - Fix extracted image elements being included in layout merge, addresses the issue
    where an entire-page image in a PDF was not passed to the layout model when using hi_res.

### Features

### Fixes

## 0.10.1

### Enhancements
* Bump unstructured-inference==0.5.12:
  - fix to avoid trace for certain PDF's (0.5.12)
  - better defaults for DPI for hi_res and  Chipper (0.5.11)
  - implement full-page OCR (0.5.10)

### Features

### Fixes

* Fix dead links in repository README (Quick Start > Install for local development, and Learn more > Batch Processing)
* Update document dependencies to include tesseract-lang for additional language support (required for tests to pass)

## 0.10.0

### Enhancements

* Add `include_header` kwarg to `partition_xlsx` and change default behavior to `True`
* Update the `links` and `emphasized_texts` metadata fields

### Features

### Fixes

## 0.9.3

### Enhancements

* Pinned dependency cleanup.
* Update `partition_csv` to always use `soupparser_fromstring` to parse `html text`
* Update `partition_tsv` to always use `soupparser_fromstring` to parse `html text`
* Add `metadata.section` to capture epub table of contents data
* Add `unique_element_ids` kwarg to partition functions. If `True`, will use a UUID
  for element IDs instead of a SHA-256 hash.
* Update `partition_xlsx` to always use `soupparser_fromstring` to parse `html text`
* Add functionality to switch `html` text parser based on whether the `html` text contains emoji
* Add functionality to check if a string contains any emoji characters
* Add CI tests around Notion

### Features

* Add Airtable Connector to be able to pull views/tables/bases from an Airtable organization

### Fixes

* fix pdf partition of list items being detected as titles in OCR only mode
* make notion module discoverable
* fix emails with `Content-Distribution: inline` and `Content-Distribution: attachment` with no filename
* Fix email attachment filenames which had `=` in the filename itself

## 0.9.2


### Enhancements

* Update table extraction section in API documentation to sync with change in Prod API
* Update Notion connector to extract to html
* Added UUID option for `element_id`
* Bump unstructured-inference==0.5.9:
  - better caching of models
  - another version of detectron2 available, though the default layout model is unchanged
* Added UUID option for element_id
* Added UUID option for element_id
* CI improvements to run ingest tests in parallel

### Features

* Adds Sharepoint connector.

### Fixes

* Bump unstructured-inference==0.5.9:
  - ignores Tesseract errors where no text is extracted for tiles that indeed, have no text

## 0.9.1

### Enhancements

* Adds --partition-pdf-infer-table-structure to unstructured-ingest.
* Enable `partition_html` to skip headers and footers with the `skip_headers_and_footers` flag.
* Update `partition_doc` and `partition_docx` to track emphasized texts in the output
* Adds post processing function `filter_element_types`
* Set the default strategy for partitioning images to `hi_res`
* Add page break parameter section in API documentation to sync with change in Prod API
* Update `partition_html` to track emphasized texts in the output
* Update `XMLDocument._read_xml` to create `<p>` tag element for the text enclosed in the `<pre>` tag
* Add parameter `include_tail_text` to `_construct_text` to enable (skip) tail text inclusion
* Add Notion connector

### Features

### Fixes

* Remove unused `_partition_via_api` function
* Fixed emoji bug in `partition_xlsx`.
* Pass `file_filename` metadata when partitioning file object
* Skip ingest test on missing Slack token
* Add Dropbox variables to CI environments
* Remove default encoding for ingest
* Adds new element type `EmailAddress` for recognising email address in the  text
* Simplifies `min_partition` logic; makes partitions falling below the `min_partition`
  less likely.
* Fix bug where ingest test check for number of files fails in smoke test
* Fix unstructured-ingest entrypoint failure

## 0.9.0

### Enhancements

* Dependencies are now split by document type, creating a slimmer base installation.

## 0.8.8

### Enhancements

### Features

### Fixes

* Rename "date" field to "last_modified"
* Adds Box connector

### Fixes

## 0.8.7

### Enhancements

* Put back useful function `split_by_paragraph`

### Features

### Fixes

* Fix argument order in NLTK download step

## 0.8.6

### Enhancements

### Features

### Fixes

* Remove debug print lines and non-functional code

## 0.8.5

### Enhancements

* Add parameter `skip_infer_table_types` to enable (skip) table extraction for other doc types
* Adds optional Unstructured API unit tests in CI
* Tracks last modified date for all document types.
* Add auto_paragraph_grouper to detect new-line and blank-line new paragraph for .txt files.
* refactor the ingest cli to better support expanding supported connectors

## 0.8.3

### Enhancements

### Features

### Fixes

* NLTK now only gets downloaded if necessary.
* Handling for empty tables in Word Documents and PowerPoints.

## 0.8.4

### Enhancements

* Additional tests and refactor of JSON detection.
* Update functionality to retrieve image metadata from a page for `document_to_element_list`
* Links are now tracked in `partition_html` output.
* Set the file's current position to the beginning after reading the file in `convert_to_bytes`
* Add `min_partition` kwarg to that combines elements below a specified threshold and modifies splitting of strings longer than max partition so words are not split.
* set the file's current position to the beginning after reading the file in `convert_to_bytes`
* Add slide notes to pptx
* Add `--encoding` directive to ingest
* Improve json detection by `detect_filetype`

### Features

* Adds Outlook connector
* Add support for dpi parameter in inference library
* Adds Onedrive connector.
* Add Confluence connector for ingest cli to pull the body text from all documents from all spaces in a confluence domain.

### Fixes

* Fixes issue with email partitioning where From field was being assigned the To field value.
* Use the `image_metadata` property of the `PageLayout` instance to get the page image info in the `document_to_element_list`
* Add functionality to write images to computer storage temporarily instead of keeping them in memory for `ocr_only` strategy
* Add functionality to convert a PDF in small chunks of pages at a time for `ocr_only` strategy
* Adds `.txt`, `.text`, and `.tab` to list of extensions to check if file
  has a `text/plain` MIME type.
* Enables filters to be passed to `partition_doc` so it doesn't error with LibreOffice7.
* Removed old error message that's superseded by `requires_dependencies`.
* Removes using `hi_res` as the default strategy value for `partition_via_api` and `partition_multiple_via_api`

## 0.8.1

### Enhancements

* Add support for Python 3.11

### Features

### Fixes

* Fixed `auto` strategy detected scanned document as having extractable text and using `fast` strategy, resulting in no output.
* Fix list detection in MS Word documents.
* Don't instantiate an element with a coordinate system when there isn't a way to get its location data.

## 0.8.0

### Enhancements

* Allow model used for hi res pdf partition strategy to be chosen when called.
* Updated inference package

### Features

* Add `metadata_filename` parameter across all partition functions

### Fixes

* Update to ensure `convert_to_datafame` grabs all of the metadata fields.
* Adjust encoding recognition threshold value in `detect_file_encoding`
* Fix KeyError when `isd_to_elements` doesn't find a type
* Fix `_output_filename` for local connector, allowing single files to be written correctly to the disk

* Fix for cases where an invalid encoding is extracted from an email header.

### BREAKING CHANGES

* Information about an element's location is no longer returned as top-level attributes of an element. Instead, it is returned in the `coordinates` attribute of the element's metadata.

## 0.7.12

### Enhancements

* Adds `include_metadata` kwarg to `partition_doc`, `partition_docx`, `partition_email`, `partition_epub`, `partition_json`, `partition_msg`, `partition_odt`, `partition_org`, `partition_pdf`, `partition_ppt`, `partition_pptx`, `partition_rst`, and `partition_rtf`
### Features

* Add Elasticsearch connector for ingest cli to pull specific fields from all documents in an index.
* Adds Dropbox connector

### Fixes

* Fix tests that call unstructured-api by passing through an api-key
* Fixed page breaks being given (incorrect) page numbers
* Fix skipping download on ingest when a source document exists locally

## 0.7.11

### Enhancements

* More deterministic element ordering when using `hi_res` PDF parsing strategy (from unstructured-inference bump to 0.5.4)
* Make large model available (from unstructured-inference bump to 0.5.3)
* Combine inferred elements with extracted elements (from unstructured-inference bump to 0.5.2)
* `partition_email` and `partition_msg` will now process attachments if `process_attachments=True`
  and a attachment partitioning functions is passed through with `attachment_partitioner=partition`.

### Features

### Fixes

* Fix tests that call unstructured-api by passing through an api-key
* Fixed page breaks being given (incorrect) page numbers
* Fix skipping download on ingest when a source document exists locally

## 0.7.10

### Enhancements

* Adds a `max_partition` parameter to `partition_text`, `partition_pdf`, `partition_email`,
  `partition_msg` and `partition_xml` that sets a limit for the size of an individual
  document elements. Defaults to `1500` for everything except `partition_xml`, which has
  a default value of `None`.
* DRY connector refactor

### Features

* `hi_res` model for pdfs and images is selectable via environment variable.

### Fixes

* CSV check now ignores escaped commas.
* Fix for filetype exploration util when file content does not have a comma.
* Adds negative lookahead to bullet pattern to avoid detecting plain text line
  breaks like `-------` as list items.
* Fix pre tag parsing for `partition_html`
* Fix lookup error for annotated Arabic and Hebrew encodings

## 0.7.9

### Enhancements

* Improvements to string check for leafs in `partition_xml`.
* Adds --partition-ocr-languages to unstructured-ingest.

### Features

* Adds `partition_org` for processed Org Mode documents.

### Fixes

## 0.7.8

### Enhancements

### Features

* Adds Google Cloud Service connector

### Fixes

* Updates the `parse_email` for `partition_eml` so that `unstructured-api` passes the smoke tests
* `partition_email` now works if there is no message content
* Updates the `"fast"` strategy for `partition_pdf` so that it's able to recursively
* Adds recursive functionality to all fsspec connectors
* Adds generic --recursive ingest flag

## 0.7.7

### Enhancements

* Adds functionality to replace the `MIME` encodings for `eml` files with one of the common encodings if a `unicode` error occurs
* Adds missed file-like object handling in `detect_file_encoding`
* Adds functionality to extract charset info from `eml` files

### Features

* Added coordinate system class to track coordinate types and convert to different coordinate

### Fixes

* Adds an `html_assemble_articles` kwarg to `partition_html` to enable users to capture
  control whether content outside of `<article>` tags is captured when
  `<article>` tags are present.
* Check for the `xml` attribute on `element` before looking for pagebreaks in `partition_docx`.

## 0.7.6

### Enhancements

* Convert fast startegy to ocr_only for images
* Adds support for page numbers in `.docx` and `.doc` when user or renderer
  created page breaks are present.
* Adds retry logic for the unstructured-ingest Biomed connector

### Features

* Provides users with the ability to extract additional metadata via regex.
* Updates `partition_docx` to include headers and footers in the output.
* Create `partition_tsv` and associated tests. Make additional changes to `detect_filetype`.

### Fixes

* Remove fake api key in test `partition_via_api` since we now require valid/empty api keys
* Page number defaults to `None` instead of `1` when page number is not present in the metadata.
  A page number of `None` indicates that page numbers are not being tracked for the document
  or that page numbers do not apply to the element in question..
* Fixes an issue with some pptx files. Assume pptx shapes are found in top left position of slide
  in case the shape.top and shape.left attributes are `None`.

## 0.7.5

### Enhancements

* Adds functionality to sort elements in `partition_pdf` for `fast` strategy
* Adds ingest tests with `--fast` strategy on PDF documents
* Adds --api-key to unstructured-ingest

### Features

* Adds `partition_rst` for processed ReStructured Text documents.

### Fixes

* Adds handling for emails that do not have a datetime to extract.
* Adds pdf2image package as core requirement of unstructured (with no extras)

## 0.7.4

### Enhancements

* Allows passing kwargs to request data field for `partition_via_api` and `partition_multiple_via_api`
* Enable MIME type detection if libmagic is not available
* Adds handling for empty files in `detect_filetype` and `partition`.

### Features

### Fixes

* Reslove `grpcio` import issue on `weaviate.schema.validate_schema` for python 3.9 and 3.10
* Remove building `detectron2` from source in Dockerfile

## 0.7.3

### Enhancements

* Update IngestDoc abstractions and add data source metadata in ElementMetadata

### Features

### Fixes

* Pass `strategy` parameter down from `partition` for `partition_image`
* Filetype detection if a CSV has a `text/plain` MIME type
* `convert_office_doc` no longers prints file conversion info messages to stdout.
* `partition_via_api` reflects the actual filetype for the file processed in the API.

## 0.7.2

### Enhancements

* Adds an optional encoding kwarg to `elements_to_json` and `elements_from_json`
* Bump version of base image to use new stable version of tesseract

### Features

### Fixes

* Update the `read_txt_file` utility function to keep using `spooled_to_bytes_io_if_needed` for xml
* Add functionality to the `read_txt_file` utility function to handle file-like object from URL
* Remove the unused parameter `encoding` from `partition_pdf`
* Change auto.py to have a `None` default for encoding
* Add functionality to try other common encodings for html and xml files if an error related to the encoding is raised and the user has not specified an encoding.
* Adds benchmark test with test docs in example-docs
* Re-enable test_upload_label_studio_data_with_sdk
* File detection now detects code files as plain text
* Adds `tabulate` explicitly to dependencies
* Fixes an issue in `metadata.page_number` of pptx files
* Adds showing help if no parameters passed

## 0.7.1

### Enhancements

### Features

* Add `stage_for_weaviate` to stage `unstructured` outputs for upload to Weaviate, along with
  a helper function for defining a class to use in Weaviate schemas.
* Builds from Unstructured base image, built off of Rocky Linux 8.7, this resolves almost all CVE's in the image.

### Fixes

## 0.7.0

### Enhancements

* Installing `detectron2` from source is no longer required when using the `local-inference` extra.
* Updates `.pptx` parsing to include text in tables.

### Features

### Fixes

* Fixes an issue in `_add_element_metadata` that caused all elements to have `page_number=1`
  in the element metadata.
* Adds `.log` as a file extension for TXT files.
* Adds functionality to try other common encodings for email (`.eml`) files if an error related to the encoding is raised and the user has not specified an encoding.
* Allow passed encoding to be used in the `replace_mime_encodings`
* Fixes page metadata for `partition_html` when `include_metadata=False`
* A `ValueError` now raises if `file_filename` is not specified when you use `partition_via_api`
  with a file-like object.

## 0.6.11

### Enhancements

* Supports epub tests since pandoc is updated in base image

### Features


### Fixes


## 0.6.10

### Enhancements

* XLS support from auto partition

### Features

### Fixes

## 0.6.9

### Enhancements

* fast strategy for pdf now keeps element bounding box data
* setup.py refactor

### Features

### Fixes

* Adds functionality to try other common encodings if an error related to the encoding is raised and the user has not specified an encoding.
* Adds additional MIME types for CSV

## 0.6.8

### Enhancements

### Features

* Add `partition_csv` for CSV files.

### Fixes

## 0.6.7

### Enhancements

* Deprecate `--s3-url` in favor of `--remote-url` in CLI
* Refactor out non-connector-specific config variables
* Add `file_directory` to metadata
* Add `page_name` to metadata. Currently used for the sheet name in XLSX documents.
* Added a `--partition-strategy` parameter to unstructured-ingest so that users can specify
  partition strategy in CLI. For example, `--partition-strategy fast`.
* Added metadata for filetype.
* Add Discord connector to pull messages from a list of channels
* Refactor `unstructured/file-utils/filetype.py` to better utilise hashmap to return mime type.
* Add local declaration of DOCX_MIME_TYPES and XLSX_MIME_TYPES for `test_filetype.py`.

### Features

* Add `partition_xml` for XML files.
* Add `partition_xlsx` for Microsoft Excel documents.

### Fixes

* Supports `hml` filetype for partition as a variation of html filetype.
* Makes `pytesseract` a function level import in `partition_pdf` so you can use the `"fast"`
  or `"hi_res"` strategies if `pytesseract` is not installed. Also adds the
  `required_dependencies` decorator for the `"hi_res"` and `"ocr_only"` strategies.
* Fix to ensure `filename` is tracked in metadata for `docx` tables.

## 0.6.6

### Enhancements

* Adds an `"auto"` strategy that chooses the partitioning strategy based on document
  characteristics and function kwargs. This is the new default strategy for `partition_pdf`
  and `partition_image`. Users can maintain existing behavior by explicitly setting
  `strategy="hi_res"`.
* Added an additional trace logger for NLP debugging.
* Add `get_date` method to `ElementMetadata` for converting the datestring to a `datetime` object.
* Cleanup the `filename` attribute on `ElementMetadata` to remove the full filepath.

### Features

* Added table reading as html with URL parsing to `partition_docx` in docx
* Added metadata field for text_as_html for docx files

### Fixes

* `fileutils/file_type` check json and eml decode ignore error
* `partition_email` was updated to more flexibly handle deviations from the RFC-2822 standard.
  The time in the metadata returns `None` if the time does not match RFC-2822 at all.
* Include all metadata fields when converting to dataframe or CSV

## 0.6.5

### Enhancements

* Added support for SpooledTemporaryFile file argument.

### Features

### Fixes


## 0.6.4

### Enhancements

* Added an "ocr_only" strategy for `partition_pdf`. Refactored the strategy decision
  logic into its own module.

### Features

### Fixes

## 0.6.3

### Enhancements

* Add an "ocr_only" strategy for `partition_image`.

### Features

* Added `partition_multiple_via_api` for partitioning multiple documents in a single REST
  API call.
* Added `stage_for_baseplate` function to prepare outputs for ingestion into Baseplate.
* Added `partition_odt` for processing Open Office documents.

### Fixes

* Updates the grouping logic in the `partition_pdf` fast strategy to group together text
  in the same bounding box.

## 0.6.2

### Enhancements

* Added logic to `partition_pdf` for detecting copy protected PDFs and falling back
  to the hi res strategy when necessary.


### Features

* Add `partition_via_api` for partitioning documents through the hosted API.

### Fixes

* Fix how `exceeds_cap_ratio` handles empty (returns `True` instead of `False`)
* Updates `detect_filetype` to properly detect JSONs when the MIME type is `text/plain`.

## 0.6.1

### Enhancements

* Updated the table extraction parameter name to be more descriptive

### Features

### Fixes

## 0.6.0

### Enhancements

* Adds an `ssl_verify` kwarg to `partition` and `partition_html` to enable turning off
  SSL verification for HTTP requests. SSL verification is on by default.
* Allows users to pass in ocr language to `partition_pdf` and `partition_image` through
  the `ocr_language` kwarg. `ocr_language` corresponds to the code for the language pack
  in Tesseract. You will need to install the relevant Tesseract language pack to use a
  given language.

### Features

* Table extraction is now possible for pdfs from `partition` and `partition_pdf`.
* Adds support for extracting attachments from `.msg` files

### Fixes

* Adds an `ssl_verify` kwarg to `partition` and `partition_html` to enable turning off
  SSL verification for HTTP requests. SSL verification is on by default.

## 0.5.13

### Enhancements

* Allow headers to be passed into `partition` when `url` is used.

### Features

* `bytes_string_to_string` cleaning brick for bytes string output.

### Fixes

* Fixed typo in call to `exactly_one` in `partition_json`
* unstructured-documents encode xml string if document_tree is `None` in `_read_xml`.
* Update to `_read_xml` so that Markdown files with embedded HTML process correctly.
* Fallback to "fast" strategy only emits a warning if the user specifies the "hi_res" strategy.
* unstructured-partition-text_type exceeds_cap_ratio fix returns and how capitalization ratios are calculated
* `partition_pdf` and `partition_text` group broken paragraphs to avoid fragmented `NarrativeText` elements.
* .json files resolved as "application/json" on centos7 (or other installs with older libmagic libs)

## 0.5.12

### Enhancements

* Add OS mimetypes DB to docker image, mainly for unstructured-api compat.
* Use the image registry as a cache when building Docker images.
* Adds the ability for `partition_text` to group together broken paragraphs.
* Added method to utils to allow date time format validation

### Features
* Add Slack connector to pull messages for a specific channel

* Add --partition-by-api parameter to unstructured-ingest
* Added `partition_rtf` for processing rich text files.
* `partition` now accepts a `url` kwarg in addition to `file` and `filename`.

### Fixes

* Allow encoding to be passed into `replace_mime_encodings`.
* unstructured-ingest connector-specific dependencies are imported on demand.
* unstructured-ingest --flatten-metadata supported for local connector.
* unstructured-ingest fix runtime error when using --metadata-include.

## 0.5.11

### Enhancements

### Features

### Fixes

* Guard against null style attribute in docx document elements
* Update HTML encoding to better support foreign language characters

## 0.5.10

### Enhancements

* Updated inference package
* Add sender, recipient, date, and subject to element metadata for emails

### Features

* Added `--download-only` parameter to `unstructured-ingest`

### Fixes

* FileNotFound error when filename is provided but file is not on disk

## 0.5.9

### Enhancements

### Features

### Fixes

* Convert file to str in helper `split_by_paragraph` for `partition_text`

## 0.5.8

### Enhancements

* Update `elements_to_json` to return string when filename is not specified
* `elements_from_json` may take a string instead of a filename with the `text` kwarg
* `detect_filetype` now does a final fallback to file extension.
* Empty tags are now skipped during the depth check for HTML processing.

### Features

* Add local file system to `unstructured-ingest`
* Add `--max-docs` parameter to `unstructured-ingest`
* Added `partition_msg` for processing MSFT Outlook .msg files.

### Fixes

* `convert_file_to_text` now passes through the `source_format` and `target_format` kwargs.
  Previously they were hard coded.
* Partitioning functions that accept a `text` kwarg no longer raise an error if an empty
  string is passed (and empty list of elements is returned instead).
* `partition_json` no longer fails if the input is an empty list.
* Fixed bug in `chunk_by_attention_window` that caused the last word in segments to be cut-off
  in some cases.

### BREAKING CHANGES

* `stage_for_transformers` now returns a list of elements, making it consistent with other
  staging bricks

## 0.5.7

### Enhancements

* Refactored codebase using `exactly_one`
* Adds ability to pass headers when passing a url in partition_html()
* Added optional `content_type` and `file_filename` parameters to `partition()` to bypass file detection

### Features

* Add `--flatten-metadata` parameter to `unstructured-ingest`
* Add `--fields-include` parameter to `unstructured-ingest`

### Fixes

## 0.5.6

### Enhancements

* `contains_english_word()`, used heavily in text processing, is 10x faster.

### Features

* Add `--metadata-include` and `--metadata-exclude` parameters to `unstructured-ingest`
* Add `clean_non_ascii_chars` to remove non-ascii characters from unicode string

### Fixes

* Fix problem with PDF partition (duplicated test)

## 0.5.4

### Enhancements

* Added Biomedical literature connector for ingest cli.
* Add `FsspecConnector` to easily integrate any existing `fsspec` filesystem as a connector.
* Rename `s3_connector.py` to `s3.py` for readability and consistency with the
  rest of the connectors.
* Now `S3Connector` relies on `s3fs` instead of on `boto3`, and it inherits
  from `FsspecConnector`.
* Adds an `UNSTRUCTURED_LANGUAGE_CHECKS` environment variable to control whether or not language
  specific checks like vocabulary and POS tagging are applied. Set to `"true"` for higher
  resolution partitioning and `"false"` for faster processing.
* Improves `detect_filetype` warning to include filename when provided.
* Adds a "fast" strategy for partitioning PDFs with PDFMiner. Also falls back to the "fast"
  strategy if detectron2 is not available.
* Start deprecation life cycle for `unstructured-ingest --s3-url` option, to be deprecated in
  favor of `--remote-url`.

### Features

* Add `AzureBlobStorageConnector` based on its `fsspec` implementation inheriting
from `FsspecConnector`
* Add `partition_epub` for partitioning e-books in EPUB3 format.

### Fixes

* Fixes processing for text files with `message/rfc822` MIME type.
* Open xml files in read-only mode when reading contents to construct an XMLDocument.

## 0.5.3

### Enhancements

* `auto.partition()` can now load Unstructured ISD json documents.
* Simplify partitioning functions.
* Improve logging for ingest CLI.

### Features

* Add `--wikipedia-auto-suggest` argument to the ingest CLI to disable automatic redirection
  to pages with similar names.
* Add setup script for Amazon Linux 2
* Add optional `encoding` argument to the `partition_(text/email/html)` functions.
* Added Google Drive connector for ingest cli.
* Added Gitlab connector for ingest cli.

### Fixes

## 0.5.2

### Enhancements

* Fully move from printing to logging.
* `unstructured-ingest` now uses a default `--download_dir` of `$HOME/.cache/unstructured/ingest`
rather than a "tmp-ingest-" dir in the working directory.

### Features

### Fixes

* `setup_ubuntu.sh` no longer fails in some contexts by interpreting
`DEBIAN_FRONTEND=noninteractive` as a command
* `unstructured-ingest` no longer re-downloads files when --preserve-downloads
is used without --download-dir.
* Fixed an issue that was causing text to be skipped in some HTML documents.

## 0.5.1

### Enhancements

### Features

### Fixes

* Fixes an error causing JavaScript to appear in the output of `partition_html` sometimes.
* Fix several issues with the `requires_dependencies` decorator, including the error message
  and how it was used, which had caused an error for `unstructured-ingest --github-url ...`.

## 0.5.0

### Enhancements

* Add `requires_dependencies` Python decorator to check dependencies are installed before
  instantiating a class or running a function

### Features

* Added Wikipedia connector for ingest cli.

### Fixes

* Fix `process_document` file cleaning on failure
* Fixes an error introduced in the metadata tracking commit that caused `NarrativeText`
  and `FigureCaption` elements to be represented as `Text` in HTML documents.

## 0.4.16

### Enhancements

* Fallback to using file extensions for filetype detection if `libmagic` is not present

### Features

* Added setup script for Ubuntu
* Added GitHub connector for ingest cli.
* Added `partition_md` partitioner.
* Added Reddit connector for ingest cli.

### Fixes

* Initializes connector properly in ingest.main::MainProcess
* Restricts version of unstructured-inference to avoid multithreading issue

## 0.4.15

### Enhancements

* Added `elements_to_json` and `elements_from_json` for easier serialization/deserialization
* `convert_to_dict`, `dict_to_elements` and `convert_to_csv` are now aliases for functions
  that use the ISD terminology.

### Fixes

* Update to ensure all elements are preserved during serialization/deserialization

## 0.4.14

* Automatically install `nltk` models in the `tokenize` module.

## 0.4.13

* Fixes unstructured-ingest cli.

## 0.4.12

* Adds console_entrypoint for unstructured-ingest, other structure/doc updates related to ingest.
* Add `parser` parameter to `partition_html`.

## 0.4.11

* Adds `partition_doc` for partitioning Word documents in `.doc` format. Requires `libreoffice`.
* Adds `partition_ppt` for partitioning PowerPoint documents in `.ppt` format. Requires `libreoffice`.

## 0.4.10

* Fixes `ElementMetadata` so that it's JSON serializable when the filename is a `Path` object.

## 0.4.9

* Added ingest modules and s3 connector, sample ingest script
* Default to `url=None` for `partition_pdf` and `partition_image`
* Add ability to skip English specific check by setting the `UNSTRUCTURED_LANGUAGE` env var to `""`.
* Document `Element` objects now track metadata

## 0.4.8

* Modified XML and HTML parsers not to load comments.

## 0.4.7

* Added the ability to pull an HTML document from a url in `partition_html`.
* Added the the ability to get file summary info from lists of filenames and lists
  of file contents.
* Added optional page break to `partition` for `.pptx`, `.pdf`, images, and `.html` files.
* Added `to_dict` method to document elements.
* Include more unicode quotes in `replace_unicode_quotes`.

## 0.4.6

* Loosen the default cap threshold to `0.5`.
* Add a `UNSTRUCTURED_NARRATIVE_TEXT_CAP_THRESHOLD` environment variable for controlling
  the cap ratio threshold.
* Unknown text elements are identified as `Text` for HTML and plain text documents.
* `Body Text` styles no longer default to `NarrativeText` for Word documents. The style information
  is insufficient to determine that the text is narrative.
* Upper cased text is lower cased before checking for verbs. This helps avoid some missed verbs.
* Adds an `Address` element for capturing elements that only contain an address.
* Suppress the `UserWarning` when detectron is called.
* Checks that titles and narrative test have at least one English word.
* Checks that titles and narrative text are at least 50% alpha characters.
* Restricts titles to a maximum word length. Adds a `UNSTRUCTURED_TITLE_MAX_WORD_LENGTH`
  environment variable for controlling the max number of words in a title.
* Updated `partition_pptx` to order the elements on the page

## 0.4.4

* Updated `partition_pdf` and `partition_image` to return `unstructured` `Element` objects
* Fixed the healthcheck url path when partitioning images and PDFs via API
* Adds an optional `coordinates` attribute to document objects
* Adds `FigureCaption` and `CheckBox` document elements
* Added ability to split lists detected in `LayoutElement` objects
* Adds `partition_pptx` for partitioning PowerPoint documents
* LayoutParser models now download from HugginfaceHub instead of DropBox
* Fixed file type detection for XML and HTML files on Amazone Linux

## 0.4.3

* Adds `requests` as a base dependency
* Fix in `exceeds_cap_ratio` so the function doesn't break with empty text
* Fix bug in `_parse_received_data`.
* Update `detect_filetype` to properly handle `.doc`, `.xls`, and `.ppt`.

## 0.4.2

* Added `partition_image` to process documents in an image format.
* Fixed utf-8 encoding error in `partition_email` with attachments for `text/html`

## 0.4.1

* Added support for text files in the `partition` function
* Pinned `opencv-python` for easier installation on Linux

## 0.4.0

* Added generic `partition` brick that detects the file type and routes a file to the appropriate
  partitioning brick.
* Added a file type detection module.
* Updated `partition_html` and `partition_eml` to support file-like objects in 'rb' mode.
* Cleaning brick for removing ordered bullets `clean_ordered_bullets`.
* Extract brick method for ordered bullets `extract_ordered_bullets`.
* Test for `clean_ordered_bullets`.
* Test for `extract_ordered_bullets`.
* Added `partition_docx` for pre-processing Word Documents.
* Added new REGEX patterns to extract email header information
* Added new functions to extract header information `parse_received_data` and `partition_header`
* Added new function to parse plain text files `partition_text`
* Added new cleaners functions `extract_ip_address`, `extract_ip_address_name`, `extract_mapi_id`, `extract_datetimetz`
* Add new `Image` element and function to find embedded images `find_embedded_images`
* Added `get_directory_file_info` for summarizing information about source documents

## 0.3.5

* Add support for local inference
* Add new pattern to recognize plain text dash bullets
* Add test for bullet patterns
* Fix for `partition_html` that allows for processing `div` tags that have both text and child
  elements
* Add ability to extract document metadata from `.docx`, `.xlsx`, and `.jpg` files.
* Helper functions for identifying and extracting phone numbers
* Add new function `extract_attachment_info` that extracts and decodes the attachment
of an email.
* Staging brick to convert a list of `Element`s to a `pandas` dataframe.
* Add plain text functionality to `partition_email`

## 0.3.4

* Python-3.7 compat

## 0.3.3

* Removes BasicConfig from logger configuration
* Adds the `partition_email` partitioning brick
* Adds the `replace_mime_encodings` cleaning bricks
* Small fix to HTML parsing related to processing list items with sub-tags
* Add `EmailElement` data structure to store email documents

## 0.3.2

* Added `translate_text` brick for translating text between languages
* Add an `apply` method to make it easier to apply cleaners to elements

## 0.3.1

* Added \_\_init.py\_\_ to `partition`

## 0.3.0

* Implement staging brick for Argilla. Converts lists of `Text` elements to `argilla` dataset classes.
* Removing the local PDF parsing code and any dependencies and tests.
* Reorganizes the staging bricks in the unstructured.partition module
* Allow entities to be passed into the Datasaur staging brick
* Added HTML escapes to the `replace_unicode_quotes` brick
* Fix bad responses in partition_pdf to raise ValueError
* Adds `partition_html` for partitioning HTML documents.

## 0.2.6

* Small change to how \_read is placed within the inheritance structure since it doesn't really apply to pdf
* Add partitioning brick for calling the document image analysis API

## 0.2.5

* Update python requirement to >=3.7

## 0.2.4

* Add alternative way of importing `Final` to support google colab

## 0.2.3

* Add cleaning bricks for removing prefixes and postfixes
* Add cleaning bricks for extracting text before and after a pattern

## 0.2.2

* Add staging brick for Datasaur

## 0.2.1

* Added brick to convert an ISD dictionary to a list of elements
* Update `PDFDocument` to use the `from_file` method
* Added staging brick for CSV format for ISD (Initial Structured Data) format.
* Added staging brick for separating text into attention window size chunks for `transformers`.
* Added staging brick for LabelBox.
* Added ability to upload LabelStudio predictions
* Added utility function for JSONL reading and writing
* Added staging brick for CSV format for Prodigy
* Added staging brick for Prodigy
* Added ability to upload LabelStudio annotations
* Added text_field and id_field to stage_for_label_studio signature

## 0.2.0

* Initial release of unstructured<|MERGE_RESOLUTION|>--- conflicted
+++ resolved
@@ -1,11 +1,10 @@
-<<<<<<< HEAD
-## 0.11.0-dev3
-=======
 ## 0.11.1-dev1
 
 ### Enhancements
 
 ### Features
+
+**PostgreSQL/SQLite destination connector** PostgreSQL and SQLite connector added to ingest CLI.  Users may now use `unstructured-ingest` to write partitioned data from over 20 data sources (so far) to a PostgreSQL or SQLite database.
 
 ### Fixes
 
@@ -13,7 +12,6 @@
 * **Fix DOCX merged table cell repeats cell text.** Only include text for a merged cell, not for each underlying cell spanned by the merge.
 
 ## 0.11.0
->>>>>>> e6637592
 
 ### Enhancements
 
@@ -24,12 +22,7 @@
 ### Features
 
 * **Add ad-hoc fields to ElementMetadata instance.** End-users can now add their own metadata fields simply by assigning to an element-metadata attribute-name of their choice, like `element.metadata.coefficient = 0.58`. These fields will round-trip through JSON and can be accessed with dotted notation.
-<<<<<<< HEAD
-**PostgreSQL/SQLite destination connector** PostgreSQL and SQLite connector added to ingest CLI.  Users may now use `unstructured-ingest` to write partitioned data from over 20 data sources (so far) to a PostgreSQL or SQLite database.
-
-=======
 * **MongoDB Destination Connector** New destination connector added to all CLI ingest commands to support writing partitioned json output to mongodb.
->>>>>>> e6637592
 
 ### Fixes
 
