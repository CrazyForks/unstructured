<<<<<<< HEAD
## 0.14.10-dev4
=======
## 0.15.0-dev9
>>>>>>> 3e1a30d3

### Enhancements

* **Bump unstructured.paddleocr to 2.8.0.1.**
* **Refine HTML parser to accommodate block element nested in phrasing.** HTML parser no longer raises on a block element (e.g. `<p>`, `<div>`) nested inside a phrasing element (e.g. `<strong>` or `<cite>`). Instead it breaks the phrasing run (and therefore element) at the block-item start and begins a new phrasing run after the block-item. This is consistent with how the browser determines element boundaries in this situation.
* **Install rewritten HTML parser to fix 12 existing bugs and provide headroom for refinement and growth.** A rewritten HTML parser resolves a collection of outstanding bugs with HTML partitioning and provides a firm foundation for further elaborating that important partitioner.
* **CI check for dependency licenses** Adds a CI check to ensure dependencies are appropriately licensed.

### Features

* **Add AstraDB source connector** Adds support for ingesting documents from AstraDB.

### Fixes

## 0.14.10

### Enhancements

* **Update unstructured-client dependency** Change unstructured-client dependency pin back to greater than min version and updated tests that were failing given the update.
* **`.doc` files are now supported in the `arm64` image.**. `libreoffice24` is added to the `arm64` image, meaning `.doc` files are now supported. We have follow on work planned to investigate adding `.ppt` support for `arm64` as well.
* **Add table detection metrics: recall, precision and f1.**
* **Remove unused _with_spans metrics.**

### Features

**Add Object Detection Metrics to CI** Add object detection metrics (average precision, precision, recall and f1-score) implementations.

### Fixes

* **Fix counting false negatives and false positives in table structure evaluation.**
* **Fix Slack CI test** Change channel that Slack test is pointing to because previous test bot expired
<<<<<<< HEAD
* **Fix document type deduction during evaluation** There was a bug that caused the document type for file with more than 2 extensions (or dot symbols) to be inferred incorrectly.
=======
* **Remove NLTK download** Removes `nltk.download` in favor of downloading from an S3 bucket we host to mitigate CVE-2024-39705
>>>>>>> 3e1a30d3

## 0.14.9

### Enhancements

* **Added visualization and OD model result dump for PDF** In PDF `hi_res` strategy the `analysis` parameter can be used to visualize the result of the OD model and dump the result to a file. Additionally, the visualization of bounding boxes of each layout source is rendered and saved for each page.
* **`partition_docx()` distinguishes "file not found" from "not a ZIP archive" error.** `partition_docx()` now provides different error messages for "file not found" and "file is not a ZIP archive (and therefore not a DOCX file)". This aids diagnosis since these two conditions generally point in different directions as to the cause and fix.

### Features

### Fixes

* **Fix a bug where multiple `soffice` processes could be attempted** Add a wait mechanism in `convert_office_doc` so that the function first checks if another `soffice` is running already: if yes wait till the other process finishes or till the wait timeout before spawning a subprocess to run `soffice`
* **`partition()` now forwards `strategy` arg to `partition_docx()`, `partition_pptx()`, and their brokering partitioners for DOC, ODT, and PPT formats.** A `strategy` argument passed to `partition()` (or the default value "auto" assigned by `partition()`) is now forwarded to `partition_docx()`, `partition_pptx()`, and their brokering partitioners when those filetypes are detected.

## 0.14.8

### Enhancements

* **Move arm64 image to wolfi-base** The `arm64` image now runs on `wolfi-base`. The `arm64` build for `wolfi-base` does not yet include `libreoffce`, and so `arm64` does not currently support processing `.doc`, `.ppt`, or `.xls` file. If you need to process those files on `arm64`, use the legacy `rockylinux` image.

### Features

### Fixes

* **Bump unstructured-inference==0.7.36** Fix `ValueError` when converting cells to html.
* **`partition()` now forwards `strategy` arg to `partition_docx()`, `partition_ppt()`, and `partition_pptx()`.** A `strategy` argument passed to `partition()` (or the default value "auto" assigned by `partition()`) is now forwarded to `partition_docx()`, `partition_ppt()`, and `partition_pptx()` when those filetypes are detected.
* **Fix missing sensitive field markers** for embedders

## 0.14.7

### Enhancements

* **Pull from `wolfi-base` image.** The amd64 image now pulls from the `unstructured` `wolfi-base` image to avoid duplication of dependency setup steps.
* **Fix windows temp file.** Make the creation of a temp file in unstructured/partition/pdf_image/ocr.py windows compatible.

### Features

* **Expose conversion functions for tables** Adds public functions to convert tables from HTML to the Deckerd format and back

* **Adds Kafka Source and Destination** New source and destination connector added to all CLI ingest commands to support reading from and writing to Kafka streams. Also supports Confluent Kafka.

### Fixes

* **Fix an error publishing docker images.** Update user in docker-smoke-test to reflect changes made by the amd64 image pull from the "unstructured" "wolfi-base" image.
* **Fix a IndexError when partitioning a pdf with values for both `extract_image_block_types` and `starting_page_number`.

## 0.14.6

### Enhancements

* **Bump unstructured-inference==0.7.35** Fix syntax for generated HTML tables.

### Features

* **tqdm ingest support** add optional flag to ingest flow to print out progress bar of each step in the process.

### Fixes

* **Remove deprecated `overwrite_schema` kwarg from Delta Table connector.** The `overwrite_schema` kwarg is deprecated in `deltalake>=0.18.0`. `schema_mode=` should be used now instead. `schema_mode="overwrite"` is equivalent to `overwrite_schema=True` and `schema_mode="merge"` is equivalent to `overwrite_schema="False"`. `schema_mode` defaults to `None`. You can also now specify `engine`, which defaults to `"pyarrow"`. You need to specify `enginer="rust"` to use `"schema_mode"`.
* **Fix passing parameters to python-client** - Remove parsing list arguments to strings in passing arguments to python-client in Ingest workflow and `partition_via_api`
* **table metric bug fix** get_element_level_alignment()now will find all the matched indices in predicted table data instead of only returning the first match in the case of multiple matches for the same gt string.
* **fsspec connector path/permissions bug** V2 fsspec connectors were failing when defined relative filepaths had leading slash. This strips that slash to guarantee the relative path never has it.
* **Dropbox connector internal file path bugs** Dropbox source connector currently raises exceptions when indexing files due to two issues: a path formatting idiosyncrasy of the Dropbox library and a divergence in the definition of the Dropbox libraries fs.info method, expecting a 'url' parameter rather than 'path'.
* **update table metric evaluation to handle corrected HTML syntax for tables** This change is connected to the update in [unstructured-inference change](https://github.com/Unstructured-IO/unstructured-inference/pull/355) - fixes transforming HTML table to deckerd and internal cells format.

## 0.14.5

### Enhancements

* **Filtering for tar extraction** Adds tar filtering to the compression module for connectors to avoid decompression malicious content in `.tar.gz` files. This was added to the Python `tarfile` lib in Python 3.12. The change only applies when using Python 3.12 and above.
* **Use `python-oxmsg` for `partition_msg()`.** Outlook MSG emails are now partitioned using the `python-oxmsg` package which resolves some shortcomings of the prior MSG parser.

### Features

### Fixes

* **8-bit string Outlook MSG files are parsed.** `partition_msg()` is now able to parse non-unicode Outlook MSG emails.
* **Attachments to Outlook MSG files are extracted intact.** `partition_msg()` is now able to extract attachments without corruption.

## 0.14.4

### Enhancements

* **Move logger error to debug level when PDFminer fails to extract text** which includes error message for Invalid dictionary construct.
* **Add support for Pinecone serverless** Adds Pinecone serverless to the connector tests. Pinecone
    serverless will work version versions >=0.14.2, but hadn't been tested until now.

### Features

- **Allow configuration of the Google Vision API endpoint** Add an environment variable to select the Google Vision API in the US or the EU.

### Fixes

* **Address the issue of unrecognized tables in `UnstructuredTableTransformerModel`** When a table is not recognized, the `element.metadata.text_as_html` attribute is set to an empty string.
* **Remove root handlers in ingest logger**. Removes root handlers in ingest loggers to ensure secrets aren't accidentally exposed in Colab notebooks.
* **Fix V2 S3 Destination Connector authentication** Fixes bugs with S3 Destination Connector where the connection config was neither registered nor properly deserialized.
* **Clarified dependence on particular version of `python-docx`** Pinned `python-docx` version to ensure a particular method `unstructured` uses is included.
* **Ingest preserves original file extension** Ingest V2 introduced a change that dropped the original extension for upgraded connectors. This reverts that change.
* * **Fix document type deduction during evaluation** There was a bug that caused the document type for file with more than 2 extensions (or dot symbols) to be inferred incorrectly.

## 0.14.3

### Enhancements

* **Move `category` field from Text class to Element class.**
* **`partition_docx()` now supports pluggable picture sub-partitioners.** A subpartitioner that accepts a DOCX `Paragraph` and generates elements is now supported. This allows adding a custom sub-partitioner that extracts images and applies OCR or summarization for the image.
* **Add VoyageAI embedder** Adds VoyageAI embeddings to support embedding via Voyage AI.

### Features

### Fixes

* **Fix `partition_pdf()` to keep spaces in the text**. The control character `\t` is now replaced with a space instead of being removed when merging inferred elements with embedded elements.
* **Turn off XML resolve entities** Sets `resolve_entities=False` for XML parsing with `lxml`
  to avoid text being dynamically injected into the XML document.
* **Add backward compatibility for the deprecated pdf_infer_table_structure parameter**.
* **Add the missing `form_extraction_skip_tables` argument to the `partition_pdf_or_image` call**.
  to avoid text being dynamically injected into the XML document.
* **Chromadb change from Add to Upsert using element_id to make idempotent**
* **Diable `table_as_cells` output by default** to reduce overhead in partition; now `table_as_cells` is only produced when the env `EXTACT_TABLE_AS_CELLS` is `true`
* **Reduce excessive logging** Change per page ocr info level logging into detail level trace logging
* **Replace try block in `document_to_element_list` for handling HTMLDocument** Use `getattr(element, "type", "")` to get the `type` attribute of an element when it exists. This is more explicit way to handle the special case for HTML documents and prevents other types of attribute error from being silenced by the try block

## 0.14.2

### Enhancements

* **Bump unstructured-inference==0.7.33**.

### Features

* **Add attribution to the `pinecone` connector**.

### Fixes

## 0.14.1

### Enhancements

* **Refactor code related to embedded text extraction**. The embedded text extraction code is moved from `unstructured-inference` to `unstructured`.

### Features

* **Large improvements to the ingest process:**
  * Support for multiprocessing and async, with limits for both.
  * Streamlined to process when mapping CLI invocations to the underlying code
  * More granular steps introduced to give better control over process (i.e. dedicated step to uncompress files already in the local filesystem, new optional staging step before upload)
  * Use the python client when calling the unstructured api for partitioning or chunking
  * Saving the final content is now a dedicated destination connector (local) set as the default if none are provided. Avoids adding new files locally if uploading elsewhere.
  * Leverage last modified date when deciding if new files should be downloaded and reprocessed.
  * Add attribution to the `pinecone` connector
  * **Add support for Python 3.12**. `unstructured` now works with Python 3.12!

### Fixes

## 0.14.0

### BREAKING CHANGES

* **Turn table extraction for PDFs and images off by default**. Reverting the default behavior for table extraction to "off" for PDFs and images. A number of users didn't realize we made the change and were impacted by slower processing times due to the extra model call for table extraction.

### Enhancements

* **Skip unnecessary element sorting in `partition_pdf()`**. Skip element sorting when determining whether embedded text can be extracted.
* **Faster evaluation** Support for concurrent processing of documents during evaluation
* **Add strategy parameter to `partition_docx()`.** Behavior of future enhancements may be sensitive the partitioning strategy. Add this parameter so `partition_docx()` is aware of the requested strategy.
* **Add GLOBAL_WORKING_DIR and GLOBAL_WORKING_PROCESS_DIR** configuration parameteres to control temporary storage.

### Features
* **Add form extraction basics (document elements and placeholder code in partition)**. This is to lay the ground work for the future. Form extraction models are not currently available in the library. An attempt to use this functionality will end in a `NotImplementedError`.

### Fixes

* **Add missing starting_page_num param to partition_image**
* **Make the filename and file params for partition_image and partition_pdf match the other partitioners**
* **Fix include_slide_notes and include_page_breaks params in partition_ppt**
* **Re-apply: skip accuracy calculation feature** Overwritten by mistake
* **Fix type hint for paragraph_grouper param** `paragraph_grouper` can be set to `False`, but the type hint did not not reflect this previously.
* **Remove links param from partition_pdf** `links` is extracted during partitioning and is not needed as a paramter in partition_pdf.
* **Improve CSV delimeter detection.** `partition_csv()` would raise on CSV files with very long lines.
* **Fix disk-space leak in `partition_doc()`.** Remove temporary file created but not removed when `file` argument is passed to `partition_doc()`.
* **Fix possible `SyntaxError` or `SyntaxWarning` on regex patterns.** Change regex patterns to raw strings to avoid these warnings/errors in Python 3.11+.
* **Fix disk-space leak in `partition_odt()`.** Remove temporary file created but not removed when `file` argument is passed to `partition_odt()`.
* **AstraDB: option to prevent indexing metadata**
* **Fix Missing py.typed**

## 0.13.7

### Enhancements

* **Remove `page_number` metadata fields** for HTML partition until we have a better strategy to decide page counting.
* **Extract OCRAgent.get_agent().** Generalize access to the configured OCRAgent instance beyond its use for PDFs.
* **Add calculation of table related metrics which take into account colspans and rowspans**
* **Evaluation: skip accuracy calculation** for files for which output and ground truth sizes differ greatly

### Features

* **add ability to get ratio of `cid` characters in embedded text extracted by `pdfminer`**.

### Fixes

* **`partition_docx()` handles short table rows.** The DOCX format allows a table row to start late and/or end early, meaning cells at the beginning or end of a row can be omitted. While there are legitimate uses for this capability, using it in practice is relatively rare. However, it can happen unintentionally when adjusting cell borders with the mouse. Accommodate this case and generate accurate `.text` and `.metadata.text_as_html` for these tables.
* **Remedy macOS test failure not triggered by CI.** Generalize temp-file detection beyond hard-coded Linux-specific prefix.
* **Remove unnecessary warning log for using default layout model.**
* **Add chunking to partition_tsv** Even though partition_tsv() produces a single Table element, chunking is made available because the Table element is often larger than the desired chunk size and must be divided into smaller chunks.

## 0.13.6

### Enhancements

### Features

### Fixes

- **ValueError: Invalid file (FileType.UNK) when parsing Content-Type header with charset directive** URL response Content-Type headers are now parsed according to RFC 9110.

## 0.13.5

### Enhancements

### Features

### Fixes

* **KeyError raised when updating parent_id** In the past, combining `ListItem` elements could result in reusing the same memory location which then led to unexpected side effects when updating element IDs.
* **Bump unstructured-inference==0.7.29**: table transformer predictions are now removed if confidence is below threshold

## 0.13.4

### Enhancements

* **Unique and deterministic hash IDs for elements** Element IDs produced by any partitioning
  function are now deterministic and unique at the document level by default. Before, hashes were
  based only on text; however, they now also take into account the element's sequence number on a
  page, the page's number in the document, and the document's file name.
* **Enable remote chunking via unstructured-ingest** Chunking using unstructured-ingest was
  previously limited to local chunking using the strategies `basic` and `by_title`. Remote chunking
  options via the API are now accessible.
* **Save table in cells format**. `UnstructuredTableTransformerModel` is able to return predicted table in cells format

### Features

* **Add a `PDF_ANNOTATION_THRESHOLD` environment variable to control the capture of embedded links in `partition_pdf()` for `fast` strategy**.
* **Add integration with the Google Cloud Vision API**. Adds a third OCR provider, alongside Tesseract and Paddle: the Google Cloud Vision API.

### Fixes

* **Remove ElementMetadata.section field.**. This field was unused, not populated by any partitioners.

## 0.13.3

### Enhancements

* **Remove duplicate image elements**. Remove image elements identified by PDFMiner that have similar bounding boxes and the same text.
* **Add support for `start_index` in `html` links extraction**
* **Add `strategy` arg value to `_PptxPartitionerOptions`.** This makes this paritioning option available for sub-partitioners to come that may optionally use inference or other expensive operations to improve the partitioning.
* **Support pluggable sub-partitioner for PPTX Picture shapes.** Use a distinct sub-partitioner for partitioning PPTX Picture (image) shapes and allow the default picture sub-partitioner to be replaced at run-time by one of the user's choosing.
* **Introduce `starting_page_number` parameter to partitioning functions** It applies to those partitioners which support `page_number` in element's metadata: PDF, TIFF, XLSX, DOC, DOCX, PPT, PPTX.
* **Redesign the internal mechanism of assigning element IDs** This allows for further enhancements related to element IDs such as deterministic and document-unique hashes. The way partitioning functions operate hasn't changed, which means `unique_element_ids` continues to be `False` by default, utilizing text hashes.

### Features

### Fixes

* **Add support for extracting text from tag tails in HTML**. This fix adds ability to generate separate elements using tag tails.
* **Add support for extracting text from `<b>` tags in HTML** Now `partition_html()` can extract text from `<b>` tags inside container tags (like `<div>`, `<pre>`).
* **Fix pip-compile make target** Missing base.in dependency missing from requirments make file added

## 0.13.2

### Enhancements

### Features

### Fixes

* **Brings back missing word list files** that caused `partition` failures in 0.13.1.

## 0.13.1

### Enhancements

* **Drop constraint on pydantic, supporting later versions** All dependencies has pydantic pinned at an old version. This explicit pin was removed, allowing the latest version to be pulled in when requirements are compiled.

### Features

* **Add a set of new `ElementType`s to extend future element types**

### Fixes

* **Fix `partition_html()` swallowing some paragraphs**. The `partition_html()` only considers elements with limited depth to avoid becoming the text representation of a giant div. This fix increases the limit value.
* **Fix SFTP** Adds flag options to SFTP connector on whether to use ssh keys / agent, with flag values defaulting to False. This is to prevent looking for ssh files when using username and password. Currently, username and password are required, making that always the case.

## 0.13.0

### Enhancements

* **Add `.metadata.is_continuation` to text-split chunks.** `.metadata.is_continuation=True` is added to second-and-later chunks formed by text-splitting an oversized `Table` element but not to their counterpart `Text` element splits. Add this indicator for `CompositeElement` to allow text-split continuation chunks to be identified for downstream processes that may wish to skip intentionally redundant metadata values in continuation chunks.
* **Add `compound_structure_acc` metric to table eval.** Add a new property to `unstructured.metrics.table_eval.TableEvaluation`: `composite_structure_acc`, which is computed from the element level row and column index and content accuracy scores
* **Add `.metadata.orig_elements` to chunks.** `.metadata.orig_elements: list[Element]` is added to chunks during the chunking process (when requested) to allow access to information from the elements each chunk was formed from. This is useful for example to recover metadata fields that cannot be consolidated to a single value for a chunk, like `page_number`, `coordinates`, and `image_base64`.
* **Add `--include_orig_elements` option to Ingest CLI.** By default, when chunking, the original elements used to form each chunk are added to `chunk.metadata.orig_elements` for each chunk. * The `include_orig_elements` parameter allows the user to turn off this behavior to produce a smaller payload when they don't need this metadata.
* **Add Google VertexAI embedder** Adds VertexAI embeddings to support embedding via Google Vertex AI.

### Features

* **Chunking populates `.metadata.orig_elements` for each chunk.** This behavior allows the text and metadata of the elements combined to make each chunk to be accessed. This can be important for example to recover metadata such as `.coordinates` that cannot be consolidated across elements and so is dropped from chunks. This option is controlled by the `include_orig_elements` parameter to `partition_*()` or to the chunking functions. This option defaults to `True` so original-elements are preserved by default. This behavior is not yet supported via the REST APIs or SDKs but will be in a closely subsequent PR to other `unstructured` repositories. The original elements will also not serialize or deserialize yet; this will also be added in a closely subsequent PR.
* **Add Clarifai destination connector** Adds support for writing partitioned and chunked documents into Clarifai.

### Fixes

* **Fix `clean_pdfminer_inner_elements()` to remove only pdfminer (embedded) elements merged with inferred elements**. Previously, some embedded elements were removed even if they were not merged with inferred elements. Now, only embedded elements that are already merged with inferred elements are removed.
* **Clarify IAM Role Requirement for GCS Platform Connectors**. The GCS Source Connector requires Storage Object Viewer and GCS Destination Connector requires Storage Object Creator IAM roles.
* **Change table extraction defaults** Change table extraction defaults in favor of using `skip_infer_table_types` parameter and reflect these changes in documentation.
* **Fix OneDrive dates with inconsistent formatting** Adds logic to conditionally support dates returned by office365 that may vary in date formatting or may be a datetime rather than a string. See previous fix for SharePoint
* **Adds tracking for AstraDB** Adds tracking info so AstraDB can see what source called their api.
* **Support AWS Bedrock Embeddings in ingest CLI** The configs required to instantiate the bedrock embedding class are now exposed in the api and the version of boto being used meets the minimum requirement to introduce the bedrock runtime required to hit the service.
* **Change MongoDB redacting** Original redact secrets solution is causing issues in platform. This fix uses our standard logging redact solution.

## 0.12.6

### Enhancements

* **Improve ability to capture embedded links in `partition_pdf()` for `fast` strategy** Previously, a threshold value that affects the capture of embedded links was set to a fixed value by default. This allows users to specify the threshold value for better capturing.
* **Refactor `add_chunking_strategy` decorator to dispatch by name.** Add `chunk()` function to be used by the `add_chunking_strategy` decorator to dispatch chunking call based on a chunking-strategy name (that can be dynamic at runtime). This decouples chunking dispatch from only those chunkers known at "compile" time and enables runtime registration of custom chunkers.
* **Redefine `table_level_acc` metric for table evaluation.** `table_level_acc` now is an average of individual predicted table's accuracy. A predicted table's accuracy is defined as the sequence matching ratio between itself and its corresponding ground truth table.

### Features

* **Added Unstructured Platform Documentation** The Unstructured Platform is currently in beta. The documentation provides how-to guides for setting up workflow automation, job scheduling, and configuring source and destination connectors.

### Fixes

* **Partitioning raises on file-like object with `.name` not a local file path.** When partitioning a file using the `file=` argument, and `file` is a file-like object (e.g. io.BytesIO) having a `.name` attribute, and the value of `file.name` is not a valid path to a file present on the local filesystem, `FileNotFoundError` is raised. This prevents use of the `file.name` attribute for downstream purposes to, for example, describe the source of a document retrieved from a network location via HTTP.
* **Fix SharePoint dates with inconsistent formatting** Adds logic to conditionally support dates returned by office365 that may vary in date formatting or may be a datetime rather than a string.
* **Include warnings** about the potential risk of installing a version of `pandoc` which does not support RTF files + instructions that will help resolve that issue.
* **Incorporate the `install-pandoc` Makefile recipe** into relevant stages of CI workflow, ensuring it is a version that supports RTF input files.
* **Fix Google Drive source key** Allow passing string for source connector key.
* **Fix table structure evaluations calculations** Replaced special value `-1.0` with `np.nan` and corrected rows filtering of files metrics basing on that.
* **Fix Sharepoint-with-permissions test** Ignore permissions metadata, update test.
* **Fix table structure evaluations for edge case** Fixes the issue when the prediction does not contain any table - no longer errors in such case.

## 0.12.5

### Enhancements

### Features
* Add `date_from_file_object` parameter to partition. If True and if file is provided via `file` parameter it will cause partition to infer last modified date from `file`'s content. If False, last modified metadata will be `None`.

* **Header and footer detection for fast strategy** `partition_pdf` with `fast` strategy now
  detects elements that are in the top or bottom 5 percent of the page as headers and footers.
* **Add parent_element to overlapping case output** Adds parent_element to the output for `identify_overlapping_or_nesting_case` and `catch_overlapping_and_nested_bboxes` functions.
* **Add table structure evaluation** Adds a new function to evaluate the structure of a table and return a metric that represents the quality of the table structure. This function is used to evaluate the quality of the table structure and the table contents.
* **Add AstraDB destination connector** Adds support for writing embedded documents into an AstraDB vector database.
* **Add OctoAI embedder** Adds support for embeddings via OctoAI.

### Fixes

* **Fix passing list type parameters when calling unstructured API via `partition_via_api()`** Update `partition_via_api()` to convert all list type parameters to JSON formatted strings before calling the unstructured client SDK. This will support image block extraction via `partition_via_api()`.
* **Fix `check_connection` in opensearch, databricks, postgres, azure connectors**
* **Fix don't treat plain text files with double quotes as JSON** If a file can be deserialized as JSON but it deserializes as a string, treat it as plain text even though it's valid JSON.
* **Fix `check_connection` in opensearch, databricks, postgres, azure connectors**
* **Fix cluster of bugs in `partition_xlsx()` that dropped content.** Algorithm for detecting "subtables" within a worksheet dropped table elements for certain patterns of populated cells such as when a trailing single-cell row appeared in a contiguous block of populated cells.
* **Improved documentation**. Fixed broken links and improved readability on `Key Concepts` page.
* **Rename `OpenAiEmbeddingConfig` to `OpenAIEmbeddingConfig`.**
* **Fix partition_json() doesn't chunk.** The `@add_chunking_strategy` decorator was missing from `partition_json()` such that pre-partitioned documents serialized to JSON did not chunk when a chunking-strategy was specified.


## 0.12.4

### Enhancements

* **Apply New Version of `black` formatting** The `black` library recently introduced a new major version that introduces new formatting conventions. This change brings code in the `unstructured` repo into compliance with the new conventions.
* **Move ingest imports to local scopes** Moved ingest dependencies into local scopes to be able to import ingest connector classes without the need of installing imported external dependencies. This allows lightweight use of the classes (not the instances. to use the instances as intended you'll still need the dependencies).
* **Add support for `.p7s` files** `partition_email` can now process `.p7s` files. The signature for the signed message is extracted and added to metadata.
* **Fallback to valid content types for emails** If the user selected content type does not exist on the email message, `partition_email` now falls back to anoter valid content type if it's available.

### Features

* **Add .heic file partitioning** .heic image files were previously unsupported and are now supported though partition_image()
* **Add the ability to specify an alternate OCR** implementation by implementing an `OCRAgent` interface and specify it using `OCR_AGENT` environment variable.
* **Add Vectara destination connector** Adds support for writing partitioned documents into a Vectara index.
* **Add ability to detect text in .docx inline shapes** extensions of docx partition, extracts text from inline shapes and includes them in paragraph's text

### Fixes

* **Fix `partition_pdf()` not working when using chipper model with `file`**
* **Handle common incorrect arguments for `languages` and `ocr_languages`** Users are regularly receiving errors on the API because they are defining `ocr_languages` or `languages` with additional quotationmarks, brackets, and similar mistakes. This update handles common incorrect arguments and raises an appropriate warning.
* **Default `hi_res_model_name` now relies on `unstructured-inference`** When no explicit `hi_res_model_name` is passed into `partition` or `partition_pdf_or_image` the default model is picked by `unstructured-inference`'s settings or os env variable `UNSTRUCTURED_HI_RES_MODEL_NAME`; it now returns the same model name regardless of `infer_table_structure`'s value; this function will be deprecated in the future and the default model name will simply rely on `unstructured-inference` and will not consider os env in a future release.
* **Fix remove Vectara requirements from setup.py - there are no dependencies**
* **Add missing dependency files to package manifest**. Updates the file path for the ingest
  dependencies and adds missing extra dependencies.
* **Fix remove Vectara requirements from setup.py - there are no dependencies **
* **Add title to Vectara upload - was not separated out from initial connector **
* **Fix change OpenSearch port to fix potential conflict with Elasticsearch in ingest test **


## 0.12.3

### Enhancements

* **Driver for MongoDB connector.** Adds a driver with `unstructured` version information to the
  MongoDB connector.

### Features

* **Add Databricks Volumes destination connector** Databricks Volumes connector added to ingest CLI.  Users may now use `unstructured-ingest` to write partitioned data to a Databricks Volumes storage service.

### Fixes

* **Fix support for different Chipper versions and prevent running PDFMiner with Chipper**
* **Treat YAML files as text.** Adds YAML MIME types to the file detection code and treats those
  files as text.
* **Fix FSSpec destination connectors check_connection.** FSSpec destination connectors did not use `check_connection`. There was an error when trying to `ls` destination directory - it may not exist at the moment of connector creation. Now `check_connection` calls `ls` on bucket root and this method is called on `initialize` of destination connector.
* **Fix databricks-volumes extra location.** `setup.py` is currently pointing to the wrong location for the databricks-volumes extra requirements. This results in errors when trying to build the wheel for unstructured. This change updates to point to the correct path.
* **Fix uploading None values to Chroma and Pinecone.** Removes keys with None values with Pinecone and Chroma destinations. Pins Pinecone dependency
* **Update documentation.** (i) best practice for table extration by using 'skip_infer_table_types' param, instead of 'pdf_infer_table_structure', and (ii) fixed CSS, RST issues and typo in the documentation.
* **Fix postgres storage of link_texts.** Formatting of link_texts was breaking metadata storage.

## 0.12.2

### Enhancements

### Features

### Fixes

* **Fix index error in table processing.** Bumps the `unstructured-inference` version to address and
  index error that occurs on some tables in the table transformer object.

## 0.12.1

### Enhancements

* **Allow setting image block crop padding parameter** In certain circumstances, adjusting the image block crop padding can improve image block extraction by preventing extracted image blocks from being clipped.
* **Add suport for bitmap images in `partition_image`** Adds support for `.bmp` files in
  `partition`, `partition_image`, and `detect_filetype`.
* **Keep all image elements when using "hi_res" strategy** Previously, `Image` elements with small chunks of text were ignored unless the image block extraction parameters (`extract_images_in_pdf` or `extract_image_block_types`) were specified. Now, all image elements are kept regardless of whether the image block extraction parameters are specified.
* **Add filetype detection for `.wav` files.** Add filetpye detection for `.wav` files.
* **Add "basic" chunking strategy.** Add baseline chunking strategy that includes all shared chunking behaviors without breaking chunks on section or page boundaries.
* **Add overlap option for chunking.** Add option to overlap chunks. Intra-chunk and inter-chunk overlap are requested separately. Intra-chunk overlap is applied only to the second and later chunks formed by text-splitting an oversized chunk. Inter-chunk overlap may also be specified; this applies overlap between "normal" (not-oversized) chunks.
* **Salesforce connector accepts private key path or value.** Salesforce parameter `private-key-file` has been renamed to `private-key`. Private key can be provided as path to file or file contents.
* **Update documentation**: (i) added verbiage about the free API cap limit, (ii) added deprecation warning on ``Staging`` bricks in favor of ``Destination Connectors``, (iii) added warning and code examples to use the SaaS API Endpoints using CLI-vs-SDKs, (iv) fixed example pages formatting, (v) added deprecation on ``model_name`` in favor of ``hi_res_model_name``, (vi) added ``extract_images_in_pdf`` usage in ``partition_pdf`` section, (vii) reorganize and improve the documentation introduction section, and (viii) added PDF table extraction best practices.
* **Add "basic" chunking to ingest CLI.** Add options to ingest CLI allowing access to the new "basic" chunking strategy and overlap options.
* **Make Elasticsearch Destination connector arguments optional.** Elasticsearch Destination connector write settings are made optional and will rely on default values when not specified.
* **Normalize Salesforce artifact names.** Introduced file naming pattern present in other connectors to Salesforce connector.
* **Install Kapa AI chatbot.** Added Kapa.ai website widget on the documentation.

### Features
* **MongoDB Source Connector.** New source connector added to all CLI ingest commands to support downloading/partitioning files from MongoDB.
* **Add OpenSearch source and destination connectors.** OpenSearch, a fork of Elasticsearch, is a popular storage solution for various functionality such as search, or providing intermediary caches within data pipelines. Feature: Added OpenSearch source connector to support downloading/partitioning files. Added OpenSearch destination connector to be able to ingest documents from any supported source, embed them and write the embeddings / documents into OpenSearch.

### Fixes

* **Fix GCS connector converting JSON to string with single quotes.** FSSpec serialization caused conversion of JSON token to string with single quotes. GCS requires token in form of dict so this format is now assured.
* **Pin version of unstructured-client** Set minimum version of unstructured-client to avoid raising a TypeError when passing `api_key_auth` to `UnstructuredClient`
* **Fix the serialization of the Pinecone destination connector.** Presence of the PineconeIndex object breaks serialization due to TypeError: cannot pickle '_thread.lock' object. This removes that object before serialization.
* **Fix the serialization of the Elasticsearch destination connector.** Presence of the _client object breaks serialization due to TypeError: cannot pickle '_thread.lock' object. This removes that object before serialization.
* **Fix the serialization of the Postgres destination connector.** Presence of the _client object breaks serialization due to TypeError: cannot pickle '_thread.lock' object. This removes that object before serialization.
* **Fix documentation and sample code for Chroma.** Was pointing to wrong examples..
* **Fix flatten_dict to be able to flatten tuples inside dicts** Update flatten_dict function to support flattening tuples inside dicts. This is necessary for objects like Coordinates, when the object is not written to the disk, therefore not being converted to a list before getting flattened (still being a tuple).
* **Fix the serialization of the Chroma destination connector.** Presence of the ChromaCollection object breaks serialization due to TypeError: cannot pickle 'module' object. This removes that object before serialization.
* **Fix fsspec connectors returning version as integer.** Connector data source versions should always be string values, however we were using the integer checksum value for the version for fsspec connectors. This casts that value to a string.

## 0.12.0

### Enhancements

* **Drop support for python3.8** All dependencies are now built off of the minimum version of python being `3.10`

## 0.11.9

### Enhancements

* **Rename kwargs related to extracting image blocks** Rename the kwargs related to extracting image blocks for consistency and API usage.

### Features

* **Add PostgreSQL/SQLite destination connector** PostgreSQL and SQLite connector added to ingest CLI.  Users may now use `unstructured-ingest` to write partitioned data to a PostgreSQL or SQLite database. And write embeddings to PostgreSQL pgvector database.

### Fixes

* **Handle users providing fully spelled out languages** Occasionally some users are defining the `languages` param as a fully spelled out language instead of a language code. This adds a dictionary for common languages so those small mistakes are caught and silently fixed.
* **Fix unequal row-length in HTMLTable.text_as_html.** Fixes to other aspects of partition_html() in v0.11 allowed unequal cell-counts in table rows. Make the cells in each row correspond 1:1 with cells in the original table row. This fix also removes "noise" cells resulting from HTML-formatting whitespace and eliminates the "column-shifting" of cells that previously resulted from noise-cells.
* **Fix MongoDB connector URI password redaction.** MongoDB documentation states that characters `$ : / ? # [ ] @` must be percent encoded. URIs with password containing such special character were not redacted.

## 0.11.8

### Enhancements

* **Add SaaS API User Guide.** This documentation serves as a guide for Unstructured SaaS API users to register, receive an API key and URL, and manage your account and billing information.
* **Add inter-chunk overlap capability.** Implement overlap between chunks. This applies to all chunks prior to any text-splitting of oversized chunks so is a distinct behavior; overlap at text-splits of oversized chunks is independent of inter-chunk overlap (distinct chunk boundaries) and can be requested separately. Note this capability is not yet available from the API but will shortly be made accessible using a new `overlap_all` kwarg on partition functions.

### Features

### Fixes

## 0.11.7

### Enhancements

* **Add intra-chunk overlap capability.** Implement overlap for split-chunks where text-splitting is used to divide an oversized chunk into two or more chunks that fit in the chunking window. Note this capability is not yet available from the API but will shortly be made accessible using a new `overlap` kwarg on partition functions.
* **Update encoders to leverage dataclasses** All encoders now follow a class approach which get annotated with the dataclass decorator. Similar to the connectors, it uses a nested dataclass for the configs required to configure a client as well as a field/property approach to cache the client. This makes sure any variable associated with the class exists as a dataclass field.

### Features

* **Add Qdrant destination connector.** Adds support for writing documents and embeddings into a Qdrant collection.
* **Store base64 encoded image data in metadata fields.** Rather than saving to file, stores base64 encoded data of the image bytes and the mimetype for the image in metadata fields: `image_base64` and `image_mime_type` (if that is what the user specifies by some other param like `pdf_extract_to_payload`). This would allow the API to have parity with the library.

### Fixes

* **Fix table structure metric script** Update the call to table agent to now provide OCR tokens as required
* **Fix element extraction not working when using "auto" strategy for pdf and image** If element extraction is specified, the "auto" strategy falls back to the "hi_res" strategy.
* **Fix a bug passing a custom url to `partition_via_api`** Users that self host the api were not able to pass their custom url to `partition_via_api`.

## 0.11.6

### Enhancements

* **Update the layout analysis script.** The previous script only supported annotating `final` elements. The updated script also supports annotating `inferred` and `extracted` elements.
* **AWS Marketplace API documentation**: Added the user guide, including setting up VPC and CloudFormation, to deploy Unstructured API on AWS platform.
* **Azure Marketplace API documentation**: Improved the user guide to deploy Azure Marketplace API by adding references to Azure documentation.
* **Integration documentation**: Updated URLs for the `staging_for` bricks

### Features

* **Partition emails with base64-encoded text.** Automatically handles and decodes base64 encoded text in emails with content type `text/plain` and `text/html`.
* **Add Chroma destination connector** Chroma database connector added to ingest CLI.  Users may now use `unstructured-ingest` to write partitioned/embedded data to a Chroma vector database.
* **Add Elasticsearch destination connector.** Problem: After ingesting data from a source, users might want to move their data into a destination. Elasticsearch is a popular storage solution for various functionality such as search, or providing intermediary caches within data pipelines. Feature: Added Elasticsearch destination connector to be able to ingest documents from any supported source, embed them and write the embeddings / documents into Elasticsearch.

### Fixes

* **Enable --fields argument omission for elasticsearch connector** Solves two bugs where removing the optional parameter --fields broke the connector due to an integer processing error and using an elasticsearch config for a destination connector resulted in a serialization issue when optional parameter --fields was not provided.
* **Add hi_res_model_name** Adds kwarg to relevant functions and add comments that model_name is to be deprecated.

## 0.11.5

### Enhancements

### Features

### Fixes

* **Fix `partition_pdf()` and `partition_image()` importation issue.** Reorganize `pdf.py` and `image.py` modules to be consistent with other types of document import code.

## 0.11.4

### Enhancements

* **Refactor image extraction code.** The image extraction code is moved from `unstructured-inference` to `unstructured`.
* **Refactor pdfminer code.** The pdfminer code is moved from `unstructured-inference` to `unstructured`.
* **Improve handling of auth data for fsspec connectors.** Leverage an extension of the dataclass paradigm to support a `sensitive` annotation for fields related to auth (i.e. passwords, tokens). Refactor all fsspec connectors to use explicit access configs rather than a generic dictionary.
* **Add glob support for fsspec connectors** Similar to the glob support in the ingest local source connector, similar filters are now enabled on all fsspec based source connectors to limit files being partitioned.
* Define a constant for the splitter "+" used in tesseract ocr languages.

### Features

* **Save tables in PDF's separately as images.** The "table" elements are saved as `table-<pageN>-<tableN>.jpg`. This filename is presented in the `image_path` metadata field for the Table element. The default would be to not do this.
* **Add Weaviate destination connector** Weaviate connector added to ingest CLI.  Users may now use `unstructured-ingest` to write partitioned data from over 20 data sources (so far) to a Weaviate object collection.
* **Sftp Source Connector.** New source connector added to support downloading/partitioning files from Sftp.

### Fixes

* **Fix pdf `hi_res` partitioning failure when pdfminer fails.** Implemented logic to fall back to the "inferred_layout + OCR" if pdfminer fails in the `hi_res` strategy.
* **Fix a bug where image can be scaled too large for tesseract** Adds a limit to prevent auto-scaling an image beyond the maximum size `tesseract` can handle for ocr layout detection
* **Update partition_csv to handle different delimiters** CSV files containing both non-comma delimiters and commas in the data were throwing an error in Pandas. `partition_csv` now identifies the correct delimiter before the file is processed.
* **partition returning cid code in `hi_res`** occasionally pdfminer can fail to decode the text in an pdf file and return cid code as text. Now when this happens the text from OCR is used.

## 0.11.2

### Enhancements

* **Updated Documentation**: (i) Added examples, and (ii) API Documentation, including Usage, SDKs, Azure Marketplace, and parameters and validation errors.

### Features

* * **Add Pinecone destination connector.** Problem: After ingesting data from a source, users might want to produce embeddings for their data and write these into a vector DB. Pinecone is an option among these vector databases. Feature: Added Pinecone destination connector to be able to ingest documents from any supported source, embed them and write the embeddings / documents into Pinecone.

### Fixes

* **Process chunking parameter names in ingest correctly** Solves a bug where chunking parameters weren't being processed and used by ingest cli by renaming faulty parameter names and prepends; adds relevant parameters to ingest pinecone test to verify that the parameters are functional.

## 0.11.1

### Enhancements

* **Use `pikepdf` to repair invalid PDF structure** for PDFminer when we see error `PSSyntaxError` when PDFminer opens the document and creates the PDFminer pages object or processes a single PDF page.
* **Batch Source Connector support** For instances where it is more optimal to read content from a source connector in batches, a new batch ingest doc is added which created multiple ingest docs after reading them in in batches per process.

### Features

* **Staging Brick for Coco Format** Staging brick which converts a list of Elements into Coco Format.
* **Adds HubSpot connector** Adds connector to retrieve call, communications, emails, notes, products and tickets from HubSpot

### Fixes

* **Do not extract text of `<style>` tags in HTML.** `<style>` tags containing CSS in invalid positions previously contributed to element text. Do not consider text node of a `<style>` element as textual content.
* **Fix DOCX merged table cell repeats cell text.** Only include text for a merged cell, not for each underlying cell spanned by the merge.
* **Fix tables not extracted from DOCX header/footers.** Headers and footers in DOCX documents skip tables defined in the header and commonly used for layout/alignment purposes. Extract text from tables as a string and include in the `Header` and `Footer` document elements.
* **Fix output filepath for fsspec-based source connectors.** Previously the base directory was being included in the output filepath unnecessarily.

## 0.11.0

### Enhancements

* **Add a class for the strategy constants.** Add a class `PartitionStrategy` for the strategy constants and use the constants to replace strategy strings.
* **Temporary Support for paddle language parameter.** User can specify default langage code for paddle with ENV `DEFAULT_PADDLE_LANG` before we have the language mapping for paddle.
* **Improve DOCX page-break fidelity.** Improve page-break fidelity such that a paragraph containing a page-break is split into two elements, one containing the text before the page-break and the other the text after. Emit the PageBreak element between these two and assign the correct page-number (n and n+1 respectively) to the two textual elements.

### Features

* **Add ad-hoc fields to `ElementMetadata` instance.** End-users can now add their own metadata fields simply by assigning to an element-metadata attribute-name of their choice, like `element.metadata.coefficient = 0.58`. These fields will round-trip through JSON and can be accessed with dotted notation.
* **MongoDB Destination Connector.** New destination connector added to all CLI ingest commands to support writing partitioned json output to mongodb.

### Fixes

* **Fix `TYPE_TO_TEXT_ELEMENT_MAP`.** Updated `Figure` mapping from `FigureCaption` to `Image`.
* **Handle errors when extracting PDF text** Certain pdfs throw unexpected errors when being opened by `pdfminer`, causing `partition_pdf()` to fail. We expect to be able to partition smoothly using an alternative strategy if text extraction doesn't work.  Added exception handling to handle unexpected errors when extracting pdf text and to help determine pdf strategy.
* **Fix `fast` strategy fall back to `ocr_only`** The `fast` strategy should not fall back to a more expensive strategy.
* **Remove default user ./ssh folder** The default notebook user during image build would create the known_hosts file with incorrect ownership, this is legacy and no longer needed so it was removed.
* **Include `languages` in metadata when partitioning `strategy=hi_res` or `fast`** User defined `languages` was previously used for text detection, but not included in the resulting element metadata for some strategies. `languages` will now be included in the metadata regardless of partition strategy for pdfs and images.
* **Handle a case where Paddle returns a list item in ocr_data as None** In partition, while parsing PaddleOCR data, it was assumed that PaddleOCR does not return None for any list item in ocr_data. Removed the assumption by skipping the text region whenever this happens.
* **Fix some pdfs returning `KeyError: 'N'`** Certain pdfs were throwing this error when being opened by pdfminer. Added a wrapper function for pdfminer that allows these documents to be partitioned.
* **Fix mis-splits on `Table` chunks.** Remedies repeated appearance of full `.text_as_html` on metadata of each `TableChunk` split from a `Table` element too large to fit in the chunking window.
* **Import tables_agent from inference** so that we don't have to initialize a global table agent in unstructured OCR again
* **Fix empty table is identified as bulleted-table.** A table with no text content was mistakenly identified as a bulleted-table and processed by the wrong branch of the initial HTML partitioner.
* **Fix partition_html() emits empty (no text) tables.** A table with cells nested below a `<thead>` or `<tfoot>` element was emitted as a table element having no text and unparseable HTML in `element.metadata.text_as_html`. Do not emit empty tables to the element stream.
* **Fix HTML `element.metadata.text_as_html` contains spurious <br> elements in invalid locations.** The HTML generated for the `text_as_html` metadata for HTML tables contained `<br>` elements invalid locations like between `<table>` and `<tr>`. Change the HTML generator such that these do not appear.
* **Fix HTML table cells enclosed in <thead> and <tfoot> elements are dropped.** HTML table cells nested in a `<thead>` or `<tfoot>` element were not detected and the text in those cells was omitted from the table element text and `.text_as_html`. Detect table rows regardless of the semantic tag they may be nested in.
* **Remove whitespace padding from `.text_as_html`.** `tabulate` inserts padding spaces to achieve visual alignment of columns in HTML tables it generates. Add our own HTML generator to do this simple job and omit that padding as well as newlines ("\n") used for human readability.
* **Fix local connector with absolute input path** When passed an absolute filepath for the input document path, the local connector incorrectly writes the output file to the input file directory. This fixes such that the output in this case is written to `output-dir/input-filename.json`

## 0.10.30

### Enhancements

* **Support nested DOCX tables.** In DOCX, like HTML, a table cell can itself contain a table. In this case, create nested HTML tables to reflect that structure and create a plain-text table with captures all the text in nested tables, formatting it as a reasonable facsimile of a table.
* **Add connection check to ingest connectors** Each source and destination connector now support a `check_connection()` method which makes sure a valid connection can be established with the source/destination given any authentication credentials in a lightweight request.

### Features

* **Add functionality to do a second OCR on cropped table images.** Changes to the values for scaling ENVs affect entire page OCR output(OCR regression) so we now do a second OCR for tables.
* **Adds ability to pass timeout for a request when partitioning via a `url`.** `partition` now accepts a new optional parameter `request_timeout` which if set will prevent any `requests.get` from hanging indefinitely and instead will raise a timeout error. This is useful when partitioning a url that may be slow to respond or may not respond at all.

### Fixes

* **Fix logic that determines pdf auto strategy.** Previously, `_determine_pdf_auto_strategy` returned `hi_res` strategy only if `infer_table_structure` was true. It now returns the `hi_res` strategy if either `infer_table_structure` or `extract_images_in_pdf` is true.
* **Fix invalid coordinates when parsing tesseract ocr data.** Previously, when parsing tesseract ocr data, the ocr data had invalid bboxes if zoom was set to `0`. A logical check is now added to avoid such error.
* **Fix ingest partition parameters not being passed to the api.** When using the --partition-by-api flag via unstructured-ingest, none of the partition arguments are forwarded, meaning that these options are disregarded. With this change, we now pass through all of the relevant partition arguments to the api. This allows a user to specify all of the same partition arguments they would locally and have them respected when specifying --partition-by-api.
* **Support tables in section-less DOCX.** Generalize solution for MS Chat Transcripts exported as DOCX by including tables in the partitioned output when present.
* **Support tables that contain only numbers when partitioning via `ocr_only`** Tables that contain only numbers are returned as floats in a pandas.DataFrame when the image is converted from `.image_to_data()`. An AttributeError was raised downstream when trying to `.strip()` the floats.
* **Improve DOCX page-break detection.** DOCX page breaks are reliably indicated by `w:lastRenderedPageBreak` elements present in the document XML. Page breaks are NOT reliably indicated by "hard" page-breaks inserted by the author and when present are redundant to a `w:lastRenderedPageBreak` element so cause over-counting if used. Use rendered page-breaks only.

## 0.10.29

### Enhancements

* **Adds include_header argument for partition_csv and partition_tsv** Now supports retaining header rows in CSV and TSV documents element partitioning.
* **Add retry logic for all source connectors** All http calls being made by the ingest source connectors have been isolated and wrapped by the `SourceConnectionNetworkError` custom error, which triggers the retry logic, if enabled, in the ingest pipeline.
* **Google Drive source connector supports credentials from memory** Originally, the connector expected a filepath to pull the credentials from when creating the client. This was expanded to support passing that information from memory as a dict if access to the file system might not be available.
* **Add support for generic partition configs in ingest cli** Along with the explicit partition options supported by the cli, an `additional_partition_args` arg was added to allow users to pass in any other arguments that should be added when calling partition(). This helps keep any changes to the input parameters of the partition() exposed in the CLI.
* **Map full output schema for table-based destination connectors** A full schema was introduced to map the type of all output content from the json partition output and mapped to a flattened table structure to leverage table-based destination connectors. The delta table destination connector was updated at the moment to take advantage of this.
* **Incorporate multiple embedding model options into ingest, add diff test embeddings** Problem: Ingest pipeline already supported embedding functionality, however users might want to use different types of embedding providers. Enhancement: Extend ingest pipeline so that users can specify and embed via a particular embedding provider from a range of options. Also adds a diff test to compare output from an embedding module with the expected output

### Features

* **Allow setting table crop parameter** In certain circumstances, adjusting the table crop padding may improve table.

### Fixes

* **Fixes `partition_text` to prevent empty elements** Adds a check to filter out empty bullets.
* **Handle empty string for `ocr_languages` with values for `languages`** Some API users ran into an issue with sending `languages` params because the API defaulted to also using an empty string for `ocr_languages`. This update handles situations where `languages` is defined and `ocr_languages` is an empty string.
* **Fix PDF tried to loop through None** Previously the PDF annotation extraction tried to loop through `annots` that resolved out as None. A logical check added to avoid such error.
* **Ingest session handler not being shared correctly** All ingest docs that leverage the session handler should only need to set it once per process. It was recreating it each time because the right values weren't being set nor available given how dataclasses work in python.
* **Ingest download-only fix.** Previously the download only flag was being checked after the doc factory pipeline step, which occurs before the files are actually downloaded by the source node. This check was moved after the source node to allow for the files to be downloaded first before exiting the pipeline.
* **Fix flaky chunk-metadata.** Prior implementation was sensitive to element order in the section resulting in metadata values sometimes being dropped. Also, not all metadata items can be consolidated across multiple elements (e.g. coordinates) and so are now dropped from consolidated metadata.
* **Fix tesseract error `Estimating resolution as X`** leaded by invalid language parameters input. Proceed with defalut language `eng` when `lang.py` fails to find valid language code for tesseract, so that we don't pass an empty string to tesseract CLI and raise an exception in downstream.

## 0.10.28

### Enhancements

* **Add table structure evaluation helpers** Adds functions to evaluate the similarity between predicted table structure and actual table structure.
* **Use `yolox` by default for table extraction when partitioning pdf/image** `yolox` model provides higher recall of the table regions than the quantized version and it is now the default element detection model when `infer_table_structure=True` for partitioning pdf/image files
* **Remove pdfminer elements from inside tables** Previously, when using `hi_res` some elements where extracted using pdfminer too, so we removed pdfminer from the tables pipeline to avoid duplicated elements.
* **Fsspec downstream connectors** New destination connector added to ingest CLI, users may now use `unstructured-ingest` to write to any of the following:
  * Azure
  * Box
  * Dropbox
  * Google Cloud Service

### Features

* **Update `ocr_only` strategy in `partition_pdf()`** Adds the functionality to get accurate coordinate data when partitioning PDFs and Images with the `ocr_only` strategy.

### Fixes
* **Fixed SharePoint permissions for the fetching to be opt-in** Problem: Sharepoint permissions were trying to be fetched even when no reletad cli params were provided, and this gave an error due to values for those keys not existing. Fix: Updated getting keys to be with .get() method and changed the "skip-check" to check individual cli params rather than checking the existance of a config object.

* **Fixes issue where tables from markdown documents were being treated as text** Problem: Tables from markdown documents were being treated as text, and not being extracted as tables. Solution: Enable the `tables` extension when instantiating the `python-markdown` object. Importance: This will allow users to extract structured data from tables in markdown documents.
* **Fix wrong logger for paddle info** Replace the logger from unstructured-inference with the logger from unstructured for paddle_ocr.py module.
* **Fix ingest pipeline to be able to use chunking and embedding together** Problem: When ingest pipeline was using chunking and embedding together, embedding outputs were empty and the outputs of chunking couldn't be re-read into memory and be forwarded to embeddings. Fix: Added CompositeElement type to TYPE_TO_TEXT_ELEMENT_MAP to be able to process CompositeElements with unstructured.staging.base.isd_to_elements
* **Fix unnecessary mid-text chunk-splitting.** The "pre-chunker" did not consider separator blank-line ("\n\n") length when grouping elements for a single chunk. As a result, sections were frequently over-populated producing a over-sized chunk that required mid-text splitting.
* **Fix frequent dissociation of title from chunk.** The sectioning algorithm included the title of the next section with the prior section whenever it would fit, frequently producing association of a section title with the prior section and dissociating it from its actual section. Fix this by performing combination of whole sections only.
* **Fix PDF attempt to get dict value from string.** Fixes a rare edge case that prevented some PDF's from being partitioned. The `get_uris_from_annots` function tried to access the dictionary value of a string instance variable. Assign `None` to the annotation variable if the instance type is not dictionary to avoid the erroneous attempt.

## 0.10.27

### Enhancements

* **Leverage dict to share content across ingest pipeline** To share the ingest doc content across steps in the ingest pipeline, this was updated to use a multiprocessing-safe dictionary so changes get persisted and each step has the option to modify the ingest docs in place.

### Features

### Fixes

* **Removed `ebooklib` as a dependency** `ebooklib` is licensed under AGPL3, which is incompatible with the Apache 2.0 license. Thus it is being removed.
* **Caching fixes in ingest pipeline** Previously, steps like the source node were not leveraging parameters such as `re_download` to dictate if files should be forced to redownload rather than use what might already exist locally.

## 0.10.26

### Enhancements

* **Add text CCT CI evaluation workflow** Adds cct text extraction evaluation metrics to the current ingest workflow to measure the performance of each file extracted as well as aggregated-level performance.

### Features

* **Functionality to catch and classify overlapping/nested elements** Method to identify overlapping-bboxes cases within detected elements in a document. It returns two values: a boolean defining if there are overlapping elements present, and a list reporting them with relevant metadata. The output includes information about the `overlapping_elements`, `overlapping_case`, `overlapping_percentage`, `largest_ngram_percentage`, `overlap_percentage_total`, `max_area`, `min_area`, and `total_area`.
* **Add Local connector source metadata** python's os module used to pull stats from local file when processing via the local connector and populates fields such as last modified time, created time.

### Fixes

* **Fixes elements partitioned from an image file missing certain metadata** Metadata for image files, like file type, was being handled differently from other file types. This caused a bug where other metadata, like the file name, was being missed. This change brought metadata handling for image files to be more in line with the handling for other file types so that file name and other metadata fields are being captured.
* **Adds `typing-extensions` as an explicit dependency** This package is an implicit dependency, but the module is being imported directly in `unstructured.documents.elements` so the dependency should be explicit in case changes in other dependencies lead to `typing-extensions` being dropped as a dependency.
* **Stop passing `extract_tables` to `unstructured-inference` since it is now supported in `unstructured` instead** Table extraction previously occurred in `unstructured-inference`, but that logic, except for the table model itself, is now a part of the `unstructured` library. Thus the parameter triggering table extraction is no longer passed to the `unstructured-inference` package. Also noted the table output regression for PDF files.
* **Fix a bug in Table partitioning** Previously the `skip_infer_table_types` variable used in `partition` was not being passed down to specific file partitioners. Now you can utilize the `skip_infer_table_types` list variable when calling `partition` to specify the filetypes for which you want to skip table extraction, or the `infer_table_structure` boolean variable on the file specific partitioning function.
* **Fix partition docx without sections** Some docx files, like those from teams output, do not contain sections and it would produce no results because the code assumes all components are in sections. Now if no sections is detected from a document we iterate through the paragraphs and return contents found in the paragraphs.
* **Fix out-of-order sequencing of split chunks.** Fixes behavior where "split" chunks were inserted at the beginning of the chunk sequence. This would produce a chunk sequence like [5a, 5b, 3a, 3b, 1, 2, 4] when sections 3 and 5 exceeded `max_characters`.
* **Deserialization of ingest docs fixed** When ingest docs are being deserialized as part of the ingest pipeline process (cli), there were certain fields that weren't getting persisted (metadata and date processed). The from_dict method was updated to take these into account and a unit test added to check.
* **Map source cli command configs when destination set** Due to how the source connector is dynamically called when the destination connector is set via the CLI, the configs were being set incorrectoy, causing the source connector to break. The configs were fixed and updated to take into account Fsspec-specific connectors.

## 0.10.25

### Enhancements

* **Duplicate CLI param check** Given that many of the options associated with the `Click` based cli ingest commands are added dynamically from a number of configs, a check was incorporated to make sure there were no duplicate entries to prevent new configs from overwriting already added options.
* **Ingest CLI refactor for better code reuse** Much of the ingest cli code can be templated and was a copy-paste across files, adding potential risk. Code was refactored to use a base class which had much of the shared code templated.

### Features

* **Table OCR refactor** support Table OCR with pre-computed OCR data to ensure we only do one OCR for entrie document. User can specify
ocr agent tesseract/paddle in environment variable `OCR_AGENT` for OCRing the entire document.
* **Adds accuracy function** The accuracy scoring was originally an option under `calculate_edit_distance`. For easy function call, it is now a wrapper around the original function that calls edit_distance and return as "score".
* **Adds HuggingFaceEmbeddingEncoder** The HuggingFace Embedding Encoder uses a local embedding model as opposed to using an API.
* **Add AWS bedrock embedding connector** `unstructured.embed.bedrock` now provides a connector to use AWS bedrock's `titan-embed-text` model to generate embeddings for elements. This features requires valid AWS bedrock setup and an internet connectionto run.

### Fixes

* **Import PDFResourceManager more directly** We were importing `PDFResourceManager` from `pdfminer.converter` which was causing an error for some users. We changed to import from the actual location of `PDFResourceManager`, which is `pdfminer.pdfinterp`.
* **Fix language detection of elements with empty strings** This resolves a warning message that was raised by `langdetect` if the language was attempted to be detected on an empty string. Language detection is now skipped for empty strings.
* **Fix chunks breaking on regex-metadata matches.** Fixes "over-chunking" when `regex_metadata` was used, where every element that contained a regex-match would start a new chunk.
* **Fix regex-metadata match offsets not adjusted within chunk.** Fixes incorrect regex-metadata match start/stop offset in chunks where multiple elements are combined.
* **Map source cli command configs when destination set** Due to how the source connector is dynamically called when the destination connector is set via the CLI, the configs were being set incorrectoy, causing the source connector to break. The configs were fixed and updated to take into account Fsspec-specific connectors.
* **Fix metrics folder not discoverable** Fixes issue where unstructured/metrics folder is not discoverable on PyPI by adding an `__init__.py` file under the folder.
* **Fix a bug when `parition_pdf` get `model_name=None`** In API usage the `model_name` value is `None` and the `cast` function in `partition_pdf` would return `None` and lead to attribution error. Now we use `str` function to explicit convert the content to string so it is garanteed to have `starts_with` and other string functions as attributes
* **Fix html partition fail on tables without `tbody` tag** HTML tables may sometimes just contain headers without body (`tbody` tag)

## 0.10.24

### Enhancements

* **Improve natural reading order** Some `OCR` elements with only spaces in the text have full-page width in the bounding box, which causes the `xycut` sorting to not work as expected. Now the logic to parse OCR results removes any elements with only spaces (more than one space).
* **Ingest compression utilities and fsspec connector support** Generic utility code added to handle files that get pulled from a source connector that are either tar or zip compressed and uncompress them locally. This is then processed using a local source connector. Currently this functionality has been incorporated into the fsspec connector and all those inheriting from it (currently: Azure Blob Storage, Google Cloud Storage, S3, Box, and Dropbox).
* **Ingest destination connectors support for writing raw list of elements** Along with the default write method used in the ingest pipeline to write the json content associated with the ingest docs, each destination connector can now also write a raw list of elements to the desired downstream location without having an ingest doc associated with it.

### Features

* **Adds element type percent match function** In order to evaluate the element type extracted, we add a function that calculates the matched percentage between two frequency dictionary.

### Fixes

* **Fix paddle model file not discoverable** Fixes issue where ocr_models/paddle_ocr.py file is not discoverable on PyPI by adding
an `__init__.py` file under the folder.
* **Chipper v2 Fixes** Includes fix for a memory leak and rare last-element bbox fix. (unstructured-inference==0.7.7)
* **Fix image resizing issue** Includes fix related to resizing images in the tables pipeline. (unstructured-inference==0.7.6)

## 0.10.23

### Enhancements

* **Add functionality to limit precision when serializing to json** Precision for `points` is limited to 1 decimal point if coordinates["system"] == "PixelSpace" (otherwise 2 decimal points?). Precision for `detection_class_prob` is limited to 5 decimal points.
* **Fix csv file detection logic when mime-type is text/plain** Previously the logic to detect csv file type was considering only first row's comma count comparing with the header_row comma count and both the rows being same line the result was always true, Now the logic is changed to consider the comma's count for all the lines except first line and compare with header_row comma count.
* **Improved inference speed for Chipper V2** API requests with 'hi_res_model_name=chipper' now have ~2-3x faster responses.

### Features

### Fixes

* **Cleans up temporary files after conversion** Previously a file conversion utility was leaving temporary files behind on the filesystem without removing them when no longer needed. This fix helps prevent an accumulation of temporary files taking up excessive disk space.
* **Fixes `under_non_alpha_ratio` dividing by zero** Although this function guarded against a specific cause of division by zero, there were edge cases slipping through like strings with only whitespace. This update more generally prevents the function from performing a division by zero.
* **Fix languages default** Previously the default language was being set to English when elements didn't have text or if langdetect could not detect the language. It now defaults to None so there is not misleading information about the language detected.
* **Fixes recursion limit error that was being raised when partitioning Excel documents of a certain size** Previously we used a recursive method to find subtables within an excel sheet. However this would run afoul of Python's recursion depth limit when there was a contiguous block of more than 1000 cells within a sheet. This function has been updated to use the NetworkX library which avoids Python recursion issues.

## 0.10.22

### Enhancements

* **bump `unstructured-inference` to `0.7.3`** The updated version of `unstructured-inference` supports a new version of the Chipper model, as well as a cleaner schema for its output classes. Support is included for new inference features such as hierarchy and ordering.
* **Expose skip_infer_table_types in ingest CLI.** For each connector a new `--skip-infer-table-types` parameter was added to map to the `skip_infer_table_types` partition argument. This gives more granular control to unstructured-ingest users, allowing them to specify the file types for which we should attempt table extraction.
* **Add flag to ingest CLI to raise error if any single doc fails in pipeline** Currently if a single doc fails in the pipeline, the whole thing halts due to the error. This flag defaults to log an error but continue with the docs it can.
* **Emit hyperlink metadata for DOCX file-type.** DOCX partitioner now adds `metadata.links`, `metadata.link_texts` and `metadata.link_urls` for elements that contain a hyperlink that points to an external resource. So-called "jump" links pointing to document internal locations (such as those found in a table-of-contents "jumping" to a chapter or section) are excluded.

### Features

* **Add `elements_to_text` as a staging helper function** In order to get a single clean text output from unstructured for metric calculations, automate the process of extracting text from elements using this function.
* **Adds permissions(RBAC) data ingestion functionality for the Sharepoint connector.** Problem: Role based access control is an important component in many data storage systems. Users may need to pass permissions (RBAC) data to downstream systems when ingesting data. Feature: Added permissions data ingestion functionality to the Sharepoint connector.

### Fixes

* **Fixes PDF list parsing creating duplicate list items** Previously a bug in PDF list item parsing caused removal of other elements and duplication of the list item
* **Fixes duplicated elements** Fixes issue where elements are duplicated when embeddings are generated. This will allow users to generate embeddings for their list of Elements without duplicating/breaking the orginal content.
* **Fixes failure when flagging for embeddings through unstructured-ingest** Currently adding the embedding parameter to any connector results in a failure on the copy stage. This is resolves the issue by adding the IngestDoc to the context map in the embedding node's `run` method. This allows users to specify that connectors fetch embeddings without failure.
* **Fix ingest pipeline reformat nodes not discoverable** Fixes issue where  reformat nodes raise ModuleNotFoundError on import. This was due to the directory was missing `__init__.py` in order to make it discoverable.
* **Fix default language in ingest CLI** Previously the default was being set to english which injected potentially incorrect information to downstream language detection libraries. By setting the default to None allows those libraries to better detect what language the text is in the doc being processed.

## 0.10.21

* **Adds Scarf analytics**.

## 0.10.20

### Enhancements

* **Add document level language detection functionality.** Adds the "auto" default for the languages param to all partitioners. The primary language present in the document is detected using the `langdetect` package. Additional param `detect_language_per_element` is also added for partitioners that return multiple elements. Defaults to `False`.
* **Refactor OCR code** The OCR code for entire page is moved from unstructured-inference to unstructured. On top of continuing support for OCR language parameter, we also support two OCR processing modes, "entire_page" or "individual_blocks".
* **Align to top left when shrinking bounding boxes for `xy-cut` sorting:** Update `shrink_bbox()` to keep top left rather than center.
* **Add visualization script to annotate elements** This script is often used to analyze/visualize elements with coordinates (e.g. partition_pdf()).
* **Adds data source properties to the Jira, Github and Gitlab connectors** These properties (date_created, date_modified, version, source_url, record_locator) are written to element metadata during ingest, mapping elements to information about the document source from which they derive. This functionality enables downstream applications to reveal source document applications, e.g. a link to a GDrive doc, Salesforce record, etc.
* **Improve title detection in pptx documents** The default title textboxes on a pptx slide are now categorized as titles.
* **Improve hierarchy detection in pptx documents** List items, and other slide text are properly nested under the slide title. This will enable better chunking of pptx documents.
* **Refactor of the ingest cli workflow** The refactored approach uses a dynamically set pipeline with a snapshot along each step to save progress and accommodate continuation from a snapshot if an error occurs. This also allows the pipeline to dynamically assign any number of steps to modify the partitioned content before it gets written to a destination.
* **Applies `max_characters=<n>` argument to all element types in `add_chunking_strategy` decorator** Previously this argument was only utilized in chunking Table elements and now applies to all partitioned elements if `add_chunking_strategy` decorator is utilized, further preparing the elements for downstream processing.
* **Add common retry strategy utilities for unstructured-ingest** Dynamic retry strategy with exponential backoff added to Notion source connector.
*
### Features

* **Adds `bag_of_words` and `percent_missing_text` functions** In order to count the word frequencies in two input texts and calculate the percentage of text missing relative to the source document.
* **Adds `edit_distance` calculation metrics** In order to benchmark the cleaned, extracted text with unstructured, `edit_distance` (`Levenshtein distance`) is included.
* **Adds detection_origin field to metadata** Problem: Currently isn't an easy way to find out how an element was created. With this change that information is added. Importance: With this information the developers and users are now able to know how an element was created to make decisions on how to use it. In order tu use this feature
setting UNSTRUCTURED_INCLUDE_DEBUG_METADATA=true is needed.
* **Adds a function that calculates frequency of the element type and its depth** To capture the accuracy of element type extraction, this function counts the occurrences of each unique element type with its depth for use in element metrics.

### Fixes

* **Fix zero division error in annotation bbox size** This fixes the bug where we find annotation bboxes realted to an element that need to divide the intersection size between annotation bbox and element bbox by the size of the annotation bbox
* **Fix prevent metadata module from importing dependencies from unnecessary modules** Problem: The `metadata` module had several top level imports that were only used in and applicable to code related to specific document types, while there were many general-purpose functions. As a result, general-purpose functions couldn't be used without unnecessary dependencies being installed. Fix: moved 3rd party dependency top level imports to inside the functions in which they are used and applied a decorator to check that the dependency is installed and emit a helpful error message if not.
* **Fixes category_depth None value for Title elements** Problem: `Title` elements from `chipper` get `category_depth`= None even when `Headline` and/or `Subheadline` elements are present in the same page. Fix: all `Title` elements with `category_depth` = None should be set to have a depth of 0 instead iff there are `Headline` and/or `Subheadline` element-types present. Importance: `Title` elements should be equivalent html `H1` when nested headings are present; otherwise, `category_depth` metadata can result ambiguous within elements in a page.
* **Tweak `xy-cut` ordering output to be more column friendly** This results in the order of elements more closely reflecting natural reading order which benefits downstream applications. While element ordering from `xy-cut` is usually mostly correct when ordering multi-column documents, sometimes elements from a RHS column will appear before elements in a LHS column. Fix: add swapped `xy-cut` ordering by sorting by X coordinate first and then Y coordinate.
* **Fixes badly initialized Formula** Problem: YoloX contain new types of elements, when loading a document that contain formulas a new element of that class
should be generated, however the Formula class inherits from Element instead of Text. After this change the element is correctly created with the correct class
allowing the document to be loaded. Fix: Change parent class for Formula to Text. Importance: Crucial to be able to load documents that contain formulas.
* **Fixes pdf uri error** An error was encountered when URI type of `GoToR` which refers to pdf resources outside of its own was detected since no condition catches such case. The code is fixing the issue by initialize URI before any condition check.


## 0.10.19

### Enhancements

* **Adds XLSX document level language detection** Enhancing on top of language detection functionality in previous release, we now support language detection within `.xlsx` file type at Element level.
* **bump `unstructured-inference` to `0.6.6`** The updated version of `unstructured-inference` makes table extraction in `hi_res` mode configurable to fine tune table extraction performance; it also improves element detection by adding a deduplication post processing step in the `hi_res` partitioning of pdfs and images.
* **Detect text in HTML Heading Tags as Titles** This will increase the accuracy of hierarchies in HTML documents and provide more accurate element categorization. If text is in an HTML heading tag and is not a list item, address, or narrative text, categorize it as a title.
* **Update python-based docs** Refactor docs to use the actual unstructured code rather than using the subprocess library to run the cli command itself.
* **Adds Table support for the `add_chunking_strategy` decorator to partition functions.** In addition to combining elements under Title elements, user's can now specify the `max_characters=<n>` argument to chunk Table elements into TableChunk elements with `text` and `text_as_html` of length <n> characters. This means partitioned Table results are ready for use in downstream applications without any post processing.
* **Expose endpoint url for s3 connectors** By allowing for the endpoint url to be explicitly overwritten, this allows for any non-AWS data providers supporting the s3 protocol to be supported (i.e. minio).

### Features

* **change default `hi_res` model for pdf/image partition to `yolox`** Now partitioning pdf/image using `hi_res` strategy utilizes `yolox_quantized` model isntead of `detectron2_onnx` model. This new default model has better recall for tables and produces more detailed categories for elements.
* **XLSX can now reads subtables within one sheet** Problem: Many .xlsx files are not created to be read as one full table per sheet. There are subtables, text and header along with more informations to extract from each sheet. Feature: This `partition_xlsx` now can reads subtable(s) within one .xlsx sheet, along with extracting other title and narrative texts. Importance: This enhance the power of .xlsx reading to not only one table per sheet, allowing user to capture more data tables from the file, if exists.
* **Update Documentation on Element Types and Metadata**: We have updated the documentation according to the latest element types and metadata. It includes the common and additional metadata provided by the Partitions and Connectors.

### Fixes

* **Fixes partition_pdf is_alnum reference bug** Problem: The `partition_pdf` when attempt to get bounding box from element experienced a reference before assignment error when the first object is not text extractable.  Fix: Switched to a flag when the condition is met. Importance: Crucial to be able to partition with pdf.
* **Fix various cases of HTML text missing after partition**
  Problem: Under certain circumstances, text immediately after some HTML tags will be misssing from partition result.
  Fix: Updated code to deal with these cases.
  Importance: This will ensure the correctness when partitioning HTML and Markdown documents.
* **Fixes chunking when `detection_class_prob` appears in Element metadata** Problem: when `detection_class_prob` appears in Element metadata, Elements will only be combined by chunk_by_title if they have the same `detection_class_prob` value (which is rare). This is unlikely a case we ever need to support and most often results in no chunking. Fix: `detection_class_prob` is included in the chunking list of metadata keys excluded for similarity comparison. Importance: This change allows `chunk_by_title` to operate as intended for documents which include `detection_class_prob` metadata in their Elements.

## 0.10.18

### Enhancements

* **Better detection of natural reading order in images and PDF's** The elements returned by partition better reflect natural reading order in some cases, particularly in complicated multi-column layouts, leading to better chunking and retrieval for downstream applications. Achieved by improving the `xy-cut` sorting to preprocess bboxes, shrinking all bounding boxes by 90% along x and y axes (still centered around the same center point), which allows projection lines to be drawn where not possible before if layout bboxes overlapped.
* **Improves `partition_xml` to be faster and more memory efficient when partitioning large XML files** The new behavior is to partition iteratively to prevent loading the entire XML tree into memory at once in most use cases.
* **Adds data source properties to SharePoint, Outlook, Onedrive, Reddit, Slack, DeltaTable connectors** These properties (date_created, date_modified, version, source_url, record_locator) are written to element metadata during ingest, mapping elements to information about the document source from which they derive. This functionality enables downstream applications to reveal source document applications, e.g. a link to a GDrive doc, Salesforce record, etc.
* **Add functionality to save embedded images in PDF's separately as images** This allows users to save embedded images in PDF's separately as images, given some directory path. The saved image path is written to the metadata for the Image element. Downstream applications may benefit by providing users with image links from relevant "hits."
* **Azure Cognite Search destination connector** New Azure Cognitive Search destination connector added to ingest CLI.  Users may now use `unstructured-ingest` to write partitioned data from over 20 data sources (so far) to an Azure Cognitive Search index.
* **Improves salesforce partitioning** Partitions Salesforce data as xlm instead of text for improved detail and flexibility. Partitions htmlbody instead of textbody for Salesforce emails. Importance: Allows all Salesforce fields to be ingested and gives Salesforce emails more detailed partitioning.
* **Add document level language detection functionality.** Introduces the "auto" default for the languages param, which then detects the languages present in the document using the `langdetect` package. Adds the document languages as ISO 639-3 codes to the element metadata. Implemented only for the partition_text function to start.
* **PPTX partitioner refactored in preparation for enhancement.** Behavior should be unchanged except that shapes enclosed in a group-shape are now included, as many levels deep as required (a group-shape can itself contain a group-shape).
* **Embeddings support for the SharePoint SourceConnector via unstructured-ingest CLI** The SharePoint connector can now optionally create embeddings from the elements it pulls out during partition and upload those embeddings to Azure Cognitive Search index.
* **Improves hierarchy from docx files by leveraging natural hierarchies built into docx documents**  Hierarchy can now be detected from an indentation level for list bullets/numbers and by style name (e.g. Heading 1, List Bullet 2, List Number).
* **Chunking support for the SharePoint SourceConnector via unstructured-ingest CLI** The SharePoint connector can now optionally chunk the elements pulled out during partition via the chunking unstructured brick. This can be used as a stage before creating embeddings.

### Features

* **Adds `links` metadata in `partition_pdf` for `fast` strategy.** Problem: PDF files contain rich information and hyperlink that Unstructured did not captured earlier. Feature: `partition_pdf` now can capture embedded links within the file along with its associated text and page number. Importance: Providing depth in extracted elements give user a better understanding and richer context of documents. This also enables user to map to other elements within the document if the hyperlink is refered internally.
* **Adds the embedding module to be able to embed Elements** Problem: Many NLP applications require the ability to represent parts of documents in a semantic way. Until now, Unstructured did not have text embedding ability within the core library. Feature: This embedding module is able to track embeddings related data with a class, embed a list of elements, and return an updated list of Elements with the *embeddings* property. The module is also able to embed query strings. Importance: Ability to embed documents or parts of documents will enable users to make use of these semantic representations in different NLP applications, such as search, retrieval, and retrieval augmented generation.

### Fixes

* **Fixes a metadata source serialization bug** Problem: In unstructured elements, when loading an elements json file from the disk, the data_source attribute is assumed to be an instance of DataSourceMetadata and the code acts based on that. However the loader did not satisfy the assumption, and loaded it as a dict instead, causing an error. Fix: Added necessary code block to initialize a DataSourceMetadata object, also refactored DataSourceMetadata.from_dict() method to remove redundant code. Importance: Crucial to be able to load elements (which have data_source fields) from json files.
* **Fixes issue where unstructured-inference was not getting updated** Problem: unstructured-inference was not getting upgraded to the version to match unstructured release when doing a pip install.  Solution: using `pip install unstructured[all-docs]` it will now upgrade both unstructured and unstructured-inference. Importance: This will ensure that the inference library is always in sync with the unstructured library, otherwise users will be using outdated libraries which will likely lead to unintended behavior.
* **Fixes SharePoint connector failures if any document has an unsupported filetype** Problem: Currently the entire connector ingest run fails if a single IngestDoc has an unsupported filetype. This is because a ValueError is raised in the IngestDoc's `__post_init__`. Fix: Adds a try/catch when the IngestConnector runs get_ingest_docs such that the error is logged but all processable documents->IngestDocs are still instantiated and returned. Importance: Allows users to ingest SharePoint content even when some files with unsupported filetypes exist there.
* **Fixes Sharepoint connector server_path issue** Problem: Server path for the Sharepoint Ingest Doc was incorrectly formatted, causing issues while fetching pages from the remote source. Fix: changes formatting of remote file path before instantiating SharepointIngestDocs and appends a '/' while fetching pages from the remote source. Importance: Allows users to fetch pages from Sharepoint Sites.
* **Fixes Sphinx errors.** Fixes errors when running Sphinx `make html` and installs library to suppress warnings.
* **Fixes a metadata backwards compatibility error** Problem: When calling `partition_via_api`, the hosted api may return an element schema that's newer than the current `unstructured`. In this case, metadata fields were added which did not exist in the local `ElementMetadata` dataclass, and `__init__()` threw an error. Fix: remove nonexistent fields before instantiating in `ElementMetadata.from_json()`. Importance: Crucial to avoid breaking changes when adding fields.
* **Fixes issue with Discord connector when a channel returns `None`** Problem: Getting the `jump_url` from a nonexistent Discord `channel` fails. Fix: property `jump_url` is now retrieved within the same context as the messages from the channel. Importance: Avoids cascading issues when the connector fails to fetch information about a Discord channel.
* **Fixes occasionally SIGABTR when writing table with `deltalake` on Linux** Problem: occasionally on Linux ingest can throw a `SIGABTR` when writing `deltalake` table even though the table was written correctly. Fix: put the writing function into a `Process` to ensure its execution to the fullest extent before returning to the main process. Importance: Improves stability of connectors using `deltalake`
* **Fixes badly initialized Formula** Problem: YoloX contain new types of elements, when loading a document that contain formulas a new element of that class should be generated, however the Formula class inherits from Element instead of Text. After this change the element is correctly created with the correct class allowing the document to be loaded. Fix: Change parent class for Formula to Text. Importance: Crucial to be able to load documents that contain formulas.

## 0.10.16

### Enhancements

* **Adds data source properties to Airtable, Confluence, Discord, Elasticsearch, Google Drive, and Wikipedia connectors** These properties (date_created, date_modified, version, source_url, record_locator) are written to element metadata during ingest, mapping elements to information about the document source from which they derive. This functionality enables downstream applications to reveal source document applications, e.g. a link to a GDrive doc, Salesforce record, etc.
* **DOCX partitioner refactored in preparation for enhancement.** Behavior should be unchanged except in multi-section documents containing different headers/footers for different sections. These will now emit all distinct headers and footers encountered instead of just those for the last section.
* **Add a function to map between Tesseract and standard language codes.** This allows users to input language information to the `languages` param in any Tesseract-supported langcode or any ISO 639 standard language code.
* **Add document level language detection functionality.** Introduces the "auto" default for the languages param, which then detects the languages present in the document using the `langdetect` package. Implemented only for the partition_text function to start.

### Features

### Fixes

* ***Fixes an issue that caused a partition error for some PDF's.** Fixes GH Issue 1460 by bypassing a coordinate check if an element has invalid coordinates.

## 0.10.15


### Enhancements

* **Support for better element categories from the next-generation image-to-text model ("chipper").** Previously, not all of the classifications from Chipper were being mapped to proper `unstructured` element categories so the consumer of the library would see many `UncategorizedText` elements. This fixes the issue, improving the granularity of the element categories outputs for better downstream processing and chunking. The mapping update is:
  * "Threading": `NarrativeText`
  * "Form": `NarrativeText`
  * "Field-Name": `Title`
  * "Value": `NarrativeText`
  * "Link": `NarrativeText`
  * "Headline": `Title` (with `category_depth=1`)
  * "Subheadline": `Title` (with `category_depth=2`)
  * "Abstract": `NarrativeText`
* **Better ListItem grouping for PDF's (fast strategy).** The `partition_pdf` with `fast` strategy previously broke down some numbered list item lines as separate elements. This enhancement leverages the x,y coordinates and bbox sizes to help decide whether the following chunk of text is a continuation of the immediate previous detected ListItem element or not, and not detect it as its own non-ListItem element.
* **Fall back to text-based classification for uncategorized Layout elements for Images and PDF's**. Improves element classification by running existing text-based rules on previously `UncategorizedText` elements.
* **Adds table partitioning for Partitioning for many doc types including: .html, .epub., .md, .rst, .odt, and .msg.** At the core of this change is the .html partition functionality, which is leveraged by the other effected doc types. This impacts many scenarios where `Table` Elements are now propery extracted.
* **Create and add `add_chunking_strategy` decorator to partition functions.** Previously, users were responsible for their own chunking after partitioning elements, often required for downstream applications. Now, individual elements may be combined into right-sized chunks where min and max character size may be specified if `chunking_strategy=by_title`. Relevant elements are grouped together for better downstream results. This enables users immediately use partitioned results effectively in downstream applications (e.g. RAG architecture apps) without any additional post-processing.
* **Adds `languages` as an input parameter and marks `ocr_languages` kwarg for deprecation in pdf, image, and auto partitioning functions.** Previously, language information was only being used for Tesseract OCR for image-based documents and was in a Tesseract specific string format, but by refactoring into a list of standard language codes independent of Tesseract, the `unstructured` library will better support `languages` for other non-image pipelines and/or support for other OCR engines.
* **Removes `UNSTRUCTURED_LANGUAGE` env var usage and replaces `language` with `languages` as an input parameter to unstructured-partition-text_type functions.** The previous parameter/input setup was not user-friendly or scalable to the variety of elements being processed. By refactoring the inputted language information into a list of standard language codes, we can support future applications of the element language such as detection, metadata, and multi-language elements. Now, to skip English specific checks, set the `languages` parameter to any non-English language(s).
* **Adds `xlsx` and `xls` filetype extensions to the `skip_infer_table_types` default list in `partition`.** By adding these file types to the input parameter these files should not go through table extraction. Users can still specify if they would like to extract tables from these filetypes, but will have to set the `skip_infer_table_types` to exclude the desired filetype extension. This avoids mis-representing complex spreadsheets where there may be multiple sub-tables and other content.
* **Better debug output related to sentence counting internals**. Clarify message when sentence is not counted toward sentence count because there aren't enough words, relevant for developers focused on `unstructured`s NLP internals.
* **Faster ocr_only speed for partitioning PDF and images.** Use `unstructured_pytesseract.run_and_get_multiple_output` function to reduce the number of calls to `tesseract` by half when partitioning pdf or image with `tesseract`
* **Adds data source properties to fsspec connectors** These properties (date_created, date_modified, version, source_url, record_locator) are written to element metadata during ingest, mapping elements to information about the document source from which they derive. This functionality enables downstream applications to reveal source document applications, e.g. a link to a GDrive doc, Salesforce record, etc.
* **Add delta table destination connector** New delta table destination connector added to ingest CLI.  Users may now use `unstructured-ingest` to write partitioned data from over 20 data sources (so far) to a Delta Table.
* **Rename to Source and Destination Connectors in the Documentation.** Maintain naming consistency between Connectors codebase and documentation with the first addition to a destination connector.
* **Non-HTML text files now return unstructured-elements as opposed to HTML-elements.** Previously the text based files that went through `partition_html` would return HTML-elements but now we preserve the format from the input using `source_format` argument in the partition call.
* **Adds `PaddleOCR` as an optional alternative to `Tesseract`** for OCR in processing of PDF or Image files, it is installable via the `makefile` command `install-paddleocr`. For experimental purposes only.
* **Bump unstructured-inference** to 0.5.28. This version bump markedly improves the output of table data, rendered as `metadata.text_as_html` in an element. These changes include:
  * add env variable `ENTIRE_PAGE_OCR` to specify using paddle or tesseract on entire page OCR
  * table structure detection now pads the input image by 25 pixels in all 4 directions to improve its recall (0.5.27)
  * support paddle with both cpu and gpu and assume it is pre-installed (0.5.26)
  * fix a bug where `cells_to_html` doesn't handle cells spanning multiple rows properly (0.5.25)
  * remove `cv2` preprocessing step before OCR step in table transformer (0.5.24)

### Features

* **Adds element metadata via `category_depth` with default value None**.
  * This additional metadata is useful for vectordb/LLM, chunking strategies, and retrieval applications.
* **Adds a naive hierarchy for elements via a `parent_id` on the element's metadata**
  * Users will now have more metadata for implementing vectordb/LLM chunking strategies. For example, text elements could be queried by their preceding title element.
  * Title elements created from HTML headings will properly nest

### Fixes

* **`add_pytesseract_bboxes_to_elements` no longer returns `nan` values**. The function logic is now broken into new methods
  `_get_element_box` and `convert_multiple_coordinates_to_new_system`
* **Selecting a different model wasn't being respected when calling `partition_image`.** Problem: `partition_pdf` allows for passing a `model_name` parameter. Given the similarity between the image and PDF pipelines, the expected behavior is that `partition_image` should support the same parameter, but `partition_image` was unintentionally not passing along its `kwargs`. This was corrected by adding the kwargs to the downstream call.
* **Fixes a chunking issue via dropping the field "coordinates".** Problem: chunk_by_title function was chunking each element to its own individual chunk while it needed to group elements into a fewer number of chunks. We've discovered that this happens due to a metadata matching logic in chunk_by_title function, and discovered that elements with different metadata can't be put into the same chunk. At the same time, any element with "coordinates" essentially had different metadata than other elements, due each element locating in different places and having different coordinates. Fix: That is why we have included the key "coordinates" inside a list of excluded metadata keys, while doing this "metadata_matches" comparision. Importance: This change is crucial to be able to chunk by title for documents which include "coordinates" metadata in their elements.

## 0.10.14

### Enhancements

* Update all connectors to use new downstream architecture
  * New click type added to parse comma-delimited string inputs
  * Some CLI options renamed

### Features

### Fixes

## 0.10.13

### Enhancements

* Updated documentation: Added back support doc types for partitioning, more Python codes in the API page,  RAG definition, and use case.
* Updated Hi-Res Metadata: PDFs and Images using Hi-Res strategy now have layout model class probabilities added ot metadata.
* Updated the `_detect_filetype_from_octet_stream()` function to use libmagic to infer the content type of file when it is not a zip file.
* Tesseract minor version bump to 5.3.2

### Features

* Add Jira Connector to be able to pull issues from a Jira organization
* Add `clean_ligatures` function to expand ligatures in text


### Fixes

* `partition_html` breaks on `<br>` elements.
* Ingest error handling to properly raise errors when wrapped
* GH issue 1361: fixes a sortig error that prevented some PDF's from being parsed
* Bump unstructured-inference
  * Brings back embedded images in PDF's (0.5.23)

## 0.10.12

### Enhancements

* Removed PIL pin as issue has been resolved upstream
* Bump unstructured-inference
  * Support for yolox_quantized layout detection model (0.5.20)
* YoloX element types added


### Features

* Add Salesforce Connector to be able to pull Account, Case, Campaign, EmailMessage, Lead

### Fixes


* Bump unstructured-inference
  * Avoid divide-by-zero errors swith `safe_division` (0.5.21)

## 0.10.11

### Enhancements

* Bump unstructured-inference
  * Combine entire-page OCR output with layout-detected elements, to ensure full coverage of the page (0.5.19)

### Features

* Add in ingest cli s3 writer

### Fixes

* Fix a bug where `xy-cut` sorting attemps to sort elements without valid coordinates; now xy cut sorting only works when **all** elements have valid coordinates

## 0.10.10

### Enhancements

* Adds `text` as an input parameter to `partition_xml`.
* `partition_xml` no longer runs through `partition_text`, avoiding incorrect splitting
  on carriage returns in the XML. Since `partition_xml` no longer calls `partition_text`,
  `min_partition` and `max_partition` are no longer supported in `partition_xml`.
* Bump `unstructured-inference==0.5.18`, change non-default detectron2 classification threshold
* Upgrade base image from rockylinux 8 to rockylinux 9
* Serialize IngestDocs to JSON when passing to subprocesses

### Features

### Fixes

- Fix a bug where mismatched `elements` and `bboxes` are passed into `add_pytesseract_bbox_to_elements`

## 0.10.9

### Enhancements

* Fix `test_json` to handle only non-extra dependencies file types (plain-text)

### Features

* Adds `chunk_by_title` to break a document into sections based on the presence of `Title`
  elements.
* add new extraction function `extract_image_urls_from_html` to extract all img related URL from html text.

### Fixes

* Make cv2 dependency optional
* Edit `add_pytesseract_bbox_to_elements`'s (`ocr_only` strategy) `metadata.coordinates.points` return type to `Tuple` for consistency.
* Re-enable test-ingest-confluence-diff for ingest tests
* Fix syntax for ingest test check number of files
* Fix csv and tsv partitioners loosing the first line of the files when creating elements

## 0.10.8

### Enhancements

* Release docker image that installs Python 3.10 rather than 3.8

### Features

### Fixes

## 0.10.7

### Enhancements

### Features

### Fixes

* Remove overly aggressive ListItem chunking for images and PDF's which typically resulted in inchorent elements.

## 0.10.6

### Enhancements

* Enable `partition_email` and `partition_msg` to detect if an email is PGP encryped. If
  and email is PGP encryped, the functions will return an empy list of elements and
  emit a warning about the encrypted content.
* Add threaded Slack conversations into Slack connector output
* Add functionality to sort elements using `xy-cut` sorting approach in `partition_pdf` for `hi_res` and `fast` strategies
* Bump unstructured-inference
  * Set OMP_THREAD_LIMIT to 1 if not set for better tesseract perf (0.5.17)

### Features

* Extract coordinates from PDFs and images when using OCR only strategy and add to metadata

### Fixes

* Update `partition_html` to respect the order of `<pre>` tags.
* Fix bug in `partition_pdf_or_image` where two partitions were called if `strategy == "ocr_only"`.
* Bump unstructured-inference
  * Fix issue where temporary files were being left behind (0.5.16)
* Adds deprecation warning for the `file_filename` kwarg to `partition`, `partition_via_api`,
  and `partition_multiple_via_api`.
* Fix documentation build workflow by pinning dependencies

## 0.10.5

### Enhancements

* Create new CI Pipelines
  - Checking text, xml, email, and html doc tests against the library installed without extras
  - Checking each library extra against their respective tests
* `partition` raises an error and tells the user to install the appropriate extra if a filetype
  is detected that is missing dependencies.
* Add custom errors to ingest
* Bump `unstructured-ingest==0.5.15`
  - Handle an uncaught TesseractError (0.5.15)
  - Add TIFF test file and TIFF filetype to `test_from_image_file` in `test_layout` (0.5.14)
* Use `entire_page` ocr mode for pdfs and images
* Add notes on extra installs to docs
* Adds ability to reuse connections per process in unstructured-ingest

### Features
* Add delta table connector

### Fixes

## 0.10.4
* Pass ocr_mode in partition_pdf and set the default back to individual pages for now
* Add diagrams and descriptions for ingest design in the ingest README

### Features
* Supports multipage TIFF image partitioning

### Fixes

## 0.10.2

### Enhancements
* Bump unstructured-inference==0.5.13:
  - Fix extracted image elements being included in layout merge, addresses the issue
    where an entire-page image in a PDF was not passed to the layout model when using hi_res.

### Features

### Fixes

## 0.10.1

### Enhancements
* Bump unstructured-inference==0.5.12:
  - fix to avoid trace for certain PDF's (0.5.12)
  - better defaults for DPI for hi_res and  Chipper (0.5.11)
  - implement full-page OCR (0.5.10)

### Features

### Fixes

* Fix dead links in repository README (Quick Start > Install for local development, and Learn more > Batch Processing)
* Update document dependencies to include tesseract-lang for additional language support (required for tests to pass)

## 0.10.0

### Enhancements

* Add `include_header` kwarg to `partition_xlsx` and change default behavior to `True`
* Update the `links` and `emphasized_texts` metadata fields

### Features

### Fixes

## 0.9.3

### Enhancements

* Pinned dependency cleanup.
* Update `partition_csv` to always use `soupparser_fromstring` to parse `html text`
* Update `partition_tsv` to always use `soupparser_fromstring` to parse `html text`
* Add `metadata.section` to capture epub table of contents data
* Add `unique_element_ids` kwarg to partition functions. If `True`, will use a UUID
  for element IDs instead of a SHA-256 hash.
* Update `partition_xlsx` to always use `soupparser_fromstring` to parse `html text`
* Add functionality to switch `html` text parser based on whether the `html` text contains emoji
* Add functionality to check if a string contains any emoji characters
* Add CI tests around Notion

### Features

* Add Airtable Connector to be able to pull views/tables/bases from an Airtable organization

### Fixes

* fix pdf partition of list items being detected as titles in OCR only mode
* make notion module discoverable
* fix emails with `Content-Distribution: inline` and `Content-Distribution: attachment` with no filename
* Fix email attachment filenames which had `=` in the filename itself

## 0.9.2


### Enhancements

* Update table extraction section in API documentation to sync with change in Prod API
* Update Notion connector to extract to html
* Added UUID option for `element_id`
* Bump unstructured-inference==0.5.9:
  - better caching of models
  - another version of detectron2 available, though the default layout model is unchanged
* Added UUID option for element_id
* Added UUID option for element_id
* CI improvements to run ingest tests in parallel

### Features

* Adds Sharepoint connector.

### Fixes

* Bump unstructured-inference==0.5.9:
  - ignores Tesseract errors where no text is extracted for tiles that indeed, have no text

## 0.9.1

### Enhancements

* Adds --partition-pdf-infer-table-structure to unstructured-ingest.
* Enable `partition_html` to skip headers and footers with the `skip_headers_and_footers` flag.
* Update `partition_doc` and `partition_docx` to track emphasized texts in the output
* Adds post processing function `filter_element_types`
* Set the default strategy for partitioning images to `hi_res`
* Add page break parameter section in API documentation to sync with change in Prod API
* Update `partition_html` to track emphasized texts in the output
* Update `XMLDocument._read_xml` to create `<p>` tag element for the text enclosed in the `<pre>` tag
* Add parameter `include_tail_text` to `_construct_text` to enable (skip) tail text inclusion
* Add Notion connector

### Features

### Fixes

* Remove unused `_partition_via_api` function
* Fixed emoji bug in `partition_xlsx`.
* Pass `file_filename` metadata when partitioning file object
* Skip ingest test on missing Slack token
* Add Dropbox variables to CI environments
* Remove default encoding for ingest
* Adds new element type `EmailAddress` for recognising email address in the  text
* Simplifies `min_partition` logic; makes partitions falling below the `min_partition`
  less likely.
* Fix bug where ingest test check for number of files fails in smoke test
* Fix unstructured-ingest entrypoint failure

## 0.9.0

### Enhancements

* Dependencies are now split by document type, creating a slimmer base installation.

## 0.8.8

### Enhancements

### Features

### Fixes

* Rename "date" field to "last_modified"
* Adds Box connector

### Fixes

## 0.8.7

### Enhancements

* Put back useful function `split_by_paragraph`

### Features

### Fixes

* Fix argument order in NLTK download step

## 0.8.6

### Enhancements

### Features

### Fixes

* Remove debug print lines and non-functional code

## 0.8.5

### Enhancements

* Add parameter `skip_infer_table_types` to enable (skip) table extraction for other doc types
* Adds optional Unstructured API unit tests in CI
* Tracks last modified date for all document types.
* Add auto_paragraph_grouper to detect new-line and blank-line new paragraph for .txt files.
* refactor the ingest cli to better support expanding supported connectors

## 0.8.3

### Enhancements

### Features

### Fixes

* NLTK now only gets downloaded if necessary.
* Handling for empty tables in Word Documents and PowerPoints.

## 0.8.4

### Enhancements

* Additional tests and refactor of JSON detection.
* Update functionality to retrieve image metadata from a page for `document_to_element_list`
* Links are now tracked in `partition_html` output.
* Set the file's current position to the beginning after reading the file in `convert_to_bytes`
* Add `min_partition` kwarg to that combines elements below a specified threshold and modifies splitting of strings longer than max partition so words are not split.
* set the file's current position to the beginning after reading the file in `convert_to_bytes`
* Add slide notes to pptx
* Add `--encoding` directive to ingest
* Improve json detection by `detect_filetype`

### Features

* Adds Outlook connector
* Add support for dpi parameter in inference library
* Adds Onedrive connector.
* Add Confluence connector for ingest cli to pull the body text from all documents from all spaces in a confluence domain.

### Fixes

* Fixes issue with email partitioning where From field was being assigned the To field value.
* Use the `image_metadata` property of the `PageLayout` instance to get the page image info in the `document_to_element_list`
* Add functionality to write images to computer storage temporarily instead of keeping them in memory for `ocr_only` strategy
* Add functionality to convert a PDF in small chunks of pages at a time for `ocr_only` strategy
* Adds `.txt`, `.text`, and `.tab` to list of extensions to check if file
  has a `text/plain` MIME type.
* Enables filters to be passed to `partition_doc` so it doesn't error with LibreOffice7.
* Removed old error message that's superseded by `requires_dependencies`.
* Removes using `hi_res` as the default strategy value for `partition_via_api` and `partition_multiple_via_api`

## 0.8.1

### Enhancements

* Add support for Python 3.11

### Features

### Fixes

* Fixed `auto` strategy detected scanned document as having extractable text and using `fast` strategy, resulting in no output.
* Fix list detection in MS Word documents.
* Don't instantiate an element with a coordinate system when there isn't a way to get its location data.

## 0.8.0

### Enhancements

* Allow model used for hi res pdf partition strategy to be chosen when called.
* Updated inference package

### Features

* Add `metadata_filename` parameter across all partition functions

### Fixes

* Update to ensure `convert_to_datafame` grabs all of the metadata fields.
* Adjust encoding recognition threshold value in `detect_file_encoding`
* Fix KeyError when `isd_to_elements` doesn't find a type
* Fix `_output_filename` for local connector, allowing single files to be written correctly to the disk

* Fix for cases where an invalid encoding is extracted from an email header.

### BREAKING CHANGES

* Information about an element's location is no longer returned as top-level attributes of an element. Instead, it is returned in the `coordinates` attribute of the element's metadata.

## 0.7.12

### Enhancements

* Adds `include_metadata` kwarg to `partition_doc`, `partition_docx`, `partition_email`, `partition_epub`, `partition_json`, `partition_msg`, `partition_odt`, `partition_org`, `partition_pdf`, `partition_ppt`, `partition_pptx`, `partition_rst`, and `partition_rtf`
### Features

* Add Elasticsearch connector for ingest cli to pull specific fields from all documents in an index.
* Adds Dropbox connector

### Fixes

* Fix tests that call unstructured-api by passing through an api-key
* Fixed page breaks being given (incorrect) page numbers
* Fix skipping download on ingest when a source document exists locally

## 0.7.11

### Enhancements

* More deterministic element ordering when using `hi_res` PDF parsing strategy (from unstructured-inference bump to 0.5.4)
* Make large model available (from unstructured-inference bump to 0.5.3)
* Combine inferred elements with extracted elements (from unstructured-inference bump to 0.5.2)
* `partition_email` and `partition_msg` will now process attachments if `process_attachments=True`
  and a attachment partitioning functions is passed through with `attachment_partitioner=partition`.

### Features

### Fixes

* Fix tests that call unstructured-api by passing through an api-key
* Fixed page breaks being given (incorrect) page numbers
* Fix skipping download on ingest when a source document exists locally

## 0.7.10

### Enhancements

* Adds a `max_partition` parameter to `partition_text`, `partition_pdf`, `partition_email`,
  `partition_msg` and `partition_xml` that sets a limit for the size of an individual
  document elements. Defaults to `1500` for everything except `partition_xml`, which has
  a default value of `None`.
* DRY connector refactor

### Features

* `hi_res` model for pdfs and images is selectable via environment variable.

### Fixes

* CSV check now ignores escaped commas.
* Fix for filetype exploration util when file content does not have a comma.
* Adds negative lookahead to bullet pattern to avoid detecting plain text line
  breaks like `-------` as list items.
* Fix pre tag parsing for `partition_html`
* Fix lookup error for annotated Arabic and Hebrew encodings

## 0.7.9

### Enhancements

* Improvements to string check for leafs in `partition_xml`.
* Adds --partition-ocr-languages to unstructured-ingest.

### Features

* Adds `partition_org` for processed Org Mode documents.

### Fixes

## 0.7.8

### Enhancements

### Features

* Adds Google Cloud Service connector

### Fixes

* Updates the `parse_email` for `partition_eml` so that `unstructured-api` passes the smoke tests
* `partition_email` now works if there is no message content
* Updates the `"fast"` strategy for `partition_pdf` so that it's able to recursively
* Adds recursive functionality to all fsspec connectors
* Adds generic --recursive ingest flag

## 0.7.7

### Enhancements

* Adds functionality to replace the `MIME` encodings for `eml` files with one of the common encodings if a `unicode` error occurs
* Adds missed file-like object handling in `detect_file_encoding`
* Adds functionality to extract charset info from `eml` files

### Features

* Added coordinate system class to track coordinate types and convert to different coordinate

### Fixes

* Adds an `html_assemble_articles` kwarg to `partition_html` to enable users to capture
  control whether content outside of `<article>` tags is captured when
  `<article>` tags are present.
* Check for the `xml` attribute on `element` before looking for pagebreaks in `partition_docx`.

## 0.7.6

### Enhancements

* Convert fast startegy to ocr_only for images
* Adds support for page numbers in `.docx` and `.doc` when user or renderer
  created page breaks are present.
* Adds retry logic for the unstructured-ingest Biomed connector

### Features

* Provides users with the ability to extract additional metadata via regex.
* Updates `partition_docx` to include headers and footers in the output.
* Create `partition_tsv` and associated tests. Make additional changes to `detect_filetype`.

### Fixes

* Remove fake api key in test `partition_via_api` since we now require valid/empty api keys
* Page number defaults to `None` instead of `1` when page number is not present in the metadata.
  A page number of `None` indicates that page numbers are not being tracked for the document
  or that page numbers do not apply to the element in question..
* Fixes an issue with some pptx files. Assume pptx shapes are found in top left position of slide
  in case the shape.top and shape.left attributes are `None`.

## 0.7.5

### Enhancements

* Adds functionality to sort elements in `partition_pdf` for `fast` strategy
* Adds ingest tests with `--fast` strategy on PDF documents
* Adds --api-key to unstructured-ingest

### Features

* Adds `partition_rst` for processed ReStructured Text documents.

### Fixes

* Adds handling for emails that do not have a datetime to extract.
* Adds pdf2image package as core requirement of unstructured (with no extras)

## 0.7.4

### Enhancements

* Allows passing kwargs to request data field for `partition_via_api` and `partition_multiple_via_api`
* Enable MIME type detection if libmagic is not available
* Adds handling for empty files in `detect_filetype` and `partition`.

### Features

### Fixes

* Reslove `grpcio` import issue on `weaviate.schema.validate_schema` for python 3.9 and 3.10
* Remove building `detectron2` from source in Dockerfile

## 0.7.3

### Enhancements

* Update IngestDoc abstractions and add data source metadata in ElementMetadata

### Features

### Fixes

* Pass `strategy` parameter down from `partition` for `partition_image`
* Filetype detection if a CSV has a `text/plain` MIME type
* `convert_office_doc` no longers prints file conversion info messages to stdout.
* `partition_via_api` reflects the actual filetype for the file processed in the API.

## 0.7.2

### Enhancements

* Adds an optional encoding kwarg to `elements_to_json` and `elements_from_json`
* Bump version of base image to use new stable version of tesseract

### Features

### Fixes

* Update the `read_txt_file` utility function to keep using `spooled_to_bytes_io_if_needed` for xml
* Add functionality to the `read_txt_file` utility function to handle file-like object from URL
* Remove the unused parameter `encoding` from `partition_pdf`
* Change auto.py to have a `None` default for encoding
* Add functionality to try other common encodings for html and xml files if an error related to the encoding is raised and the user has not specified an encoding.
* Adds benchmark test with test docs in example-docs
* Re-enable test_upload_label_studio_data_with_sdk
* File detection now detects code files as plain text
* Adds `tabulate` explicitly to dependencies
* Fixes an issue in `metadata.page_number` of pptx files
* Adds showing help if no parameters passed

## 0.7.1

### Enhancements

### Features

* Add `stage_for_weaviate` to stage `unstructured` outputs for upload to Weaviate, along with
  a helper function for defining a class to use in Weaviate schemas.
* Builds from Unstructured base image, built off of Rocky Linux 8.7, this resolves almost all CVE's in the image.

### Fixes

## 0.7.0

### Enhancements

* Installing `detectron2` from source is no longer required when using the `local-inference` extra.
* Updates `.pptx` parsing to include text in tables.

### Features

### Fixes

* Fixes an issue in `_add_element_metadata` that caused all elements to have `page_number=1`
  in the element metadata.
* Adds `.log` as a file extension for TXT files.
* Adds functionality to try other common encodings for email (`.eml`) files if an error related to the encoding is raised and the user has not specified an encoding.
* Allow passed encoding to be used in the `replace_mime_encodings`
* Fixes page metadata for `partition_html` when `include_metadata=False`
* A `ValueError` now raises if `file_filename` is not specified when you use `partition_via_api`
  with a file-like object.

## 0.6.11

### Enhancements

* Supports epub tests since pandoc is updated in base image

### Features


### Fixes


## 0.6.10

### Enhancements

* XLS support from auto partition

### Features

### Fixes

## 0.6.9

### Enhancements

* fast strategy for pdf now keeps element bounding box data
* setup.py refactor

### Features

### Fixes

* Adds functionality to try other common encodings if an error related to the encoding is raised and the user has not specified an encoding.
* Adds additional MIME types for CSV

## 0.6.8

### Enhancements

### Features

* Add `partition_csv` for CSV files.

### Fixes

## 0.6.7

### Enhancements

* Deprecate `--s3-url` in favor of `--remote-url` in CLI
* Refactor out non-connector-specific config variables
* Add `file_directory` to metadata
* Add `page_name` to metadata. Currently used for the sheet name in XLSX documents.
* Added a `--partition-strategy` parameter to unstructured-ingest so that users can specify
  partition strategy in CLI. For example, `--partition-strategy fast`.
* Added metadata for filetype.
* Add Discord connector to pull messages from a list of channels
* Refactor `unstructured/file-utils/filetype.py` to better utilise hashmap to return mime type.
* Add local declaration of DOCX_MIME_TYPES and XLSX_MIME_TYPES for `test_filetype.py`.

### Features

* Add `partition_xml` for XML files.
* Add `partition_xlsx` for Microsoft Excel documents.

### Fixes

* Supports `hml` filetype for partition as a variation of html filetype.
* Makes `pytesseract` a function level import in `partition_pdf` so you can use the `"fast"`
  or `"hi_res"` strategies if `pytesseract` is not installed. Also adds the
  `required_dependencies` decorator for the `"hi_res"` and `"ocr_only"` strategies.
* Fix to ensure `filename` is tracked in metadata for `docx` tables.

## 0.6.6

### Enhancements

* Adds an `"auto"` strategy that chooses the partitioning strategy based on document
  characteristics and function kwargs. This is the new default strategy for `partition_pdf`
  and `partition_image`. Users can maintain existing behavior by explicitly setting
  `strategy="hi_res"`.
* Added an additional trace logger for NLP debugging.
* Add `get_date` method to `ElementMetadata` for converting the datestring to a `datetime` object.
* Cleanup the `filename` attribute on `ElementMetadata` to remove the full filepath.

### Features

* Added table reading as html with URL parsing to `partition_docx` in docx
* Added metadata field for text_as_html for docx files

### Fixes

* `fileutils/file_type` check json and eml decode ignore error
* `partition_email` was updated to more flexibly handle deviations from the RFC-2822 standard.
  The time in the metadata returns `None` if the time does not match RFC-2822 at all.
* Include all metadata fields when converting to dataframe or CSV

## 0.6.5

### Enhancements

* Added support for SpooledTemporaryFile file argument.

### Features

### Fixes


## 0.6.4

### Enhancements

* Added an "ocr_only" strategy for `partition_pdf`. Refactored the strategy decision
  logic into its own module.

### Features

### Fixes

## 0.6.3

### Enhancements

* Add an "ocr_only" strategy for `partition_image`.

### Features

* Added `partition_multiple_via_api` for partitioning multiple documents in a single REST
  API call.
* Added `stage_for_baseplate` function to prepare outputs for ingestion into Baseplate.
* Added `partition_odt` for processing Open Office documents.

### Fixes

* Updates the grouping logic in the `partition_pdf` fast strategy to group together text
  in the same bounding box.

## 0.6.2

### Enhancements

* Added logic to `partition_pdf` for detecting copy protected PDFs and falling back
  to the hi res strategy when necessary.


### Features

* Add `partition_via_api` for partitioning documents through the hosted API.

### Fixes

* Fix how `exceeds_cap_ratio` handles empty (returns `True` instead of `False`)
* Updates `detect_filetype` to properly detect JSONs when the MIME type is `text/plain`.

## 0.6.1

### Enhancements

* Updated the table extraction parameter name to be more descriptive

### Features

### Fixes

## 0.6.0

### Enhancements

* Adds an `ssl_verify` kwarg to `partition` and `partition_html` to enable turning off
  SSL verification for HTTP requests. SSL verification is on by default.
* Allows users to pass in ocr language to `partition_pdf` and `partition_image` through
  the `ocr_language` kwarg. `ocr_language` corresponds to the code for the language pack
  in Tesseract. You will need to install the relevant Tesseract language pack to use a
  given language.

### Features

* Table extraction is now possible for pdfs from `partition` and `partition_pdf`.
* Adds support for extracting attachments from `.msg` files

### Fixes

* Adds an `ssl_verify` kwarg to `partition` and `partition_html` to enable turning off
  SSL verification for HTTP requests. SSL verification is on by default.

## 0.5.13

### Enhancements

* Allow headers to be passed into `partition` when `url` is used.

### Features

* `bytes_string_to_string` cleaning brick for bytes string output.

### Fixes

* Fixed typo in call to `exactly_one` in `partition_json`
* unstructured-documents encode xml string if document_tree is `None` in `_read_xml`.
* Update to `_read_xml` so that Markdown files with embedded HTML process correctly.
* Fallback to "fast" strategy only emits a warning if the user specifies the "hi_res" strategy.
* unstructured-partition-text_type exceeds_cap_ratio fix returns and how capitalization ratios are calculated
* `partition_pdf` and `partition_text` group broken paragraphs to avoid fragmented `NarrativeText` elements.
* .json files resolved as "application/json" on centos7 (or other installs with older libmagic libs)

## 0.5.12

### Enhancements

* Add OS mimetypes DB to docker image, mainly for unstructured-api compat.
* Use the image registry as a cache when building Docker images.
* Adds the ability for `partition_text` to group together broken paragraphs.
* Added method to utils to allow date time format validation

### Features
* Add Slack connector to pull messages for a specific channel

* Add --partition-by-api parameter to unstructured-ingest
* Added `partition_rtf` for processing rich text files.
* `partition` now accepts a `url` kwarg in addition to `file` and `filename`.

### Fixes

* Allow encoding to be passed into `replace_mime_encodings`.
* unstructured-ingest connector-specific dependencies are imported on demand.
* unstructured-ingest --flatten-metadata supported for local connector.
* unstructured-ingest fix runtime error when using --metadata-include.

## 0.5.11

### Enhancements

### Features

### Fixes

* Guard against null style attribute in docx document elements
* Update HTML encoding to better support foreign language characters

## 0.5.10

### Enhancements

* Updated inference package
* Add sender, recipient, date, and subject to element metadata for emails

### Features

* Added `--download-only` parameter to `unstructured-ingest`

### Fixes

* FileNotFound error when filename is provided but file is not on disk

## 0.5.9

### Enhancements

### Features

### Fixes

* Convert file to str in helper `split_by_paragraph` for `partition_text`

## 0.5.8

### Enhancements

* Update `elements_to_json` to return string when filename is not specified
* `elements_from_json` may take a string instead of a filename with the `text` kwarg
* `detect_filetype` now does a final fallback to file extension.
* Empty tags are now skipped during the depth check for HTML processing.

### Features

* Add local file system to `unstructured-ingest`
* Add `--max-docs` parameter to `unstructured-ingest`
* Added `partition_msg` for processing MSFT Outlook .msg files.

### Fixes

* `convert_file_to_text` now passes through the `source_format` and `target_format` kwargs.
  Previously they were hard coded.
* Partitioning functions that accept a `text` kwarg no longer raise an error if an empty
  string is passed (and empty list of elements is returned instead).
* `partition_json` no longer fails if the input is an empty list.
* Fixed bug in `chunk_by_attention_window` that caused the last word in segments to be cut-off
  in some cases.

### BREAKING CHANGES

* `stage_for_transformers` now returns a list of elements, making it consistent with other
  staging bricks

## 0.5.7

### Enhancements

* Refactored codebase using `exactly_one`
* Adds ability to pass headers when passing a url in partition_html()
* Added optional `content_type` and `file_filename` parameters to `partition()` to bypass file detection

### Features

* Add `--flatten-metadata` parameter to `unstructured-ingest`
* Add `--fields-include` parameter to `unstructured-ingest`

### Fixes

## 0.5.6

### Enhancements

* `contains_english_word()`, used heavily in text processing, is 10x faster.

### Features

* Add `--metadata-include` and `--metadata-exclude` parameters to `unstructured-ingest`
* Add `clean_non_ascii_chars` to remove non-ascii characters from unicode string

### Fixes

* Fix problem with PDF partition (duplicated test)

## 0.5.4

### Enhancements

* Added Biomedical literature connector for ingest cli.
* Add `FsspecConnector` to easily integrate any existing `fsspec` filesystem as a connector.
* Rename `s3_connector.py` to `s3.py` for readability and consistency with the
  rest of the connectors.
* Now `S3Connector` relies on `s3fs` instead of on `boto3`, and it inherits
  from `FsspecConnector`.
* Adds an `UNSTRUCTURED_LANGUAGE_CHECKS` environment variable to control whether or not language
  specific checks like vocabulary and POS tagging are applied. Set to `"true"` for higher
  resolution partitioning and `"false"` for faster processing.
* Improves `detect_filetype` warning to include filename when provided.
* Adds a "fast" strategy for partitioning PDFs with PDFMiner. Also falls back to the "fast"
  strategy if detectron2 is not available.
* Start deprecation life cycle for `unstructured-ingest --s3-url` option, to be deprecated in
  favor of `--remote-url`.

### Features

* Add `AzureBlobStorageConnector` based on its `fsspec` implementation inheriting
from `FsspecConnector`
* Add `partition_epub` for partitioning e-books in EPUB3 format.

### Fixes

* Fixes processing for text files with `message/rfc822` MIME type.
* Open xml files in read-only mode when reading contents to construct an XMLDocument.

## 0.5.3

### Enhancements

* `auto.partition()` can now load Unstructured ISD json documents.
* Simplify partitioning functions.
* Improve logging for ingest CLI.

### Features

* Add `--wikipedia-auto-suggest` argument to the ingest CLI to disable automatic redirection
  to pages with similar names.
* Add setup script for Amazon Linux 2
* Add optional `encoding` argument to the `partition_(text/email/html)` functions.
* Added Google Drive connector for ingest cli.
* Added Gitlab connector for ingest cli.

### Fixes

## 0.5.2

### Enhancements

* Fully move from printing to logging.
* `unstructured-ingest` now uses a default `--download_dir` of `$HOME/.cache/unstructured/ingest`
rather than a "tmp-ingest-" dir in the working directory.

### Features

### Fixes

* `setup_ubuntu.sh` no longer fails in some contexts by interpreting
`DEBIAN_FRONTEND=noninteractive` as a command
* `unstructured-ingest` no longer re-downloads files when --preserve-downloads
is used without --download-dir.
* Fixed an issue that was causing text to be skipped in some HTML documents.

## 0.5.1

### Enhancements

### Features

### Fixes

* Fixes an error causing JavaScript to appear in the output of `partition_html` sometimes.
* Fix several issues with the `requires_dependencies` decorator, including the error message
  and how it was used, which had caused an error for `unstructured-ingest --github-url ...`.

## 0.5.0

### Enhancements

* Add `requires_dependencies` Python decorator to check dependencies are installed before
  instantiating a class or running a function

### Features

* Added Wikipedia connector for ingest cli.

### Fixes

* Fix `process_document` file cleaning on failure
* Fixes an error introduced in the metadata tracking commit that caused `NarrativeText`
  and `FigureCaption` elements to be represented as `Text` in HTML documents.

## 0.4.16

### Enhancements

* Fallback to using file extensions for filetype detection if `libmagic` is not present

### Features

* Added setup script for Ubuntu
* Added GitHub connector for ingest cli.
* Added `partition_md` partitioner.
* Added Reddit connector for ingest cli.

### Fixes

* Initializes connector properly in ingest.main::MainProcess
* Restricts version of unstructured-inference to avoid multithreading issue

## 0.4.15

### Enhancements

* Added `elements_to_json` and `elements_from_json` for easier serialization/deserialization
* `convert_to_dict`, `dict_to_elements` and `convert_to_csv` are now aliases for functions
  that use the ISD terminology.

### Fixes

* Update to ensure all elements are preserved during serialization/deserialization

## 0.4.14

* Automatically install `nltk` models in the `tokenize` module.

## 0.4.13

* Fixes unstructured-ingest cli.

## 0.4.12

* Adds console_entrypoint for unstructured-ingest, other structure/doc updates related to ingest.
* Add `parser` parameter to `partition_html`.

## 0.4.11

* Adds `partition_doc` for partitioning Word documents in `.doc` format. Requires `libreoffice`.
* Adds `partition_ppt` for partitioning PowerPoint documents in `.ppt` format. Requires `libreoffice`.

## 0.4.10

* Fixes `ElementMetadata` so that it's JSON serializable when the filename is a `Path` object.

## 0.4.9

* Added ingest modules and s3 connector, sample ingest script
* Default to `url=None` for `partition_pdf` and `partition_image`
* Add ability to skip English specific check by setting the `UNSTRUCTURED_LANGUAGE` env var to `""`.
* Document `Element` objects now track metadata

## 0.4.8

* Modified XML and HTML parsers not to load comments.

## 0.4.7

* Added the ability to pull an HTML document from a url in `partition_html`.
* Added the the ability to get file summary info from lists of filenames and lists
  of file contents.
* Added optional page break to `partition` for `.pptx`, `.pdf`, images, and `.html` files.
* Added `to_dict` method to document elements.
* Include more unicode quotes in `replace_unicode_quotes`.

## 0.4.6

* Loosen the default cap threshold to `0.5`.
* Add a `UNSTRUCTURED_NARRATIVE_TEXT_CAP_THRESHOLD` environment variable for controlling
  the cap ratio threshold.
* Unknown text elements are identified as `Text` for HTML and plain text documents.
* `Body Text` styles no longer default to `NarrativeText` for Word documents. The style information
  is insufficient to determine that the text is narrative.
* Upper cased text is lower cased before checking for verbs. This helps avoid some missed verbs.
* Adds an `Address` element for capturing elements that only contain an address.
* Suppress the `UserWarning` when detectron is called.
* Checks that titles and narrative test have at least one English word.
* Checks that titles and narrative text are at least 50% alpha characters.
* Restricts titles to a maximum word length. Adds a `UNSTRUCTURED_TITLE_MAX_WORD_LENGTH`
  environment variable for controlling the max number of words in a title.
* Updated `partition_pptx` to order the elements on the page

## 0.4.4

* Updated `partition_pdf` and `partition_image` to return `unstructured` `Element` objects
* Fixed the healthcheck url path when partitioning images and PDFs via API
* Adds an optional `coordinates` attribute to document objects
* Adds `FigureCaption` and `CheckBox` document elements
* Added ability to split lists detected in `LayoutElement` objects
* Adds `partition_pptx` for partitioning PowerPoint documents
* LayoutParser models now download from HugginfaceHub instead of DropBox
* Fixed file type detection for XML and HTML files on Amazone Linux

## 0.4.3

* Adds `requests` as a base dependency
* Fix in `exceeds_cap_ratio` so the function doesn't break with empty text
* Fix bug in `_parse_received_data`.
* Update `detect_filetype` to properly handle `.doc`, `.xls`, and `.ppt`.

## 0.4.2

* Added `partition_image` to process documents in an image format.
* Fixed utf-8 encoding error in `partition_email` with attachments for `text/html`

## 0.4.1

* Added support for text files in the `partition` function
* Pinned `opencv-python` for easier installation on Linux

## 0.4.0

* Added generic `partition` brick that detects the file type and routes a file to the appropriate
  partitioning brick.
* Added a file type detection module.
* Updated `partition_html` and `partition_eml` to support file-like objects in 'rb' mode.
* Cleaning brick for removing ordered bullets `clean_ordered_bullets`.
* Extract brick method for ordered bullets `extract_ordered_bullets`.
* Test for `clean_ordered_bullets`.
* Test for `extract_ordered_bullets`.
* Added `partition_docx` for pre-processing Word Documents.
* Added new REGEX patterns to extract email header information
* Added new functions to extract header information `parse_received_data` and `partition_header`
* Added new function to parse plain text files `partition_text`
* Added new cleaners functions `extract_ip_address`, `extract_ip_address_name`, `extract_mapi_id`, `extract_datetimetz`
* Add new `Image` element and function to find embedded images `find_embedded_images`
* Added `get_directory_file_info` for summarizing information about source documents

## 0.3.5

* Add support for local inference
* Add new pattern to recognize plain text dash bullets
* Add test for bullet patterns
* Fix for `partition_html` that allows for processing `div` tags that have both text and child
  elements
* Add ability to extract document metadata from `.docx`, `.xlsx`, and `.jpg` files.
* Helper functions for identifying and extracting phone numbers
* Add new function `extract_attachment_info` that extracts and decodes the attachment
of an email.
* Staging brick to convert a list of `Element`s to a `pandas` dataframe.
* Add plain text functionality to `partition_email`

## 0.3.4

* Python-3.7 compat

## 0.3.3

* Removes BasicConfig from logger configuration
* Adds the `partition_email` partitioning brick
* Adds the `replace_mime_encodings` cleaning bricks
* Small fix to HTML parsing related to processing list items with sub-tags
* Add `EmailElement` data structure to store email documents

## 0.3.2

* Added `translate_text` brick for translating text between languages
* Add an `apply` method to make it easier to apply cleaners to elements

## 0.3.1

* Added \_\_init.py\_\_ to `partition`

## 0.3.0

* Implement staging brick for Argilla. Converts lists of `Text` elements to `argilla` dataset classes.
* Removing the local PDF parsing code and any dependencies and tests.
* Reorganizes the staging bricks in the unstructured.partition module
* Allow entities to be passed into the Datasaur staging brick
* Added HTML escapes to the `replace_unicode_quotes` brick
* Fix bad responses in partition_pdf to raise ValueError
* Adds `partition_html` for partitioning HTML documents.

## 0.2.6

* Small change to how \_read is placed within the inheritance structure since it doesn't really apply to pdf
* Add partitioning brick for calling the document image analysis API

## 0.2.5

* Update python requirement to >=3.7

## 0.2.4

* Add alternative way of importing `Final` to support google colab

## 0.2.3

* Add cleaning bricks for removing prefixes and postfixes
* Add cleaning bricks for extracting text before and after a pattern

## 0.2.2

* Add staging brick for Datasaur

## 0.2.1

* Added brick to convert an ISD dictionary to a list of elements
* Update `PDFDocument` to use the `from_file` method
* Added staging brick for CSV format for ISD (Initial Structured Data) format.
* Added staging brick for separating text into attention window size chunks for `transformers`.
* Added staging brick for LabelBox.
* Added ability to upload LabelStudio predictions
* Added utility function for JSONL reading and writing
* Added staging brick for CSV format for Prodigy
* Added staging brick for Prodigy
* Added ability to upload LabelStudio annotations
* Added text_field and id_field to stage_for_label_studio signature

## 0.2.0

* Initial release of unstructured<|MERGE_RESOLUTION|>--- conflicted
+++ resolved
@@ -1,8 +1,4 @@
-<<<<<<< HEAD
-## 0.14.10-dev4
-=======
 ## 0.15.0-dev9
->>>>>>> 3e1a30d3
 
 ### Enhancements
 
@@ -34,11 +30,8 @@
 
 * **Fix counting false negatives and false positives in table structure evaluation.**
 * **Fix Slack CI test** Change channel that Slack test is pointing to because previous test bot expired
-<<<<<<< HEAD
 * **Fix document type deduction during evaluation** There was a bug that caused the document type for file with more than 2 extensions (or dot symbols) to be inferred incorrectly.
-=======
 * **Remove NLTK download** Removes `nltk.download` in favor of downloading from an S3 bucket we host to mitigate CVE-2024-39705
->>>>>>> 3e1a30d3
 
 ## 0.14.9
 
