<<<<<<< HEAD
## 0.11.1-dev3
=======
## 0.11.1-dev4
>>>>>>> 0aae1faa

### Enhancements

* **Batch Source Connector support** For instances where it is more optimal to read content from a source connector in batches, a new batch ingest doc is added which created multiple ingest docs after reading them in in batches per process.

### Features

<<<<<<< HEAD
**PostgreSQL/SQLite destination connector** PostgreSQL and SQLite connector added to ingest CLI.  Users may now use `unstructured-ingest` to write partitioned data from over 20 data sources (so far) to a PostgreSQL or SQLite database.
=======
* **Adds HubSpot connector** Adds connector to retrieve call, communications, emails, notes, products and tickets from HubSpot
>>>>>>> 0aae1faa

### Fixes

* **Do not extract text of `<style>` tags in HTML.** `<style>` tags containing CSS in invalid positions previously contributed to element text. Do not consider text node of a `<style>` element as textual content.
* **Fix DOCX merged table cell repeats cell text.** Only include text for a merged cell, not for each underlying cell spanned by the merge.
* **Fix tables not extracted from DOCX header/footers.** Headers and footers in DOCX documents skip tables defined in the header and commonly used for layout/alignment purposes. Extract text from tables as a string and include in the `Header` and `Footer` document elements.
* **Fix output filepath for fsspec-based source connectors.** Previously the base directory was being included in the output filepath unnecessarily.

## 0.11.0

### Enhancements

* **Add a class for the strategy constants.** Add a class `PartitionStrategy` for the strategy constants and use the constants to replace strategy strings.
* **Temporary Support for paddle language parameter.** User can specify default langage code for paddle with ENV `DEFAULT_PADDLE_LANG` before we have the language mapping for paddle.
* **Improve DOCX page-break fidelity.** Improve page-break fidelity such that a paragraph containing a page-break is split into two elements, one containing the text before the page-break and the other the text after. Emit the PageBreak element between these two and assign the correct page-number (n and n+1 respectively) to the two textual elements.

### Features

* **Add ad-hoc fields to `ElementMetadata` instance.** End-users can now add their own metadata fields simply by assigning to an element-metadata attribute-name of their choice, like `element.metadata.coefficient = 0.58`. These fields will round-trip through JSON and can be accessed with dotted notation.
* **MongoDB Destination Connector.** New destination connector added to all CLI ingest commands to support writing partitioned json output to mongodb.

### Fixes

* **Fix `TYPE_TO_TEXT_ELEMENT_MAP`.** Updated `Figure` mapping from `FigureCaption` to `Image`.
* **Handle errors when extracting PDF text** Certain pdfs throw unexpected errors when being opened by `pdfminer`, causing `partition_pdf()` to fail. We expect to be able to partition smoothly using an alternative strategy if text extraction doesn't work.  Added exception handling to handle unexpected errors when extracting pdf text and to help determine pdf strategy.
* **Fix `fast` strategy fall back to `ocr_only`** The `fast` strategy should not fall back to a more expensive strategy.
* **Remove default user ./ssh folder** The default notebook user during image build would create the known_hosts file with incorrect ownership, this is legacy and no longer needed so it was removed.
* **Include `languages` in metadata when partitioning `strategy=hi_res` or `fast`** User defined `languages` was previously used for text detection, but not included in the resulting element metadata for some strategies. `languages` will now be included in the metadata regardless of partition strategy for pdfs and images.
* **Handle a case where Paddle returns a list item in ocr_data as None** In partition, while parsing PaddleOCR data, it was assumed that PaddleOCR does not return None for any list item in ocr_data. Removed the assumption by skipping the text region whenever this happens.
* **Fix some pdfs returning `KeyError: 'N'`** Certain pdfs were throwing this error when being opened by pdfminer. Added a wrapper function for pdfminer that allows these documents to be partitioned.
* **Fix mis-splits on `Table` chunks.** Remedies repeated appearance of full `.text_as_html` on metadata of each `TableChunk` split from a `Table` element too large to fit in the chunking window.
* **Import tables_agent from inference** so that we don't have to initialize a global table agent in unstructured OCR again
* **Fix empty table is identified as bulleted-table.** A table with no text content was mistakenly identified as a bulleted-table and processed by the wrong branch of the initial HTML partitioner.
* **Fix partition_html() emits empty (no text) tables.** A table with cells nested below a `<thead>` or `<tfoot>` element was emitted as a table element having no text and unparseable HTML in `element.metadata.text_as_html`. Do not emit empty tables to the element stream.
* **Fix HTML `element.metadata.text_as_html` contains spurious <br> elements in invalid locations.** The HTML generated for the `text_as_html` metadata for HTML tables contained `<br>` elements invalid locations like between `<table>` and `<tr>`. Change the HTML generator such that these do not appear.
* **Fix HTML table cells enclosed in <thead> and <tfoot> elements are dropped.** HTML table cells nested in a `<thead>` or `<tfoot>` element were not detected and the text in those cells was omitted from the table element text and `.text_as_html`. Detect table rows regardless of the semantic tag they may be nested in.
* **Remove whitespace padding from `.text_as_html`.** `tabulate` inserts padding spaces to achieve visual alignment of columns in HTML tables it generates. Add our own HTML generator to do this simple job and omit that padding as well as newlines ("\n") used for human readability.
* **Fix local connector with absolute input path** When passed an absolute filepath for the input document path, the local connector incorrectly writes the output file to the input file directory. This fixes such that the output in this case is written to `output-dir/input-filename.json`

## 0.10.30

### Enhancements

* **Support nested DOCX tables.** In DOCX, like HTML, a table cell can itself contain a table. In this case, create nested HTML tables to reflect that structure and create a plain-text table with captures all the text in nested tables, formatting it as a reasonable facsimile of a table.
* **Add connection check to ingest connectors** Each source and destination connector now support a `check_connection()` method which makes sure a valid connection can be established with the source/destination given any authentication credentials in a lightweight request.

### Features

* **Add functionality to do a second OCR on cropped table images.** Changes to the values for scaling ENVs affect entire page OCR output(OCR regression) so we now do a second OCR for tables.
* **Adds ability to pass timeout for a request when partitioning via a `url`.** `partition` now accepts a new optional parameter `request_timeout` which if set will prevent any `requests.get` from hanging indefinitely and instead will raise a timeout error. This is useful when partitioning a url that may be slow to respond or may not respond at all.

### Fixes

* **Fix logic that determines pdf auto strategy.** Previously, `_determine_pdf_auto_strategy` returned `hi_res` strategy only if `infer_table_structure` was true. It now returns the `hi_res` strategy if either `infer_table_structure` or `extract_images_in_pdf` is true.
* **Fix invalid coordinates when parsing tesseract ocr data.** Previously, when parsing tesseract ocr data, the ocr data had invalid bboxes if zoom was set to `0`. A logical check is now added to avoid such error.
* **Fix ingest partition parameters not being passed to the api.** When using the --partition-by-api flag via unstructured-ingest, none of the partition arguments are forwarded, meaning that these options are disregarded. With this change, we now pass through all of the relevant partition arguments to the api. This allows a user to specify all of the same partition arguments they would locally and have them respected when specifying --partition-by-api.
* **Support tables in section-less DOCX.** Generalize solution for MS Chat Transcripts exported as DOCX by including tables in the partitioned output when present.
* **Support tables that contain only numbers when partitioning via `ocr_only`** Tables that contain only numbers are returned as floats in a pandas.DataFrame when the image is converted from `.image_to_data()`. An AttributeError was raised downstream when trying to `.strip()` the floats.
* **Improve DOCX page-break detection.** DOCX page breaks are reliably indicated by `w:lastRenderedPageBreak` elements present in the document XML. Page breaks are NOT reliably indicated by "hard" page-breaks inserted by the author and when present are redundant to a `w:lastRenderedPageBreak` element so cause over-counting if used. Use rendered page-breaks only.

## 0.10.29

### Enhancements

* **Adds include_header argument for partition_csv and partition_tsv** Now supports retaining header rows in CSV and TSV documents element partitioning.
* **Add retry logic for all source connectors** All http calls being made by the ingest source connectors have been isolated and wrapped by the `SourceConnectionNetworkError` custom error, which triggers the retry logic, if enabled, in the ingest pipeline.
* **Google Drive source connector supports credentials from memory** Originally, the connector expected a filepath to pull the credentials from when creating the client. This was expanded to support passing that information from memory as a dict if access to the file system might not be available.
* **Add support for generic partition configs in ingest cli** Along with the explicit partition options supported by the cli, an `additional_partition_args` arg was added to allow users to pass in any other arguments that should be added when calling partition(). This helps keep any changes to the input parameters of the partition() exposed in the CLI.
* **Map full output schema for table-based destination connectors** A full schema was introduced to map the type of all output content from the json partition output and mapped to a flattened table structure to leverage table-based destination connectors. The delta table destination connector was updated at the moment to take advantage of this.
* **Incorporate multiple embedding model options into ingest, add diff test embeddings** Problem: Ingest pipeline already supported embedding functionality, however users might want to use different types of embedding providers. Enhancement: Extend ingest pipeline so that users can specify and embed via a particular embedding provider from a range of options. Also adds a diff test to compare output from an embedding module with the expected output

### Features

* **Allow setting table crop parameter** In certain circumstances, adjusting the table crop padding may improve table.

### Fixes

* **Fixes `partition_text` to prevent empty elements** Adds a check to filter out empty bullets.
* **Handle empty string for `ocr_languages` with values for `languages`** Some API users ran into an issue with sending `languages` params because the API defaulted to also using an empty string for `ocr_languages`. This update handles situations where `languages` is defined and `ocr_languages` is an empty string.
* **Fix PDF tried to loop through None** Previously the PDF annotation extraction tried to loop through `annots` that resolved out as None. A logical check added to avoid such error.
* **Ingest session handler not being shared correctly** All ingest docs that leverage the session handler should only need to set it once per process. It was recreating it each time because the right values weren't being set nor available given how dataclasses work in python.
* **Ingest download-only fix.** Previously the download only flag was being checked after the doc factory pipeline step, which occurs before the files are actually downloaded by the source node. This check was moved after the source node to allow for the files to be downloaded first before exiting the pipeline.
* **Fix flaky chunk-metadata.** Prior implementation was sensitive to element order in the section resulting in metadata values sometimes being dropped. Also, not all metadata items can be consolidated across multiple elements (e.g. coordinates) and so are now dropped from consolidated metadata.
* **Fix tesseract error `Estimating resolution as X`** leaded by invalid language parameters input. Proceed with defalut language `eng` when `lang.py` fails to find valid language code for tesseract, so that we don't pass an empty string to tesseract CLI and raise an exception in downstream.

## 0.10.28

### Enhancements

* **Add table structure evaluation helpers** Adds functions to evaluate the similarity between predicted table structure and actual table structure.
* **Use `yolox` by default for table extraction when partitioning pdf/image** `yolox` model provides higher recall of the table regions than the quantized version and it is now the default element detection model when `infer_table_structure=True` for partitioning pdf/image files
* **Remove pdfminer elements from inside tables** Previously, when using `hi_res` some elements where extracted using pdfminer too, so we removed pdfminer from the tables pipeline to avoid duplicated elements.
* **Fsspec downstream connectors** New destination connector added to ingest CLI, users may now use `unstructured-ingest` to write to any of the following:
  * Azure
  * Box
  * Dropbox
  * Google Cloud Service

### Features

* **Update `ocr_only` strategy in `partition_pdf()`** Adds the functionality to get accurate coordinate data when partitioning PDFs and Images with the `ocr_only` strategy.

### Fixes
* **Fixed SharePoint permissions for the fetching to be opt-in** Problem: Sharepoint permissions were trying to be fetched even when no reletad cli params were provided, and this gave an error due to values for those keys not existing. Fix: Updated getting keys to be with .get() method and changed the "skip-check" to check individual cli params rather than checking the existance of a config object.

* **Fixes issue where tables from markdown documents were being treated as text** Problem: Tables from markdown documents were being treated as text, and not being extracted as tables. Solution: Enable the `tables` extension when instantiating the `python-markdown` object. Importance: This will allow users to extract structured data from tables in markdown documents.
* **Fix wrong logger for paddle info** Replace the logger from unstructured-inference with the logger from unstructured for paddle_ocr.py module.
* **Fix ingest pipeline to be able to use chunking and embedding together** Problem: When ingest pipeline was using chunking and embedding together, embedding outputs were empty and the outputs of chunking couldn't be re-read into memory and be forwarded to embeddings. Fix: Added CompositeElement type to TYPE_TO_TEXT_ELEMENT_MAP to be able to process CompositeElements with unstructured.staging.base.isd_to_elements
* **Fix unnecessary mid-text chunk-splitting.** The "pre-chunker" did not consider separator blank-line ("\n\n") length when grouping elements for a single chunk. As a result, sections were frequently over-populated producing a over-sized chunk that required mid-text splitting.
* **Fix frequent dissociation of title from chunk.** The sectioning algorithm included the title of the next section with the prior section whenever it would fit, frequently producing association of a section title with the prior section and dissociating it from its actual section. Fix this by performing combination of whole sections only.
* **Fix PDF attempt to get dict value from string.** Fixes a rare edge case that prevented some PDF's from being partitioned. The `get_uris_from_annots` function tried to access the dictionary value of a string instance variable. Assign `None` to the annotation variable if the instance type is not dictionary to avoid the erroneous attempt.

## 0.10.27

### Enhancements

* **Leverage dict to share content across ingest pipeline** To share the ingest doc content across steps in the ingest pipeline, this was updated to use a multiprocessing-safe dictionary so changes get persisted and each step has the option to modify the ingest docs in place.

### Features

### Fixes

* **Removed `ebooklib` as a dependency** `ebooklib` is licensed under AGPL3, which is incompatible with the Apache 2.0 license. Thus it is being removed.
* **Caching fixes in ingest pipeline** Previously, steps like the source node were not leveraging parameters such as `re_download` to dictate if files should be forced to redownload rather than use what might already exist locally.

## 0.10.26

### Enhancements

* **Add text CCT CI evaluation workflow** Adds cct text extraction evaluation metrics to the current ingest workflow to measure the performance of each file extracted as well as aggregated-level performance.

### Features

* **Functionality to catch and classify overlapping/nested elements** Method to identify overlapping-bboxes cases within detected elements in a document. It returns two values: a boolean defining if there are overlapping elements present, and a list reporting them with relevant metadata. The output includes information about the `overlapping_elements`, `overlapping_case`, `overlapping_percentage`, `largest_ngram_percentage`, `overlap_percentage_total`, `max_area`, `min_area`, and `total_area`.
* **Add Local connector source metadata** python's os module used to pull stats from local file when processing via the local connector and populates fields such as last modified time, created time.

### Fixes

* **Fixes elements partitioned from an image file missing certain metadata** Metadata for image files, like file type, was being handled differently from other file types. This caused a bug where other metadata, like the file name, was being missed. This change brought metadata handling for image files to be more in line with the handling for other file types so that file name and other metadata fields are being captured.
* **Adds `typing-extensions` as an explicit dependency** This package is an implicit dependency, but the module is being imported directly in `unstructured.documents.elements` so the dependency should be explicit in case changes in other dependencies lead to `typing-extensions` being dropped as a dependency.
* **Stop passing `extract_tables` to `unstructured-inference` since it is now supported in `unstructured` instead** Table extraction previously occurred in `unstructured-inference`, but that logic, except for the table model itself, is now a part of the `unstructured` library. Thus the parameter triggering table extraction is no longer passed to the `unstructured-inference` package. Also noted the table output regression for PDF files.
* **Fix a bug in Table partitioning** Previously the `skip_infer_table_types` variable used in `partition` was not being passed down to specific file partitioners. Now you can utilize the `skip_infer_table_types` list variable when calling `partition` to specify the filetypes for which you want to skip table extraction, or the `infer_table_structure` boolean variable on the file specific partitioning function.
* **Fix partition docx without sections** Some docx files, like those from teams output, do not contain sections and it would produce no results because the code assumes all components are in sections. Now if no sections is detected from a document we iterate through the paragraphs and return contents found in the paragraphs.
* **Fix out-of-order sequencing of split chunks.** Fixes behavior where "split" chunks were inserted at the beginning of the chunk sequence. This would produce a chunk sequence like [5a, 5b, 3a, 3b, 1, 2, 4] when sections 3 and 5 exceeded `max_characters`.
* **Deserialization of ingest docs fixed** When ingest docs are being deserialized as part of the ingest pipeline process (cli), there were certain fields that weren't getting persisted (metadata and date processed). The from_dict method was updated to take these into account and a unit test added to check.
* **Map source cli command configs when destination set** Due to how the source connector is dynamically called when the destination connector is set via the CLI, the configs were being set incorrectoy, causing the source connector to break. The configs were fixed and updated to take into account Fsspec-specific connectors.

## 0.10.25

### Enhancements

* **Duplicate CLI param check** Given that many of the options associated with the `Click` based cli ingest commands are added dynamically from a number of configs, a check was incorporated to make sure there were no duplicate entries to prevent new configs from overwriting already added options.
* **Ingest CLI refactor for better code reuse** Much of the ingest cli code can be templated and was a copy-paste across files, adding potential risk. Code was refactored to use a base class which had much of the shared code templated.

### Features

* **Table OCR refactor** support Table OCR with pre-computed OCR data to ensure we only do one OCR for entrie document. User can specify
ocr agent tesseract/paddle in environment variable `OCR_AGENT` for OCRing the entire document.
* **Adds accuracy function** The accuracy scoring was originally an option under `calculate_edit_distance`. For easy function call, it is now a wrapper around the original function that calls edit_distance and return as "score".
* **Adds HuggingFaceEmbeddingEncoder** The HuggingFace Embedding Encoder uses a local embedding model as opposed to using an API.
* **Add AWS bedrock embedding connector** `unstructured.embed.bedrock` now provides a connector to use AWS bedrock's `titan-embed-text` model to generate embeddings for elements. This features requires valid AWS bedrock setup and an internet connectionto run.

### Fixes

* **Import PDFResourceManager more directly** We were importing `PDFResourceManager` from `pdfminer.converter` which was causing an error for some users. We changed to import from the actual location of `PDFResourceManager`, which is `pdfminer.pdfinterp`.
* **Fix language detection of elements with empty strings** This resolves a warning message that was raised by `langdetect` if the language was attempted to be detected on an empty string. Language detection is now skipped for empty strings.
* **Fix chunks breaking on regex-metadata matches.** Fixes "over-chunking" when `regex_metadata` was used, where every element that contained a regex-match would start a new chunk.
* **Fix regex-metadata match offsets not adjusted within chunk.** Fixes incorrect regex-metadata match start/stop offset in chunks where multiple elements are combined.
* **Map source cli command configs when destination set** Due to how the source connector is dynamically called when the destination connector is set via the CLI, the configs were being set incorrectoy, causing the source connector to break. The configs were fixed and updated to take into account Fsspec-specific connectors.
* **Fix metrics folder not discoverable** Fixes issue where unstructured/metrics folder is not discoverable on PyPI by adding an `__init__.py` file under the folder.
* **Fix a bug when `parition_pdf` get `model_name=None`** In API usage the `model_name` value is `None` and the `cast` function in `partition_pdf` would return `None` and lead to attribution error. Now we use `str` function to explicit convert the content to string so it is garanteed to have `starts_with` and other string functions as attributes
* **Fix html partition fail on tables without `tbody` tag** HTML tables may sometimes just contain headers without body (`tbody` tag)

## 0.10.24

### Enhancements

* **Improve natural reading order** Some `OCR` elements with only spaces in the text have full-page width in the bounding box, which causes the `xycut` sorting to not work as expected. Now the logic to parse OCR results removes any elements with only spaces (more than one space).
* **Ingest compression utilities and fsspec connector support** Generic utility code added to handle files that get pulled from a source connector that are either tar or zip compressed and uncompress them locally. This is then processed using a local source connector. Currently this functionality has been incorporated into the fsspec connector and all those inheriting from it (currently: Azure Blob Storage, Google Cloud Storage, S3, Box, and Dropbox).
* **Ingest destination connectors support for writing raw list of elements** Along with the default write method used in the ingest pipeline to write the json content associated with the ingest docs, each destination connector can now also write a raw list of elements to the desired downstream location without having an ingest doc associated with it.

### Features

* **Adds element type percent match function** In order to evaluate the element type extracted, we add a function that calculates the matched percentage between two frequency dictionary.

### Fixes

* **Fix paddle model file not discoverable** Fixes issue where ocr_models/paddle_ocr.py file is not discoverable on PyPI by adding
an `__init__.py` file under the folder.
* **Chipper v2 Fixes** Includes fix for a memory leak and rare last-element bbox fix. (unstructured-inference==0.7.7)
* **Fix image resizing issue** Includes fix related to resizing images in the tables pipeline. (unstructured-inference==0.7.6)

## 0.10.23

### Enhancements

* **Add functionality to limit precision when serializing to json** Precision for `points` is limited to 1 decimal point if coordinates["system"] == "PixelSpace" (otherwise 2 decimal points?). Precision for `detection_class_prob` is limited to 5 decimal points.
* **Fix csv file detection logic when mime-type is text/plain** Previously the logic to detect csv file type was considering only first row's comma count comparing with the header_row comma count and both the rows being same line the result was always true, Now the logic is changed to consider the comma's count for all the lines except first line and compare with header_row comma count.
* **Improved inference speed for Chipper V2** API requests with 'hi_res_model_name=chipper' now have ~2-3x faster responses.

### Features

### Fixes

* **Cleans up temporary files after conversion** Previously a file conversion utility was leaving temporary files behind on the filesystem without removing them when no longer needed. This fix helps prevent an accumulation of temporary files taking up excessive disk space.
* **Fixes `under_non_alpha_ratio` dividing by zero** Although this function guarded against a specific cause of division by zero, there were edge cases slipping through like strings with only whitespace. This update more generally prevents the function from performing a division by zero.
* **Fix languages default** Previously the default language was being set to English when elements didn't have text or if langdetect could not detect the language. It now defaults to None so there is not misleading information about the language detected.
* **Fixes recursion limit error that was being raised when partitioning Excel documents of a certain size** Previously we used a recursive method to find subtables within an excel sheet. However this would run afoul of Python's recursion depth limit when there was a contiguous block of more than 1000 cells within a sheet. This function has been updated to use the NetworkX library which avoids Python recursion issues.

## 0.10.22

### Enhancements

* **bump `unstructured-inference` to `0.7.3`** The updated version of `unstructured-inference` supports a new version of the Chipper model, as well as a cleaner schema for its output classes. Support is included for new inference features such as hierarchy and ordering.
* **Expose skip_infer_table_types in ingest CLI.** For each connector a new `--skip-infer-table-types` parameter was added to map to the `skip_infer_table_types` partition argument. This gives more granular control to unstructured-ingest users, allowing them to specify the file types for which we should attempt table extraction.
* **Add flag to ingest CLI to raise error if any single doc fails in pipeline** Currently if a single doc fails in the pipeline, the whole thing halts due to the error. This flag defaults to log an error but continue with the docs it can.
* **Emit hyperlink metadata for DOCX file-type.** DOCX partitioner now adds `metadata.links`, `metadata.link_texts` and `metadata.link_urls` for elements that contain a hyperlink that points to an external resource. So-called "jump" links pointing to document internal locations (such as those found in a table-of-contents "jumping" to a chapter or section) are excluded.

### Features

* **Add `elements_to_text` as a staging helper function** In order to get a single clean text output from unstructured for metric calculations, automate the process of extracting text from elements using this function.
* **Adds permissions(RBAC) data ingestion functionality for the Sharepoint connector.** Problem: Role based access control is an important component in many data storage systems. Users may need to pass permissions (RBAC) data to downstream systems when ingesting data. Feature: Added permissions data ingestion functionality to the Sharepoint connector.

### Fixes

* **Fixes PDF list parsing creating duplicate list items** Previously a bug in PDF list item parsing caused removal of other elements and duplication of the list item
* **Fixes duplicated elements** Fixes issue where elements are duplicated when embeddings are generated. This will allow users to generate embeddings for their list of Elements without duplicating/breaking the orginal content.
* **Fixes failure when flagging for embeddings through unstructured-ingest** Currently adding the embedding parameter to any connector results in a failure on the copy stage. This is resolves the issue by adding the IngestDoc to the context map in the embedding node's `run` method. This allows users to specify that connectors fetch embeddings without failure.
* **Fix ingest pipeline reformat nodes not discoverable** Fixes issue where  reformat nodes raise ModuleNotFoundError on import. This was due to the directory was missing `__init__.py` in order to make it discoverable.
* **Fix default language in ingest CLI** Previously the default was being set to english which injected potentially incorrect information to downstream language detection libraries. By setting the default to None allows those libraries to better detect what language the text is in the doc being processed.

## 0.10.21

* **Adds Scarf analytics**.

## 0.10.20

### Enhancements

* **Add document level language detection functionality.** Adds the "auto" default for the languages param to all partitioners. The primary language present in the document is detected using the `langdetect` package. Additional param `detect_language_per_element` is also added for partitioners that return multiple elements. Defaults to `False`.
* **Refactor OCR code** The OCR code for entire page is moved from unstructured-inference to unstructured. On top of continuing support for OCR language parameter, we also support two OCR processing modes, "entire_page" or "individual_blocks".
* **Align to top left when shrinking bounding boxes for `xy-cut` sorting:** Update `shrink_bbox()` to keep top left rather than center.
* **Add visualization script to annotate elements** This script is often used to analyze/visualize elements with coordinates (e.g. partition_pdf()).
* **Adds data source properties to the Jira, Github and Gitlab connectors** These properties (date_created, date_modified, version, source_url, record_locator) are written to element metadata during ingest, mapping elements to information about the document source from which they derive. This functionality enables downstream applications to reveal source document applications, e.g. a link to a GDrive doc, Salesforce record, etc.
* **Improve title detection in pptx documents** The default title textboxes on a pptx slide are now categorized as titles.
* **Improve hierarchy detection in pptx documents** List items, and other slide text are properly nested under the slide title. This will enable better chunking of pptx documents.
* **Refactor of the ingest cli workflow** The refactored approach uses a dynamically set pipeline with a snapshot along each step to save progress and accommodate continuation from a snapshot if an error occurs. This also allows the pipeline to dynamically assign any number of steps to modify the partitioned content before it gets written to a destination.
* **Applies `max_characters=<n>` argument to all element types in `add_chunking_strategy` decorator** Previously this argument was only utilized in chunking Table elements and now applies to all partitioned elements if `add_chunking_strategy` decorator is utilized, further preparing the elements for downstream processing.
* **Add common retry strategy utilities for unstructured-ingest** Dynamic retry strategy with exponential backoff added to Notion source connector.
*
### Features

* **Adds `bag_of_words` and `percent_missing_text` functions** In order to count the word frequencies in two input texts and calculate the percentage of text missing relative to the source document.
* **Adds `edit_distance` calculation metrics** In order to benchmark the cleaned, extracted text with unstructured, `edit_distance` (`Levenshtein distance`) is included.
* **Adds detection_origin field to metadata** Problem: Currently isn't an easy way to find out how an element was created. With this change that information is added. Importance: With this information the developers and users are now able to know how an element was created to make decisions on how to use it. In order tu use this feature
setting UNSTRUCTURED_INCLUDE_DEBUG_METADATA=true is needed.
* **Adds a function that calculates frequency of the element type and its depth** To capture the accuracy of element type extraction, this function counts the occurrences of each unique element type with its depth for use in element metrics.

### Fixes

* **Fix zero division error in annotation bbox size** This fixes the bug where we find annotation bboxes realted to an element that need to divide the intersection size between annotation bbox and element bbox by the size of the annotation bbox
* **Fix prevent metadata module from importing dependencies from unnecessary modules** Problem: The `metadata` module had several top level imports that were only used in and applicable to code related to specific document types, while there were many general-purpose functions. As a result, general-purpose functions couldn't be used without unnecessary dependencies being installed. Fix: moved 3rd party dependency top level imports to inside the functions in which they are used and applied a decorator to check that the dependency is installed and emit a helpful error message if not.
* **Fixes category_depth None value for Title elements** Problem: `Title` elements from `chipper` get `category_depth`= None even when `Headline` and/or `Subheadline` elements are present in the same page. Fix: all `Title` elements with `category_depth` = None should be set to have a depth of 0 instead iff there are `Headline` and/or `Subheadline` element-types present. Importance: `Title` elements should be equivalent html `H1` when nested headings are present; otherwise, `category_depth` metadata can result ambiguous within elements in a page.
* **Tweak `xy-cut` ordering output to be more column friendly** This results in the order of elements more closely reflecting natural reading order which benefits downstream applications. While element ordering from `xy-cut` is usually mostly correct when ordering multi-column documents, sometimes elements from a RHS column will appear before elements in a LHS column. Fix: add swapped `xy-cut` ordering by sorting by X coordinate first and then Y coordinate.
* **Fixes badly initialized Formula** Problem: YoloX contain new types of elements, when loading a document that contain formulas a new element of that class
should be generated, however the Formula class inherits from Element instead of Text. After this change the element is correctly created with the correct class
allowing the document to be loaded. Fix: Change parent class for Formula to Text. Importance: Crucial to be able to load documents that contain formulas.
* **Fixes pdf uri error** An error was encountered when URI type of `GoToR` which refers to pdf resources outside of its own was detected since no condition catches such case. The code is fixing the issue by initialize URI before any condition check.


## 0.10.19

### Enhancements

* **Adds XLSX document level language detection** Enhancing on top of language detection functionality in previous release, we now support language detection within `.xlsx` file type at Element level.
* **bump `unstructured-inference` to `0.6.6`** The updated version of `unstructured-inference` makes table extraction in `hi_res` mode configurable to fine tune table extraction performance; it also improves element detection by adding a deduplication post processing step in the `hi_res` partitioning of pdfs and images.
* **Detect text in HTML Heading Tags as Titles** This will increase the accuracy of hierarchies in HTML documents and provide more accurate element categorization. If text is in an HTML heading tag and is not a list item, address, or narrative text, categorize it as a title.
* **Update python-based docs** Refactor docs to use the actual unstructured code rather than using the subprocess library to run the cli command itself.
* **Adds Table support for the `add_chunking_strategy` decorator to partition functions.** In addition to combining elements under Title elements, user's can now specify the `max_characters=<n>` argument to chunk Table elements into TableChunk elements with `text` and `text_as_html` of length <n> characters. This means partitioned Table results are ready for use in downstream applications without any post processing.
* **Expose endpoint url for s3 connectors** By allowing for the endpoint url to be explicitly overwritten, this allows for any non-AWS data providers supporting the s3 protocol to be supported (i.e. minio).

### Features

* **change default `hi_res` model for pdf/image partition to `yolox`** Now partitioning pdf/image using `hi_res` strategy utilizes `yolox_quantized` model isntead of `detectron2_onnx` model. This new default model has better recall for tables and produces more detailed categories for elements.
* **XLSX can now reads subtables within one sheet** Problem: Many .xlsx files are not created to be read as one full table per sheet. There are subtables, text and header along with more informations to extract from each sheet. Feature: This `partition_xlsx` now can reads subtable(s) within one .xlsx sheet, along with extracting other title and narrative texts. Importance: This enhance the power of .xlsx reading to not only one table per sheet, allowing user to capture more data tables from the file, if exists.
* **Update Documentation on Element Types and Metadata**: We have updated the documentation according to the latest element types and metadata. It includes the common and additional metadata provided by the Partitions and Connectors.

### Fixes

* **Fixes partition_pdf is_alnum reference bug** Problem: The `partition_pdf` when attempt to get bounding box from element experienced a reference before assignment error when the first object is not text extractable.  Fix: Switched to a flag when the condition is met. Importance: Crucial to be able to partition with pdf.
* **Fix various cases of HTML text missing after partition**
  Problem: Under certain circumstances, text immediately after some HTML tags will be misssing from partition result.
  Fix: Updated code to deal with these cases.
  Importance: This will ensure the correctness when partitioning HTML and Markdown documents.
* **Fixes chunking when `detection_class_prob` appears in Element metadata** Problem: when `detection_class_prob` appears in Element metadata, Elements will only be combined by chunk_by_title if they have the same `detection_class_prob` value (which is rare). This is unlikely a case we ever need to support and most often results in no chunking. Fix: `detection_class_prob` is included in the chunking list of metadata keys excluded for similarity comparison. Importance: This change allows `chunk_by_title` to operate as intended for documents which include `detection_class_prob` metadata in their Elements.

## 0.10.18

### Enhancements

* **Better detection of natural reading order in images and PDF's** The elements returned by partition better reflect natural reading order in some cases, particularly in complicated multi-column layouts, leading to better chunking and retrieval for downstream applications. Achieved by improving the `xy-cut` sorting to preprocess bboxes, shrinking all bounding boxes by 90% along x and y axes (still centered around the same center point), which allows projection lines to be drawn where not possible before if layout bboxes overlapped.
* **Improves `partition_xml` to be faster and more memory efficient when partitioning large XML files** The new behavior is to partition iteratively to prevent loading the entire XML tree into memory at once in most use cases.
* **Adds data source properties to SharePoint, Outlook, Onedrive, Reddit, Slack, DeltaTable connectors** These properties (date_created, date_modified, version, source_url, record_locator) are written to element metadata during ingest, mapping elements to information about the document source from which they derive. This functionality enables downstream applications to reveal source document applications, e.g. a link to a GDrive doc, Salesforce record, etc.
* **Add functionality to save embedded images in PDF's separately as images** This allows users to save embedded images in PDF's separately as images, given some directory path. The saved image path is written to the metadata for the Image element. Downstream applications may benefit by providing users with image links from relevant "hits."
* **Azure Cognite Search destination connector** New Azure Cognitive Search destination connector added to ingest CLI.  Users may now use `unstructured-ingest` to write partitioned data from over 20 data sources (so far) to an Azure Cognitive Search index.
* **Improves salesforce partitioning** Partitions Salesforce data as xlm instead of text for improved detail and flexibility. Partitions htmlbody instead of textbody for Salesforce emails. Importance: Allows all Salesforce fields to be ingested and gives Salesforce emails more detailed partitioning.
* **Add document level language detection functionality.** Introduces the "auto" default for the languages param, which then detects the languages present in the document using the `langdetect` package. Adds the document languages as ISO 639-3 codes to the element metadata. Implemented only for the partition_text function to start.
* **PPTX partitioner refactored in preparation for enhancement.** Behavior should be unchanged except that shapes enclosed in a group-shape are now included, as many levels deep as required (a group-shape can itself contain a group-shape).
* **Embeddings support for the SharePoint SourceConnector via unstructured-ingest CLI** The SharePoint connector can now optionally create embeddings from the elements it pulls out during partition and upload those embeddings to Azure Cognitive Search index.
* **Improves hierarchy from docx files by leveraging natural hierarchies built into docx documents**  Hierarchy can now be detected from an indentation level for list bullets/numbers and by style name (e.g. Heading 1, List Bullet 2, List Number).
* **Chunking support for the SharePoint SourceConnector via unstructured-ingest CLI** The SharePoint connector can now optionally chunk the elements pulled out during partition via the chunking unstructured brick. This can be used as a stage before creating embeddings.

### Features

* **Adds `links` metadata in `partition_pdf` for `fast` strategy.** Problem: PDF files contain rich information and hyperlink that Unstructured did not captured earlier. Feature: `partition_pdf` now can capture embedded links within the file along with its associated text and page number. Importance: Providing depth in extracted elements give user a better understanding and richer context of documents. This also enables user to map to other elements within the document if the hyperlink is refered internally.
* **Adds the embedding module to be able to embed Elements** Problem: Many NLP applications require the ability to represent parts of documents in a semantic way. Until now, Unstructured did not have text embedding ability within the core library. Feature: This embedding module is able to track embeddings related data with a class, embed a list of elements, and return an updated list of Elements with the *embeddings* property. The module is also able to embed query strings. Importance: Ability to embed documents or parts of documents will enable users to make use of these semantic representations in different NLP applications, such as search, retrieval, and retrieval augmented generation.

### Fixes

* **Fixes a metadata source serialization bug** Problem: In unstructured elements, when loading an elements json file from the disk, the data_source attribute is assumed to be an instance of DataSourceMetadata and the code acts based on that. However the loader did not satisfy the assumption, and loaded it as a dict instead, causing an error. Fix: Added necessary code block to initialize a DataSourceMetadata object, also refactored DataSourceMetadata.from_dict() method to remove redundant code. Importance: Crucial to be able to load elements (which have data_source fields) from json files.
* **Fixes issue where unstructured-inference was not getting updated** Problem: unstructured-inference was not getting upgraded to the version to match unstructured release when doing a pip install.  Solution: using `pip install unstructured[all-docs]` it will now upgrade both unstructured and unstructured-inference. Importance: This will ensure that the inference library is always in sync with the unstructured library, otherwise users will be using outdated libraries which will likely lead to unintended behavior.
* **Fixes SharePoint connector failures if any document has an unsupported filetype** Problem: Currently the entire connector ingest run fails if a single IngestDoc has an unsupported filetype. This is because a ValueError is raised in the IngestDoc's `__post_init__`. Fix: Adds a try/catch when the IngestConnector runs get_ingest_docs such that the error is logged but all processable documents->IngestDocs are still instantiated and returned. Importance: Allows users to ingest SharePoint content even when some files with unsupported filetypes exist there.
* **Fixes Sharepoint connector server_path issue** Problem: Server path for the Sharepoint Ingest Doc was incorrectly formatted, causing issues while fetching pages from the remote source. Fix: changes formatting of remote file path before instantiating SharepointIngestDocs and appends a '/' while fetching pages from the remote source. Importance: Allows users to fetch pages from Sharepoint Sites.
* **Fixes Sphinx errors.** Fixes errors when running Sphinx `make html` and installs library to suppress warnings.
* **Fixes a metadata backwards compatibility error** Problem: When calling `partition_via_api`, the hosted api may return an element schema that's newer than the current `unstructured`. In this case, metadata fields were added which did not exist in the local `ElementMetadata` dataclass, and `__init__()` threw an error. Fix: remove nonexistent fields before instantiating in `ElementMetadata.from_json()`. Importance: Crucial to avoid breaking changes when adding fields.
* **Fixes issue with Discord connector when a channel returns `None`** Problem: Getting the `jump_url` from a nonexistent Discord `channel` fails. Fix: property `jump_url` is now retrieved within the same context as the messages from the channel. Importance: Avoids cascading issues when the connector fails to fetch information about a Discord channel.
* **Fixes occasionally SIGABTR when writing table with `deltalake` on Linux** Problem: occasionally on Linux ingest can throw a `SIGABTR` when writing `deltalake` table even though the table was written correctly. Fix: put the writing function into a `Process` to ensure its execution to the fullest extent before returning to the main process. Importance: Improves stability of connectors using `deltalake`
* **Fixes badly initialized Formula** Problem: YoloX contain new types of elements, when loading a document that contain formulas a new element of that class should be generated, however the Formula class inherits from Element instead of Text. After this change the element is correctly created with the correct class allowing the document to be loaded. Fix: Change parent class for Formula to Text. Importance: Crucial to be able to load documents that contain formulas.

## 0.10.16

### Enhancements

* **Adds data source properties to Airtable, Confluence, Discord, Elasticsearch, Google Drive, and Wikipedia connectors** These properties (date_created, date_modified, version, source_url, record_locator) are written to element metadata during ingest, mapping elements to information about the document source from which they derive. This functionality enables downstream applications to reveal source document applications, e.g. a link to a GDrive doc, Salesforce record, etc.
* **DOCX partitioner refactored in preparation for enhancement.** Behavior should be unchanged except in multi-section documents containing different headers/footers for different sections. These will now emit all distinct headers and footers encountered instead of just those for the last section.
* **Add a function to map between Tesseract and standard language codes.** This allows users to input language information to the `languages` param in any Tesseract-supported langcode or any ISO 639 standard language code.
* **Add document level language detection functionality.** Introduces the "auto" default for the languages param, which then detects the languages present in the document using the `langdetect` package. Implemented only for the partition_text function to start.

### Features

### Fixes

* ***Fixes an issue that caused a partition error for some PDF's.** Fixes GH Issue 1460 by bypassing a coordinate check if an element has invalid coordinates.

## 0.10.15


### Enhancements

* **Support for better element categories from the next-generation image-to-text model ("chipper").** Previously, not all of the classifications from Chipper were being mapped to proper `unstructured` element categories so the consumer of the library would see many `UncategorizedText` elements. This fixes the issue, improving the granularity of the element categories outputs for better downstream processing and chunking. The mapping update is:
  * "Threading": `NarrativeText`
  * "Form": `NarrativeText`
  * "Field-Name": `Title`
  * "Value": `NarrativeText`
  * "Link": `NarrativeText`
  * "Headline": `Title` (with `category_depth=1`)
  * "Subheadline": `Title` (with `category_depth=2`)
  * "Abstract": `NarrativeText`
* **Better ListItem grouping for PDF's (fast strategy).** The `partition_pdf` with `fast` strategy previously broke down some numbered list item lines as separate elements. This enhancement leverages the x,y coordinates and bbox sizes to help decide whether the following chunk of text is a continuation of the immediate previous detected ListItem element or not, and not detect it as its own non-ListItem element.
* **Fall back to text-based classification for uncategorized Layout elements for Images and PDF's**. Improves element classification by running existing text-based rules on previously `UncategorizedText` elements.
* **Adds table partitioning for Partitioning for many doc types including: .html, .epub., .md, .rst, .odt, and .msg.** At the core of this change is the .html partition functionality, which is leveraged by the other effected doc types. This impacts many scenarios where `Table` Elements are now propery extracted.
* **Create and add `add_chunking_strategy` decorator to partition functions.** Previously, users were responsible for their own chunking after partitioning elements, often required for downstream applications. Now, individual elements may be combined into right-sized chunks where min and max character size may be specified if `chunking_strategy=by_title`. Relevant elements are grouped together for better downstream results. This enables users immediately use partitioned results effectively in downstream applications (e.g. RAG architecture apps) without any additional post-processing.
* **Adds `languages` as an input parameter and marks `ocr_languages` kwarg for deprecation in pdf, image, and auto partitioning functions.** Previously, language information was only being used for Tesseract OCR for image-based documents and was in a Tesseract specific string format, but by refactoring into a list of standard language codes independent of Tesseract, the `unstructured` library will better support `languages` for other non-image pipelines and/or support for other OCR engines.
* **Removes `UNSTRUCTURED_LANGUAGE` env var usage and replaces `language` with `languages` as an input parameter to unstructured-partition-text_type functions.** The previous parameter/input setup was not user-friendly or scalable to the variety of elements being processed. By refactoring the inputted language information into a list of standard language codes, we can support future applications of the element language such as detection, metadata, and multi-language elements. Now, to skip English specific checks, set the `languages` parameter to any non-English language(s).
* **Adds `xlsx` and `xls` filetype extensions to the `skip_infer_table_types` default list in `partition`.** By adding these file types to the input parameter these files should not go through table extraction. Users can still specify if they would like to extract tables from these filetypes, but will have to set the `skip_infer_table_types` to exclude the desired filetype extension. This avoids mis-representing complex spreadsheets where there may be multiple sub-tables and other content.
* **Better debug output related to sentence counting internals**. Clarify message when sentence is not counted toward sentence count because there aren't enough words, relevant for developers focused on `unstructured`s NLP internals.
* **Faster ocr_only speed for partitioning PDF and images.** Use `unstructured_pytesseract.run_and_get_multiple_output` function to reduce the number of calls to `tesseract` by half when partitioning pdf or image with `tesseract`
* **Adds data source properties to fsspec connectors** These properties (date_created, date_modified, version, source_url, record_locator) are written to element metadata during ingest, mapping elements to information about the document source from which they derive. This functionality enables downstream applications to reveal source document applications, e.g. a link to a GDrive doc, Salesforce record, etc.
* **Add delta table destination connector** New delta table destination connector added to ingest CLI.  Users may now use `unstructured-ingest` to write partitioned data from over 20 data sources (so far) to a Delta Table.
* **Rename to Source and Destination Connectors in the Documentation.** Maintain naming consistency between Connectors codebase and documentation with the first addition to a destination connector.
* **Non-HTML text files now return unstructured-elements as opposed to HTML-elements.** Previously the text based files that went through `partition_html` would return HTML-elements but now we preserve the format from the input using `source_format` argument in the partition call.
* **Adds `PaddleOCR` as an optional alternative to `Tesseract`** for OCR in processing of PDF or Image files, it is installable via the `makefile` command `install-paddleocr`. For experimental purposes only.
* **Bump unstructured-inference** to 0.5.28. This version bump markedly improves the output of table data, rendered as `metadata.text_as_html` in an element. These changes include:
  * add env variable `ENTIRE_PAGE_OCR` to specify using paddle or tesseract on entire page OCR
  * table structure detection now pads the input image by 25 pixels in all 4 directions to improve its recall (0.5.27)
  * support paddle with both cpu and gpu and assume it is pre-installed (0.5.26)
  * fix a bug where `cells_to_html` doesn't handle cells spanning multiple rows properly (0.5.25)
  * remove `cv2` preprocessing step before OCR step in table transformer (0.5.24)

### Features

* **Adds element metadata via `category_depth` with default value None**.
  * This additional metadata is useful for vectordb/LLM, chunking strategies, and retrieval applications.
* **Adds a naive hierarchy for elements via a `parent_id` on the element's metadata**
  * Users will now have more metadata for implementing vectordb/LLM chunking strategies. For example, text elements could be queried by their preceding title element.
  * Title elements created from HTML headings will properly nest

### Fixes

* **`add_pytesseract_bboxes_to_elements` no longer returns `nan` values**. The function logic is now broken into new methods
  `_get_element_box` and `convert_multiple_coordinates_to_new_system`
* **Selecting a different model wasn't being respected when calling `partition_image`.** Problem: `partition_pdf` allows for passing a `model_name` parameter. Given the similarity between the image and PDF pipelines, the expected behavior is that `partition_image` should support the same parameter, but `partition_image` was unintentionally not passing along its `kwargs`. This was corrected by adding the kwargs to the downstream call.
* **Fixes a chunking issue via dropping the field "coordinates".** Problem: chunk_by_title function was chunking each element to its own individual chunk while it needed to group elements into a fewer number of chunks. We've discovered that this happens due to a metadata matching logic in chunk_by_title function, and discovered that elements with different metadata can't be put into the same chunk. At the same time, any element with "coordinates" essentially had different metadata than other elements, due each element locating in different places and having different coordinates. Fix: That is why we have included the key "coordinates" inside a list of excluded metadata keys, while doing this "metadata_matches" comparision. Importance: This change is crucial to be able to chunk by title for documents which include "coordinates" metadata in their elements.

## 0.10.14

### Enhancements

* Update all connectors to use new downstream architecture
  * New click type added to parse comma-delimited string inputs
  * Some CLI options renamed

### Features

### Fixes

## 0.10.13

### Enhancements

* Updated documentation: Added back support doc types for partitioning, more Python codes in the API page,  RAG definition, and use case.
* Updated Hi-Res Metadata: PDFs and Images using Hi-Res strategy now have layout model class probabilities added ot metadata.
* Updated the `_detect_filetype_from_octet_stream()` function to use libmagic to infer the content type of file when it is not a zip file.
* Tesseract minor version bump to 5.3.2

### Features

* Add Jira Connector to be able to pull issues from a Jira organization
* Add `clean_ligatures` function to expand ligatures in text


### Fixes

* `partition_html` breaks on `<br>` elements.
* Ingest error handling to properly raise errors when wrapped
* GH issue 1361: fixes a sortig error that prevented some PDF's from being parsed
* Bump unstructured-inference
  * Brings back embedded images in PDF's (0.5.23)

## 0.10.12

### Enhancements

* Removed PIL pin as issue has been resolved upstream
* Bump unstructured-inference
  * Support for yolox_quantized layout detection model (0.5.20)
* YoloX element types added


### Features

* Add Salesforce Connector to be able to pull Account, Case, Campaign, EmailMessage, Lead

### Fixes


* Bump unstructured-inference
  * Avoid divide-by-zero errors swith `safe_division` (0.5.21)

## 0.10.11

### Enhancements

* Bump unstructured-inference
  * Combine entire-page OCR output with layout-detected elements, to ensure full coverage of the page (0.5.19)

### Features

* Add in ingest cli s3 writer

### Fixes

* Fix a bug where `xy-cut` sorting attemps to sort elements without valid coordinates; now xy cut sorting only works when **all** elements have valid coordinates

## 0.10.10

### Enhancements

* Adds `text` as an input parameter to `partition_xml`.
* `partition_xml` no longer runs through `partition_text`, avoiding incorrect splitting
  on carriage returns in the XML. Since `partition_xml` no longer calls `partition_text`,
  `min_partition` and `max_partition` are no longer supported in `partition_xml`.
* Bump `unstructured-inference==0.5.18`, change non-default detectron2 classification threshold
* Upgrade base image from rockylinux 8 to rockylinux 9
* Serialize IngestDocs to JSON when passing to subprocesses

### Features

### Fixes

- Fix a bug where mismatched `elements` and `bboxes` are passed into `add_pytesseract_bbox_to_elements`

## 0.10.9

### Enhancements

* Fix `test_json` to handle only non-extra dependencies file types (plain-text)

### Features

* Adds `chunk_by_title` to break a document into sections based on the presence of `Title`
  elements.
* add new extraction function `extract_image_urls_from_html` to extract all img related URL from html text.

### Fixes

* Make cv2 dependency optional
* Edit `add_pytesseract_bbox_to_elements`'s (`ocr_only` strategy) `metadata.coordinates.points` return type to `Tuple` for consistency.
* Re-enable test-ingest-confluence-diff for ingest tests
* Fix syntax for ingest test check number of files
* Fix csv and tsv partitioners loosing the first line of the files when creating elements

## 0.10.8

### Enhancements

* Release docker image that installs Python 3.10 rather than 3.8

### Features

### Fixes

## 0.10.7

### Enhancements

### Features

### Fixes

* Remove overly aggressive ListItem chunking for images and PDF's which typically resulted in inchorent elements.

## 0.10.6

### Enhancements

* Enable `partition_email` and `partition_msg` to detect if an email is PGP encryped. If
  and email is PGP encryped, the functions will return an empy list of elements and
  emit a warning about the encrypted content.
* Add threaded Slack conversations into Slack connector output
* Add functionality to sort elements using `xy-cut` sorting approach in `partition_pdf` for `hi_res` and `fast` strategies
* Bump unstructured-inference
  * Set OMP_THREAD_LIMIT to 1 if not set for better tesseract perf (0.5.17)

### Features

* Extract coordinates from PDFs and images when using OCR only strategy and add to metadata

### Fixes

* Update `partition_html` to respect the order of `<pre>` tags.
* Fix bug in `partition_pdf_or_image` where two partitions were called if `strategy == "ocr_only"`.
* Bump unstructured-inference
  * Fix issue where temporary files were being left behind (0.5.16)
* Adds deprecation warning for the `file_filename` kwarg to `partition`, `partition_via_api`,
  and `partition_multiple_via_api`.
* Fix documentation build workflow by pinning dependencies

## 0.10.5

### Enhancements

* Create new CI Pipelines
  - Checking text, xml, email, and html doc tests against the library installed without extras
  - Checking each library extra against their respective tests
* `partition` raises an error and tells the user to install the appropriate extra if a filetype
  is detected that is missing dependencies.
* Add custom errors to ingest
* Bump `unstructured-ingest==0.5.15`
  - Handle an uncaught TesseractError (0.5.15)
  - Add TIFF test file and TIFF filetype to `test_from_image_file` in `test_layout` (0.5.14)
* Use `entire_page` ocr mode for pdfs and images
* Add notes on extra installs to docs
* Adds ability to reuse connections per process in unstructured-ingest

### Features
* Add delta table connector

### Fixes

## 0.10.4
* Pass ocr_mode in partition_pdf and set the default back to individual pages for now
* Add diagrams and descriptions for ingest design in the ingest README

### Features
* Supports multipage TIFF image partitioning

### Fixes

## 0.10.2

### Enhancements
* Bump unstructured-inference==0.5.13:
  - Fix extracted image elements being included in layout merge, addresses the issue
    where an entire-page image in a PDF was not passed to the layout model when using hi_res.

### Features

### Fixes

## 0.10.1

### Enhancements
* Bump unstructured-inference==0.5.12:
  - fix to avoid trace for certain PDF's (0.5.12)
  - better defaults for DPI for hi_res and  Chipper (0.5.11)
  - implement full-page OCR (0.5.10)

### Features

### Fixes

* Fix dead links in repository README (Quick Start > Install for local development, and Learn more > Batch Processing)
* Update document dependencies to include tesseract-lang for additional language support (required for tests to pass)

## 0.10.0

### Enhancements

* Add `include_header` kwarg to `partition_xlsx` and change default behavior to `True`
* Update the `links` and `emphasized_texts` metadata fields

### Features

### Fixes

## 0.9.3

### Enhancements

* Pinned dependency cleanup.
* Update `partition_csv` to always use `soupparser_fromstring` to parse `html text`
* Update `partition_tsv` to always use `soupparser_fromstring` to parse `html text`
* Add `metadata.section` to capture epub table of contents data
* Add `unique_element_ids` kwarg to partition functions. If `True`, will use a UUID
  for element IDs instead of a SHA-256 hash.
* Update `partition_xlsx` to always use `soupparser_fromstring` to parse `html text`
* Add functionality to switch `html` text parser based on whether the `html` text contains emoji
* Add functionality to check if a string contains any emoji characters
* Add CI tests around Notion

### Features

* Add Airtable Connector to be able to pull views/tables/bases from an Airtable organization

### Fixes

* fix pdf partition of list items being detected as titles in OCR only mode
* make notion module discoverable
* fix emails with `Content-Distribution: inline` and `Content-Distribution: attachment` with no filename
* Fix email attachment filenames which had `=` in the filename itself

## 0.9.2


### Enhancements

* Update table extraction section in API documentation to sync with change in Prod API
* Update Notion connector to extract to html
* Added UUID option for `element_id`
* Bump unstructured-inference==0.5.9:
  - better caching of models
  - another version of detectron2 available, though the default layout model is unchanged
* Added UUID option for element_id
* Added UUID option for element_id
* CI improvements to run ingest tests in parallel

### Features

* Adds Sharepoint connector.

### Fixes

* Bump unstructured-inference==0.5.9:
  - ignores Tesseract errors where no text is extracted for tiles that indeed, have no text

## 0.9.1

### Enhancements

* Adds --partition-pdf-infer-table-structure to unstructured-ingest.
* Enable `partition_html` to skip headers and footers with the `skip_headers_and_footers` flag.
* Update `partition_doc` and `partition_docx` to track emphasized texts in the output
* Adds post processing function `filter_element_types`
* Set the default strategy for partitioning images to `hi_res`
* Add page break parameter section in API documentation to sync with change in Prod API
* Update `partition_html` to track emphasized texts in the output
* Update `XMLDocument._read_xml` to create `<p>` tag element for the text enclosed in the `<pre>` tag
* Add parameter `include_tail_text` to `_construct_text` to enable (skip) tail text inclusion
* Add Notion connector

### Features

### Fixes

* Remove unused `_partition_via_api` function
* Fixed emoji bug in `partition_xlsx`.
* Pass `file_filename` metadata when partitioning file object
* Skip ingest test on missing Slack token
* Add Dropbox variables to CI environments
* Remove default encoding for ingest
* Adds new element type `EmailAddress` for recognising email address in the  text
* Simplifies `min_partition` logic; makes partitions falling below the `min_partition`
  less likely.
* Fix bug where ingest test check for number of files fails in smoke test
* Fix unstructured-ingest entrypoint failure

## 0.9.0

### Enhancements

* Dependencies are now split by document type, creating a slimmer base installation.

## 0.8.8

### Enhancements

### Features

### Fixes

* Rename "date" field to "last_modified"
* Adds Box connector

### Fixes

## 0.8.7

### Enhancements

* Put back useful function `split_by_paragraph`

### Features

### Fixes

* Fix argument order in NLTK download step

## 0.8.6

### Enhancements

### Features

### Fixes

* Remove debug print lines and non-functional code

## 0.8.5

### Enhancements

* Add parameter `skip_infer_table_types` to enable (skip) table extraction for other doc types
* Adds optional Unstructured API unit tests in CI
* Tracks last modified date for all document types.
* Add auto_paragraph_grouper to detect new-line and blank-line new paragraph for .txt files.
* refactor the ingest cli to better support expanding supported connectors

## 0.8.3

### Enhancements

### Features

### Fixes

* NLTK now only gets downloaded if necessary.
* Handling for empty tables in Word Documents and PowerPoints.

## 0.8.4

### Enhancements

* Additional tests and refactor of JSON detection.
* Update functionality to retrieve image metadata from a page for `document_to_element_list`
* Links are now tracked in `partition_html` output.
* Set the file's current position to the beginning after reading the file in `convert_to_bytes`
* Add `min_partition` kwarg to that combines elements below a specified threshold and modifies splitting of strings longer than max partition so words are not split.
* set the file's current position to the beginning after reading the file in `convert_to_bytes`
* Add slide notes to pptx
* Add `--encoding` directive to ingest
* Improve json detection by `detect_filetype`

### Features

* Adds Outlook connector
* Add support for dpi parameter in inference library
* Adds Onedrive connector.
* Add Confluence connector for ingest cli to pull the body text from all documents from all spaces in a confluence domain.

### Fixes

* Fixes issue with email partitioning where From field was being assigned the To field value.
* Use the `image_metadata` property of the `PageLayout` instance to get the page image info in the `document_to_element_list`
* Add functionality to write images to computer storage temporarily instead of keeping them in memory for `ocr_only` strategy
* Add functionality to convert a PDF in small chunks of pages at a time for `ocr_only` strategy
* Adds `.txt`, `.text`, and `.tab` to list of extensions to check if file
  has a `text/plain` MIME type.
* Enables filters to be passed to `partition_doc` so it doesn't error with LibreOffice7.
* Removed old error message that's superseded by `requires_dependencies`.
* Removes using `hi_res` as the default strategy value for `partition_via_api` and `partition_multiple_via_api`

## 0.8.1

### Enhancements

* Add support for Python 3.11

### Features

### Fixes

* Fixed `auto` strategy detected scanned document as having extractable text and using `fast` strategy, resulting in no output.
* Fix list detection in MS Word documents.
* Don't instantiate an element with a coordinate system when there isn't a way to get its location data.

## 0.8.0

### Enhancements

* Allow model used for hi res pdf partition strategy to be chosen when called.
* Updated inference package

### Features

* Add `metadata_filename` parameter across all partition functions

### Fixes

* Update to ensure `convert_to_datafame` grabs all of the metadata fields.
* Adjust encoding recognition threshold value in `detect_file_encoding`
* Fix KeyError when `isd_to_elements` doesn't find a type
* Fix `_output_filename` for local connector, allowing single files to be written correctly to the disk

* Fix for cases where an invalid encoding is extracted from an email header.

### BREAKING CHANGES

* Information about an element's location is no longer returned as top-level attributes of an element. Instead, it is returned in the `coordinates` attribute of the element's metadata.

## 0.7.12

### Enhancements

* Adds `include_metadata` kwarg to `partition_doc`, `partition_docx`, `partition_email`, `partition_epub`, `partition_json`, `partition_msg`, `partition_odt`, `partition_org`, `partition_pdf`, `partition_ppt`, `partition_pptx`, `partition_rst`, and `partition_rtf`
### Features

* Add Elasticsearch connector for ingest cli to pull specific fields from all documents in an index.
* Adds Dropbox connector

### Fixes

* Fix tests that call unstructured-api by passing through an api-key
* Fixed page breaks being given (incorrect) page numbers
* Fix skipping download on ingest when a source document exists locally

## 0.7.11

### Enhancements

* More deterministic element ordering when using `hi_res` PDF parsing strategy (from unstructured-inference bump to 0.5.4)
* Make large model available (from unstructured-inference bump to 0.5.3)
* Combine inferred elements with extracted elements (from unstructured-inference bump to 0.5.2)
* `partition_email` and `partition_msg` will now process attachments if `process_attachments=True`
  and a attachment partitioning functions is passed through with `attachment_partitioner=partition`.

### Features

### Fixes

* Fix tests that call unstructured-api by passing through an api-key
* Fixed page breaks being given (incorrect) page numbers
* Fix skipping download on ingest when a source document exists locally

## 0.7.10

### Enhancements

* Adds a `max_partition` parameter to `partition_text`, `partition_pdf`, `partition_email`,
  `partition_msg` and `partition_xml` that sets a limit for the size of an individual
  document elements. Defaults to `1500` for everything except `partition_xml`, which has
  a default value of `None`.
* DRY connector refactor

### Features

* `hi_res` model for pdfs and images is selectable via environment variable.

### Fixes

* CSV check now ignores escaped commas.
* Fix for filetype exploration util when file content does not have a comma.
* Adds negative lookahead to bullet pattern to avoid detecting plain text line
  breaks like `-------` as list items.
* Fix pre tag parsing for `partition_html`
* Fix lookup error for annotated Arabic and Hebrew encodings

## 0.7.9

### Enhancements

* Improvements to string check for leafs in `partition_xml`.
* Adds --partition-ocr-languages to unstructured-ingest.

### Features

* Adds `partition_org` for processed Org Mode documents.

### Fixes

## 0.7.8

### Enhancements

### Features

* Adds Google Cloud Service connector

### Fixes

* Updates the `parse_email` for `partition_eml` so that `unstructured-api` passes the smoke tests
* `partition_email` now works if there is no message content
* Updates the `"fast"` strategy for `partition_pdf` so that it's able to recursively
* Adds recursive functionality to all fsspec connectors
* Adds generic --recursive ingest flag

## 0.7.7

### Enhancements

* Adds functionality to replace the `MIME` encodings for `eml` files with one of the common encodings if a `unicode` error occurs
* Adds missed file-like object handling in `detect_file_encoding`
* Adds functionality to extract charset info from `eml` files

### Features

* Added coordinate system class to track coordinate types and convert to different coordinate

### Fixes

* Adds an `html_assemble_articles` kwarg to `partition_html` to enable users to capture
  control whether content outside of `<article>` tags is captured when
  `<article>` tags are present.
* Check for the `xml` attribute on `element` before looking for pagebreaks in `partition_docx`.

## 0.7.6

### Enhancements

* Convert fast startegy to ocr_only for images
* Adds support for page numbers in `.docx` and `.doc` when user or renderer
  created page breaks are present.
* Adds retry logic for the unstructured-ingest Biomed connector

### Features

* Provides users with the ability to extract additional metadata via regex.
* Updates `partition_docx` to include headers and footers in the output.
* Create `partition_tsv` and associated tests. Make additional changes to `detect_filetype`.

### Fixes

* Remove fake api key in test `partition_via_api` since we now require valid/empty api keys
* Page number defaults to `None` instead of `1` when page number is not present in the metadata.
  A page number of `None` indicates that page numbers are not being tracked for the document
  or that page numbers do not apply to the element in question..
* Fixes an issue with some pptx files. Assume pptx shapes are found in top left position of slide
  in case the shape.top and shape.left attributes are `None`.

## 0.7.5

### Enhancements

* Adds functionality to sort elements in `partition_pdf` for `fast` strategy
* Adds ingest tests with `--fast` strategy on PDF documents
* Adds --api-key to unstructured-ingest

### Features

* Adds `partition_rst` for processed ReStructured Text documents.

### Fixes

* Adds handling for emails that do not have a datetime to extract.
* Adds pdf2image package as core requirement of unstructured (with no extras)

## 0.7.4

### Enhancements

* Allows passing kwargs to request data field for `partition_via_api` and `partition_multiple_via_api`
* Enable MIME type detection if libmagic is not available
* Adds handling for empty files in `detect_filetype` and `partition`.

### Features

### Fixes

* Reslove `grpcio` import issue on `weaviate.schema.validate_schema` for python 3.9 and 3.10
* Remove building `detectron2` from source in Dockerfile

## 0.7.3

### Enhancements

* Update IngestDoc abstractions and add data source metadata in ElementMetadata

### Features

### Fixes

* Pass `strategy` parameter down from `partition` for `partition_image`
* Filetype detection if a CSV has a `text/plain` MIME type
* `convert_office_doc` no longers prints file conversion info messages to stdout.
* `partition_via_api` reflects the actual filetype for the file processed in the API.

## 0.7.2

### Enhancements

* Adds an optional encoding kwarg to `elements_to_json` and `elements_from_json`
* Bump version of base image to use new stable version of tesseract

### Features

### Fixes

* Update the `read_txt_file` utility function to keep using `spooled_to_bytes_io_if_needed` for xml
* Add functionality to the `read_txt_file` utility function to handle file-like object from URL
* Remove the unused parameter `encoding` from `partition_pdf`
* Change auto.py to have a `None` default for encoding
* Add functionality to try other common encodings for html and xml files if an error related to the encoding is raised and the user has not specified an encoding.
* Adds benchmark test with test docs in example-docs
* Re-enable test_upload_label_studio_data_with_sdk
* File detection now detects code files as plain text
* Adds `tabulate` explicitly to dependencies
* Fixes an issue in `metadata.page_number` of pptx files
* Adds showing help if no parameters passed

## 0.7.1

### Enhancements

### Features

* Add `stage_for_weaviate` to stage `unstructured` outputs for upload to Weaviate, along with
  a helper function for defining a class to use in Weaviate schemas.
* Builds from Unstructured base image, built off of Rocky Linux 8.7, this resolves almost all CVE's in the image.

### Fixes

## 0.7.0

### Enhancements

* Installing `detectron2` from source is no longer required when using the `local-inference` extra.
* Updates `.pptx` parsing to include text in tables.

### Features

### Fixes

* Fixes an issue in `_add_element_metadata` that caused all elements to have `page_number=1`
  in the element metadata.
* Adds `.log` as a file extension for TXT files.
* Adds functionality to try other common encodings for email (`.eml`) files if an error related to the encoding is raised and the user has not specified an encoding.
* Allow passed encoding to be used in the `replace_mime_encodings`
* Fixes page metadata for `partition_html` when `include_metadata=False`
* A `ValueError` now raises if `file_filename` is not specified when you use `partition_via_api`
  with a file-like object.

## 0.6.11

### Enhancements

* Supports epub tests since pandoc is updated in base image

### Features


### Fixes


## 0.6.10

### Enhancements

* XLS support from auto partition

### Features

### Fixes

## 0.6.9

### Enhancements

* fast strategy for pdf now keeps element bounding box data
* setup.py refactor

### Features

### Fixes

* Adds functionality to try other common encodings if an error related to the encoding is raised and the user has not specified an encoding.
* Adds additional MIME types for CSV

## 0.6.8

### Enhancements

### Features

* Add `partition_csv` for CSV files.

### Fixes

## 0.6.7

### Enhancements

* Deprecate `--s3-url` in favor of `--remote-url` in CLI
* Refactor out non-connector-specific config variables
* Add `file_directory` to metadata
* Add `page_name` to metadata. Currently used for the sheet name in XLSX documents.
* Added a `--partition-strategy` parameter to unstructured-ingest so that users can specify
  partition strategy in CLI. For example, `--partition-strategy fast`.
* Added metadata for filetype.
* Add Discord connector to pull messages from a list of channels
* Refactor `unstructured/file-utils/filetype.py` to better utilise hashmap to return mime type.
* Add local declaration of DOCX_MIME_TYPES and XLSX_MIME_TYPES for `test_filetype.py`.

### Features

* Add `partition_xml` for XML files.
* Add `partition_xlsx` for Microsoft Excel documents.

### Fixes

* Supports `hml` filetype for partition as a variation of html filetype.
* Makes `pytesseract` a function level import in `partition_pdf` so you can use the `"fast"`
  or `"hi_res"` strategies if `pytesseract` is not installed. Also adds the
  `required_dependencies` decorator for the `"hi_res"` and `"ocr_only"` strategies.
* Fix to ensure `filename` is tracked in metadata for `docx` tables.

## 0.6.6

### Enhancements

* Adds an `"auto"` strategy that chooses the partitioning strategy based on document
  characteristics and function kwargs. This is the new default strategy for `partition_pdf`
  and `partition_image`. Users can maintain existing behavior by explicitly setting
  `strategy="hi_res"`.
* Added an additional trace logger for NLP debugging.
* Add `get_date` method to `ElementMetadata` for converting the datestring to a `datetime` object.
* Cleanup the `filename` attribute on `ElementMetadata` to remove the full filepath.

### Features

* Added table reading as html with URL parsing to `partition_docx` in docx
* Added metadata field for text_as_html for docx files

### Fixes

* `fileutils/file_type` check json and eml decode ignore error
* `partition_email` was updated to more flexibly handle deviations from the RFC-2822 standard.
  The time in the metadata returns `None` if the time does not match RFC-2822 at all.
* Include all metadata fields when converting to dataframe or CSV

## 0.6.5

### Enhancements

* Added support for SpooledTemporaryFile file argument.

### Features

### Fixes


## 0.6.4

### Enhancements

* Added an "ocr_only" strategy for `partition_pdf`. Refactored the strategy decision
  logic into its own module.

### Features

### Fixes

## 0.6.3

### Enhancements

* Add an "ocr_only" strategy for `partition_image`.

### Features

* Added `partition_multiple_via_api` for partitioning multiple documents in a single REST
  API call.
* Added `stage_for_baseplate` function to prepare outputs for ingestion into Baseplate.
* Added `partition_odt` for processing Open Office documents.

### Fixes

* Updates the grouping logic in the `partition_pdf` fast strategy to group together text
  in the same bounding box.

## 0.6.2

### Enhancements

* Added logic to `partition_pdf` for detecting copy protected PDFs and falling back
  to the hi res strategy when necessary.


### Features

* Add `partition_via_api` for partitioning documents through the hosted API.

### Fixes

* Fix how `exceeds_cap_ratio` handles empty (returns `True` instead of `False`)
* Updates `detect_filetype` to properly detect JSONs when the MIME type is `text/plain`.

## 0.6.1

### Enhancements

* Updated the table extraction parameter name to be more descriptive

### Features

### Fixes

## 0.6.0

### Enhancements

* Adds an `ssl_verify` kwarg to `partition` and `partition_html` to enable turning off
  SSL verification for HTTP requests. SSL verification is on by default.
* Allows users to pass in ocr language to `partition_pdf` and `partition_image` through
  the `ocr_language` kwarg. `ocr_language` corresponds to the code for the language pack
  in Tesseract. You will need to install the relevant Tesseract language pack to use a
  given language.

### Features

* Table extraction is now possible for pdfs from `partition` and `partition_pdf`.
* Adds support for extracting attachments from `.msg` files

### Fixes

* Adds an `ssl_verify` kwarg to `partition` and `partition_html` to enable turning off
  SSL verification for HTTP requests. SSL verification is on by default.

## 0.5.13

### Enhancements

* Allow headers to be passed into `partition` when `url` is used.

### Features

* `bytes_string_to_string` cleaning brick for bytes string output.

### Fixes

* Fixed typo in call to `exactly_one` in `partition_json`
* unstructured-documents encode xml string if document_tree is `None` in `_read_xml`.
* Update to `_read_xml` so that Markdown files with embedded HTML process correctly.
* Fallback to "fast" strategy only emits a warning if the user specifies the "hi_res" strategy.
* unstructured-partition-text_type exceeds_cap_ratio fix returns and how capitalization ratios are calculated
* `partition_pdf` and `partition_text` group broken paragraphs to avoid fragmented `NarrativeText` elements.
* .json files resolved as "application/json" on centos7 (or other installs with older libmagic libs)

## 0.5.12

### Enhancements

* Add OS mimetypes DB to docker image, mainly for unstructured-api compat.
* Use the image registry as a cache when building Docker images.
* Adds the ability for `partition_text` to group together broken paragraphs.
* Added method to utils to allow date time format validation

### Features
* Add Slack connector to pull messages for a specific channel

* Add --partition-by-api parameter to unstructured-ingest
* Added `partition_rtf` for processing rich text files.
* `partition` now accepts a `url` kwarg in addition to `file` and `filename`.

### Fixes

* Allow encoding to be passed into `replace_mime_encodings`.
* unstructured-ingest connector-specific dependencies are imported on demand.
* unstructured-ingest --flatten-metadata supported for local connector.
* unstructured-ingest fix runtime error when using --metadata-include.

## 0.5.11

### Enhancements

### Features

### Fixes

* Guard against null style attribute in docx document elements
* Update HTML encoding to better support foreign language characters

## 0.5.10

### Enhancements

* Updated inference package
* Add sender, recipient, date, and subject to element metadata for emails

### Features

* Added `--download-only` parameter to `unstructured-ingest`

### Fixes

* FileNotFound error when filename is provided but file is not on disk

## 0.5.9

### Enhancements

### Features

### Fixes

* Convert file to str in helper `split_by_paragraph` for `partition_text`

## 0.5.8

### Enhancements

* Update `elements_to_json` to return string when filename is not specified
* `elements_from_json` may take a string instead of a filename with the `text` kwarg
* `detect_filetype` now does a final fallback to file extension.
* Empty tags are now skipped during the depth check for HTML processing.

### Features

* Add local file system to `unstructured-ingest`
* Add `--max-docs` parameter to `unstructured-ingest`
* Added `partition_msg` for processing MSFT Outlook .msg files.

### Fixes

* `convert_file_to_text` now passes through the `source_format` and `target_format` kwargs.
  Previously they were hard coded.
* Partitioning functions that accept a `text` kwarg no longer raise an error if an empty
  string is passed (and empty list of elements is returned instead).
* `partition_json` no longer fails if the input is an empty list.
* Fixed bug in `chunk_by_attention_window` that caused the last word in segments to be cut-off
  in some cases.

### BREAKING CHANGES

* `stage_for_transformers` now returns a list of elements, making it consistent with other
  staging bricks

## 0.5.7

### Enhancements

* Refactored codebase using `exactly_one`
* Adds ability to pass headers when passing a url in partition_html()
* Added optional `content_type` and `file_filename` parameters to `partition()` to bypass file detection

### Features

* Add `--flatten-metadata` parameter to `unstructured-ingest`
* Add `--fields-include` parameter to `unstructured-ingest`

### Fixes

## 0.5.6

### Enhancements

* `contains_english_word()`, used heavily in text processing, is 10x faster.

### Features

* Add `--metadata-include` and `--metadata-exclude` parameters to `unstructured-ingest`
* Add `clean_non_ascii_chars` to remove non-ascii characters from unicode string

### Fixes

* Fix problem with PDF partition (duplicated test)

## 0.5.4

### Enhancements

* Added Biomedical literature connector for ingest cli.
* Add `FsspecConnector` to easily integrate any existing `fsspec` filesystem as a connector.
* Rename `s3_connector.py` to `s3.py` for readability and consistency with the
  rest of the connectors.
* Now `S3Connector` relies on `s3fs` instead of on `boto3`, and it inherits
  from `FsspecConnector`.
* Adds an `UNSTRUCTURED_LANGUAGE_CHECKS` environment variable to control whether or not language
  specific checks like vocabulary and POS tagging are applied. Set to `"true"` for higher
  resolution partitioning and `"false"` for faster processing.
* Improves `detect_filetype` warning to include filename when provided.
* Adds a "fast" strategy for partitioning PDFs with PDFMiner. Also falls back to the "fast"
  strategy if detectron2 is not available.
* Start deprecation life cycle for `unstructured-ingest --s3-url` option, to be deprecated in
  favor of `--remote-url`.

### Features

* Add `AzureBlobStorageConnector` based on its `fsspec` implementation inheriting
from `FsspecConnector`
* Add `partition_epub` for partitioning e-books in EPUB3 format.

### Fixes

* Fixes processing for text files with `message/rfc822` MIME type.
* Open xml files in read-only mode when reading contents to construct an XMLDocument.

## 0.5.3

### Enhancements

* `auto.partition()` can now load Unstructured ISD json documents.
* Simplify partitioning functions.
* Improve logging for ingest CLI.

### Features

* Add `--wikipedia-auto-suggest` argument to the ingest CLI to disable automatic redirection
  to pages with similar names.
* Add setup script for Amazon Linux 2
* Add optional `encoding` argument to the `partition_(text/email/html)` functions.
* Added Google Drive connector for ingest cli.
* Added Gitlab connector for ingest cli.

### Fixes

## 0.5.2

### Enhancements

* Fully move from printing to logging.
* `unstructured-ingest` now uses a default `--download_dir` of `$HOME/.cache/unstructured/ingest`
rather than a "tmp-ingest-" dir in the working directory.

### Features

### Fixes

* `setup_ubuntu.sh` no longer fails in some contexts by interpreting
`DEBIAN_FRONTEND=noninteractive` as a command
* `unstructured-ingest` no longer re-downloads files when --preserve-downloads
is used without --download-dir.
* Fixed an issue that was causing text to be skipped in some HTML documents.

## 0.5.1

### Enhancements

### Features

### Fixes

* Fixes an error causing JavaScript to appear in the output of `partition_html` sometimes.
* Fix several issues with the `requires_dependencies` decorator, including the error message
  and how it was used, which had caused an error for `unstructured-ingest --github-url ...`.

## 0.5.0

### Enhancements

* Add `requires_dependencies` Python decorator to check dependencies are installed before
  instantiating a class or running a function

### Features

* Added Wikipedia connector for ingest cli.

### Fixes

* Fix `process_document` file cleaning on failure
* Fixes an error introduced in the metadata tracking commit that caused `NarrativeText`
  and `FigureCaption` elements to be represented as `Text` in HTML documents.

## 0.4.16

### Enhancements

* Fallback to using file extensions for filetype detection if `libmagic` is not present

### Features

* Added setup script for Ubuntu
* Added GitHub connector for ingest cli.
* Added `partition_md` partitioner.
* Added Reddit connector for ingest cli.

### Fixes

* Initializes connector properly in ingest.main::MainProcess
* Restricts version of unstructured-inference to avoid multithreading issue

## 0.4.15

### Enhancements

* Added `elements_to_json` and `elements_from_json` for easier serialization/deserialization
* `convert_to_dict`, `dict_to_elements` and `convert_to_csv` are now aliases for functions
  that use the ISD terminology.

### Fixes

* Update to ensure all elements are preserved during serialization/deserialization

## 0.4.14

* Automatically install `nltk` models in the `tokenize` module.

## 0.4.13

* Fixes unstructured-ingest cli.

## 0.4.12

* Adds console_entrypoint for unstructured-ingest, other structure/doc updates related to ingest.
* Add `parser` parameter to `partition_html`.

## 0.4.11

* Adds `partition_doc` for partitioning Word documents in `.doc` format. Requires `libreoffice`.
* Adds `partition_ppt` for partitioning PowerPoint documents in `.ppt` format. Requires `libreoffice`.

## 0.4.10

* Fixes `ElementMetadata` so that it's JSON serializable when the filename is a `Path` object.

## 0.4.9

* Added ingest modules and s3 connector, sample ingest script
* Default to `url=None` for `partition_pdf` and `partition_image`
* Add ability to skip English specific check by setting the `UNSTRUCTURED_LANGUAGE` env var to `""`.
* Document `Element` objects now track metadata

## 0.4.8

* Modified XML and HTML parsers not to load comments.

## 0.4.7

* Added the ability to pull an HTML document from a url in `partition_html`.
* Added the the ability to get file summary info from lists of filenames and lists
  of file contents.
* Added optional page break to `partition` for `.pptx`, `.pdf`, images, and `.html` files.
* Added `to_dict` method to document elements.
* Include more unicode quotes in `replace_unicode_quotes`.

## 0.4.6

* Loosen the default cap threshold to `0.5`.
* Add a `UNSTRUCTURED_NARRATIVE_TEXT_CAP_THRESHOLD` environment variable for controlling
  the cap ratio threshold.
* Unknown text elements are identified as `Text` for HTML and plain text documents.
* `Body Text` styles no longer default to `NarrativeText` for Word documents. The style information
  is insufficient to determine that the text is narrative.
* Upper cased text is lower cased before checking for verbs. This helps avoid some missed verbs.
* Adds an `Address` element for capturing elements that only contain an address.
* Suppress the `UserWarning` when detectron is called.
* Checks that titles and narrative test have at least one English word.
* Checks that titles and narrative text are at least 50% alpha characters.
* Restricts titles to a maximum word length. Adds a `UNSTRUCTURED_TITLE_MAX_WORD_LENGTH`
  environment variable for controlling the max number of words in a title.
* Updated `partition_pptx` to order the elements on the page

## 0.4.4

* Updated `partition_pdf` and `partition_image` to return `unstructured` `Element` objects
* Fixed the healthcheck url path when partitioning images and PDFs via API
* Adds an optional `coordinates` attribute to document objects
* Adds `FigureCaption` and `CheckBox` document elements
* Added ability to split lists detected in `LayoutElement` objects
* Adds `partition_pptx` for partitioning PowerPoint documents
* LayoutParser models now download from HugginfaceHub instead of DropBox
* Fixed file type detection for XML and HTML files on Amazone Linux

## 0.4.3

* Adds `requests` as a base dependency
* Fix in `exceeds_cap_ratio` so the function doesn't break with empty text
* Fix bug in `_parse_received_data`.
* Update `detect_filetype` to properly handle `.doc`, `.xls`, and `.ppt`.

## 0.4.2

* Added `partition_image` to process documents in an image format.
* Fixed utf-8 encoding error in `partition_email` with attachments for `text/html`

## 0.4.1

* Added support for text files in the `partition` function
* Pinned `opencv-python` for easier installation on Linux

## 0.4.0

* Added generic `partition` brick that detects the file type and routes a file to the appropriate
  partitioning brick.
* Added a file type detection module.
* Updated `partition_html` and `partition_eml` to support file-like objects in 'rb' mode.
* Cleaning brick for removing ordered bullets `clean_ordered_bullets`.
* Extract brick method for ordered bullets `extract_ordered_bullets`.
* Test for `clean_ordered_bullets`.
* Test for `extract_ordered_bullets`.
* Added `partition_docx` for pre-processing Word Documents.
* Added new REGEX patterns to extract email header information
* Added new functions to extract header information `parse_received_data` and `partition_header`
* Added new function to parse plain text files `partition_text`
* Added new cleaners functions `extract_ip_address`, `extract_ip_address_name`, `extract_mapi_id`, `extract_datetimetz`
* Add new `Image` element and function to find embedded images `find_embedded_images`
* Added `get_directory_file_info` for summarizing information about source documents

## 0.3.5

* Add support for local inference
* Add new pattern to recognize plain text dash bullets
* Add test for bullet patterns
* Fix for `partition_html` that allows for processing `div` tags that have both text and child
  elements
* Add ability to extract document metadata from `.docx`, `.xlsx`, and `.jpg` files.
* Helper functions for identifying and extracting phone numbers
* Add new function `extract_attachment_info` that extracts and decodes the attachment
of an email.
* Staging brick to convert a list of `Element`s to a `pandas` dataframe.
* Add plain text functionality to `partition_email`

## 0.3.4

* Python-3.7 compat

## 0.3.3

* Removes BasicConfig from logger configuration
* Adds the `partition_email` partitioning brick
* Adds the `replace_mime_encodings` cleaning bricks
* Small fix to HTML parsing related to processing list items with sub-tags
* Add `EmailElement` data structure to store email documents

## 0.3.2

* Added `translate_text` brick for translating text between languages
* Add an `apply` method to make it easier to apply cleaners to elements

## 0.3.1

* Added \_\_init.py\_\_ to `partition`

## 0.3.0

* Implement staging brick for Argilla. Converts lists of `Text` elements to `argilla` dataset classes.
* Removing the local PDF parsing code and any dependencies and tests.
* Reorganizes the staging bricks in the unstructured.partition module
* Allow entities to be passed into the Datasaur staging brick
* Added HTML escapes to the `replace_unicode_quotes` brick
* Fix bad responses in partition_pdf to raise ValueError
* Adds `partition_html` for partitioning HTML documents.

## 0.2.6

* Small change to how \_read is placed within the inheritance structure since it doesn't really apply to pdf
* Add partitioning brick for calling the document image analysis API

## 0.2.5

* Update python requirement to >=3.7

## 0.2.4

* Add alternative way of importing `Final` to support google colab

## 0.2.3

* Add cleaning bricks for removing prefixes and postfixes
* Add cleaning bricks for extracting text before and after a pattern

## 0.2.2

* Add staging brick for Datasaur

## 0.2.1

* Added brick to convert an ISD dictionary to a list of elements
* Update `PDFDocument` to use the `from_file` method
* Added staging brick for CSV format for ISD (Initial Structured Data) format.
* Added staging brick for separating text into attention window size chunks for `transformers`.
* Added staging brick for LabelBox.
* Added ability to upload LabelStudio predictions
* Added utility function for JSONL reading and writing
* Added staging brick for CSV format for Prodigy
* Added staging brick for Prodigy
* Added ability to upload LabelStudio annotations
* Added text_field and id_field to stage_for_label_studio signature

## 0.2.0

* Initial release of unstructured<|MERGE_RESOLUTION|>--- conflicted
+++ resolved
@@ -1,8 +1,4 @@
-<<<<<<< HEAD
-## 0.11.1-dev3
-=======
-## 0.11.1-dev4
->>>>>>> 0aae1faa
+## 0.11.1-dev5
 
 ### Enhancements
 
@@ -10,11 +6,8 @@
 
 ### Features
 
-<<<<<<< HEAD
 **PostgreSQL/SQLite destination connector** PostgreSQL and SQLite connector added to ingest CLI.  Users may now use `unstructured-ingest` to write partitioned data from over 20 data sources (so far) to a PostgreSQL or SQLite database.
-=======
 * **Adds HubSpot connector** Adds connector to retrieve call, communications, emails, notes, products and tickets from HubSpot
->>>>>>> 0aae1faa
 
 ### Fixes
 
