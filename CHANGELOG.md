<<<<<<< HEAD
## 0.14.4-dev0

### Enhancements

### Features

### Fixes

* **Fix document type deduction during evaluation** There was a bug that caused the document type for file with more than 2 extensions (or dot symbols) to be inferred incorrectly.
=======
## 0.14.4-dev6

### Enhancements

* **Move logger error to debug level when PDFminer fails to extract text** which includes error message for Invalid dictionary construct.
* **Add support for Pinecone serverless** Adds Pinecone serverless to the connector tests. Pinecone
    serverless will work version versions >=0.14.2, but hadn't been tested until now.

### Features

- **Allow configuration of the Google Vision API endpoint** Add an environment variable to select the Google Vision API in the US or the EU.

### Fixes

* **Remove root handlers in ingest logger**. Removes root handlers in ingest loggers to ensure secrets aren't accidentally exposed in Colab notebooks.
* **Fix V2 S3 Destination Connector authentication** Fixes bugs with S3 Destination Connector where the connection config was neither registered nor properly deserialized.
* **Clarified dependence on particular version of `python-docx`** Pinned `python-docx` version to ensure a particular method `unstructured` uses is included.
* **Ingest preserves original file extension** Ingest V2 introduced a change that dropped the original extension for upgraded connectors. This reverts that change.
>>>>>>> 1b431027

## 0.14.3

### Enhancements

* **Move `category` field from Text class to Element class.**
* **`partition_docx()` now supports pluggable picture sub-partitioners.** A subpartitioner that accepts a DOCX `Paragraph` and generates elements is now supported. This allows adding a custom sub-partitioner that extracts images and applies OCR or summarization for the image.
* **Add VoyageAI embedder** Adds VoyageAI embeddings to support embedding via Voyage AI.

### Features

### Fixes

* **Fix `partition_pdf()` to keep spaces in the text**. The control character `\t` is now replaced with a space instead of being removed when merging inferred elements with embedded elements.
* **Turn off XML resolve entities** Sets `resolve_entities=False` for XML parsing with `lxml`
  to avoid text being dynamically injected into the XML document.
* **Add backward compatibility for the deprecated pdf_infer_table_structure parameter**.
* **Add the missing `form_extraction_skip_tables` argument to the `partition_pdf_or_image` call**.
  to avoid text being dynamically injected into the XML document.
* **Chromadb change from Add to Upsert using element_id to make idempotent**
* **Diable `table_as_cells` output by default** to reduce overhead in partition; now `table_as_cells` is only produced when the env `EXTACT_TABLE_AS_CELLS` is `true`
* **Reduce excessive logging** Change per page ocr info level logging into detail level trace logging
* **Replace try block in `document_to_element_list` for handling HTMLDocument** Use `getattr(element, "type", "")` to get the `type` attribute of an element when it exists. This is more explicit way to handle the special case for HTML documents and prevents other types of attribute error from being silenced by the try block

## 0.14.2

### Enhancements

* **Bump unstructured-inference==0.7.33**.

### Features

* **Add attribution to the `pinecone` connector**.

### Fixes

## 0.14.1

### Enhancements

* **Refactor code related to embedded text extraction**. The embedded text extraction code is moved from `unstructured-inference` to `unstructured`.

### Features

* **Large improvements to the ingest process:**
  * Support for multiprocessing and async, with limits for both.
  * Streamlined to process when mapping CLI invocations to the underlying code
  * More granular steps introduced to give better control over process (i.e. dedicated step to uncompress files already in the local filesystem, new optional staging step before upload)
  * Use the python client when calling the unstructured api for partitioning or chunking
  * Saving the final content is now a dedicated destination connector (local) set as the default if none are provided. Avoids adding new files locally if uploading elsewhere.
  * Leverage last modified date when deciding if new files should be downloaded and reprocessed.
  * Add attribution to the `pinecone` connector
  * **Add support for Python 3.12**. `unstructured` now works with Python 3.12!

### Fixes

## 0.14.0

### BREAKING CHANGES

* **Turn table extraction for PDFs and images off by default**. Reverting the default behavior for table extraction to "off" for PDFs and images. A number of users didn't realize we made the change and were impacted by slower processing times due to the extra model call for table extraction.

### Enhancements

* **Skip unnecessary element sorting in `partition_pdf()`**. Skip element sorting when determining whether embedded text can be extracted.
* **Faster evaluation** Support for concurrent processing of documents during evaluation
* **Add strategy parameter to `partition_docx()`.** Behavior of future enhancements may be sensitive the partitioning strategy. Add this parameter so `partition_docx()` is aware of the requested strategy.
* **Add GLOBAL_WORKING_DIR and GLOBAL_WORKING_PROCESS_DIR** configuration parameteres to control temporary storage.

### Features
* **Add form extraction basics (document elements and placeholder code in partition)**. This is to lay the ground work for the future. Form extraction models are not currently available in the library. An attempt to use this functionality will end in a `NotImplementedError`.

### Fixes

* **Add missing starting_page_num param to partition_image**
* **Make the filename and file params for partition_image and partition_pdf match the other partitioners**
* **Fix include_slide_notes and include_page_breaks params in partition_ppt**
* **Re-apply: skip accuracy calculation feature** Overwritten by mistake
* **Fix type hint for paragraph_grouper param** `paragraph_grouper` can be set to `False`, but the type hint did not not reflect this previously.
* **Remove links param from partition_pdf** `links` is extracted during partitioning and is not needed as a paramter in partition_pdf.
* **Improve CSV delimeter detection.** `partition_csv()` would raise on CSV files with very long lines.
* **Fix disk-space leak in `partition_doc()`.** Remove temporary file created but not removed when `file` argument is passed to `partition_doc()`.
* **Fix possible `SyntaxError` or `SyntaxWarning` on regex patterns.** Change regex patterns to raw strings to avoid these warnings/errors in Python 3.11+.
* **Fix disk-space leak in `partition_odt()`.** Remove temporary file created but not removed when `file` argument is passed to `partition_odt()`.
* **AstraDB: option to prevent indexing metadata**
* **Fix Missing py.typed**

## 0.13.7

### Enhancements

* **Remove `page_number` metadata fields** for HTML partition until we have a better strategy to decide page counting.
* **Extract OCRAgent.get_agent().** Generalize access to the configured OCRAgent instance beyond its use for PDFs.
* **Add calculation of table related metrics which take into account colspans and rowspans**
* **Evaluation: skip accuracy calculation** for files for which output and ground truth sizes differ greatly

### Features

* **add ability to get ratio of `cid` characters in embedded text extracted by `pdfminer`**.

### Fixes

* **`partition_docx()` handles short table rows.** The DOCX format allows a table row to start late and/or end early, meaning cells at the beginning or end of a row can be omitted. While there are legitimate uses for this capability, using it in practice is relatively rare. However, it can happen unintentionally when adjusting cell borders with the mouse. Accommodate this case and generate accurate `.text` and `.metadata.text_as_html` for these tables.
* **Remedy macOS test failure not triggered by CI.** Generalize temp-file detection beyond hard-coded Linux-specific prefix.
* **Remove unnecessary warning log for using default layout model.**
* **Add chunking to partition_tsv** Even though partition_tsv() produces a single Table element, chunking is made available because the Table element is often larger than the desired chunk size and must be divided into smaller chunks.

## 0.13.6

### Enhancements

### Features

### Fixes

- **ValueError: Invalid file (FileType.UNK) when parsing Content-Type header with charset directive** URL response Content-Type headers are now parsed according to RFC 9110.

## 0.13.5

### Enhancements

### Features

### Fixes

* **KeyError raised when updating parent_id** In the past, combining `ListItem` elements could result in reusing the same memory location which then led to unexpected side effects when updating element IDs.
* **Bump unstructured-inference==0.7.29**: table transformer predictions are now removed if confidence is below threshold

## 0.13.4

### Enhancements

* **Unique and deterministic hash IDs for elements** Element IDs produced by any partitioning
  function are now deterministic and unique at the document level by default. Before, hashes were
  based only on text; however, they now also take into account the element's sequence number on a
  page, the page's number in the document, and the document's file name.
* **Enable remote chunking via unstructured-ingest** Chunking using unstructured-ingest was
  previously limited to local chunking using the strategies `basic` and `by_title`. Remote chunking
  options via the API are now accessible.
* **Save table in cells format**. `UnstructuredTableTransformerModel` is able to return predicted table in cells format

### Features

* **Add a `PDF_ANNOTATION_THRESHOLD` environment variable to control the capture of embedded links in `partition_pdf()` for `fast` strategy**.
* **Add integration with the Google Cloud Vision API**. Adds a third OCR provider, alongside Tesseract and Paddle: the Google Cloud Vision API.

### Fixes

* **Remove ElementMetadata.section field.**. This field was unused, not populated by any partitioners.

## 0.13.3

### Enhancements

* **Remove duplicate image elements**. Remove image elements identified by PDFMiner that have similar bounding boxes and the same text.
* **Add support for `start_index` in `html` links extraction**
* **Add `strategy` arg value to `_PptxPartitionerOptions`.** This makes this paritioning option available for sub-partitioners to come that may optionally use inference or other expensive operations to improve the partitioning.
* **Support pluggable sub-partitioner for PPTX Picture shapes.** Use a distinct sub-partitioner for partitioning PPTX Picture (image) shapes and allow the default picture sub-partitioner to be replaced at run-time by one of the user's choosing.
* **Introduce `starting_page_number` parameter to partitioning functions** It applies to those partitioners which support `page_number` in element's metadata: PDF, TIFF, XLSX, DOC, DOCX, PPT, PPTX.
* **Redesign the internal mechanism of assigning element IDs** This allows for further enhancements related to element IDs such as deterministic and document-unique hashes. The way partitioning functions operate hasn't changed, which means `unique_element_ids` continues to be `False` by default, utilizing text hashes.

### Features

### Fixes

* **Add support for extracting text from tag tails in HTML**. This fix adds ability to generate separate elements using tag tails.
* **Add support for extracting text from `<b>` tags in HTML** Now `partition_html()` can extract text from `<b>` tags inside container tags (like `<div>`, `<pre>`).
* **Fix pip-compile make target** Missing base.in dependency missing from requirments make file added

## 0.13.2

### Enhancements

### Features

### Fixes

* **Brings back missing word list files** that caused `partition` failures in 0.13.1.

## 0.13.1

### Enhancements

* **Drop constraint on pydantic, supporting later versions** All dependencies has pydantic pinned at an old version. This explicit pin was removed, allowing the latest version to be pulled in when requirements are compiled.

### Features

* **Add a set of new `ElementType`s to extend future element types**

### Fixes

* **Fix `partition_html()` swallowing some paragraphs**. The `partition_html()` only considers elements with limited depth to avoid becoming the text representation of a giant div. This fix increases the limit value.
* **Fix SFTP** Adds flag options to SFTP connector on whether to use ssh keys / agent, with flag values defaulting to False. This is to prevent looking for ssh files when using username and password. Currently, username and password are required, making that always the case.

## 0.13.0

### Enhancements

* **Add `.metadata.is_continuation` to text-split chunks.** `.metadata.is_continuation=True` is added to second-and-later chunks formed by text-splitting an oversized `Table` element but not to their counterpart `Text` element splits. Add this indicator for `CompositeElement` to allow text-split continuation chunks to be identified for downstream processes that may wish to skip intentionally redundant metadata values in continuation chunks.
* **Add `compound_structure_acc` metric to table eval.** Add a new property to `unstructured.metrics.table_eval.TableEvaluation`: `composite_structure_acc`, which is computed from the element level row and column index and content accuracy scores
* **Add `.metadata.orig_elements` to chunks.** `.metadata.orig_elements: list[Element]` is added to chunks during the chunking process (when requested) to allow access to information from the elements each chunk was formed from. This is useful for example to recover metadata fields that cannot be consolidated to a single value for a chunk, like `page_number`, `coordinates`, and `image_base64`.
* **Add `--include_orig_elements` option to Ingest CLI.** By default, when chunking, the original elements used to form each chunk are added to `chunk.metadata.orig_elements` for each chunk. * The `include_orig_elements` parameter allows the user to turn off this behavior to produce a smaller payload when they don't need this metadata.
* **Add Google VertexAI embedder** Adds VertexAI embeddings to support embedding via Google Vertex AI.

### Features

* **Chunking populates `.metadata.orig_elements` for each chunk.** This behavior allows the text and metadata of the elements combined to make each chunk to be accessed. This can be important for example to recover metadata such as `.coordinates` that cannot be consolidated across elements and so is dropped from chunks. This option is controlled by the `include_orig_elements` parameter to `partition_*()` or to the chunking functions. This option defaults to `True` so original-elements are preserved by default. This behavior is not yet supported via the REST APIs or SDKs but will be in a closely subsequent PR to other `unstructured` repositories. The original elements will also not serialize or deserialize yet; this will also be added in a closely subsequent PR.
* **Add Clarifai destination connector** Adds support for writing partitioned and chunked documents into Clarifai.

### Fixes

* **Fix `clean_pdfminer_inner_elements()` to remove only pdfminer (embedded) elements merged with inferred elements**. Previously, some embedded elements were removed even if they were not merged with inferred elements. Now, only embedded elements that are already merged with inferred elements are removed.
* **Clarify IAM Role Requirement for GCS Platform Connectors**. The GCS Source Connector requires Storage Object Viewer and GCS Destination Connector requires Storage Object Creator IAM roles.
* **Change table extraction defaults** Change table extraction defaults in favor of using `skip_infer_table_types` parameter and reflect these changes in documentation.
* **Fix OneDrive dates with inconsistent formatting** Adds logic to conditionally support dates returned by office365 that may vary in date formatting or may be a datetime rather than a string. See previous fix for SharePoint
* **Adds tracking for AstraDB** Adds tracking info so AstraDB can see what source called their api.
* **Support AWS Bedrock Embeddings in ingest CLI** The configs required to instantiate the bedrock embedding class are now exposed in the api and the version of boto being used meets the minimum requirement to introduce the bedrock runtime required to hit the service.
* **Change MongoDB redacting** Original redact secrets solution is causing issues in platform. This fix uses our standard logging redact solution.

## 0.12.6

### Enhancements

* **Improve ability to capture embedded links in `partition_pdf()` for `fast` strategy** Previously, a threshold value that affects the capture of embedded links was set to a fixed value by default. This allows users to specify the threshold value for better capturing.
* **Refactor `add_chunking_strategy` decorator to dispatch by name.** Add `chunk()` function to be used by the `add_chunking_strategy` decorator to dispatch chunking call based on a chunking-strategy name (that can be dynamic at runtime). This decouples chunking dispatch from only those chunkers known at "compile" time and enables runtime registration of custom chunkers.
* **Redefine `table_level_acc` metric for table evaluation.** `table_level_acc` now is an average of individual predicted table's accuracy. A predicted table's accuracy is defined as the sequence matching ratio between itself and its corresponding ground truth table.

### Features

* **Added Unstructured Platform Documentation** The Unstructured Platform is currently in beta. The documentation provides how-to guides for setting up workflow automation, job scheduling, and configuring source and destination connectors.

### Fixes

* **Partitioning raises on file-like object with `.name` not a local file path.** When partitioning a file using the `file=` argument, and `file` is a file-like object (e.g. io.BytesIO) having a `.name` attribute, and the value of `file.name` is not a valid path to a file present on the local filesystem, `FileNotFoundError` is raised. This prevents use of the `file.name` attribute for downstream purposes to, for example, describe the source of a document retrieved from a network location via HTTP.
* **Fix SharePoint dates with inconsistent formatting** Adds logic to conditionally support dates returned by office365 that may vary in date formatting or may be a datetime rather than a string.
* **Include warnings** about the potential risk of installing a version of `pandoc` which does not support RTF files + instructions that will help resolve that issue.
* **Incorporate the `install-pandoc` Makefile recipe** into relevant stages of CI workflow, ensuring it is a version that supports RTF input files.
* **Fix Google Drive source key** Allow passing string for source connector key.
* **Fix table structure evaluations calculations** Replaced special value `-1.0` with `np.nan` and corrected rows filtering of files metrics basing on that.
* **Fix Sharepoint-with-permissions test** Ignore permissions metadata, update test.
* **Fix table structure evaluations for edge case** Fixes the issue when the prediction does not contain any table - no longer errors in such case.

## 0.12.5

### Enhancements

### Features
* Add `date_from_file_object` parameter to partition. If True and if file is provided via `file` parameter it will cause partition to infer last modified date from `file`'s content. If False, last modified metadata will be `None`.

* **Header and footer detection for fast strategy** `partition_pdf` with `fast` strategy now
  detects elements that are in the top or bottom 5 percent of the page as headers and footers.
* **Add parent_element to overlapping case output** Adds parent_element to the output for `identify_overlapping_or_nesting_case` and `catch_overlapping_and_nested_bboxes` functions.
* **Add table structure evaluation** Adds a new function to evaluate the structure of a table and return a metric that represents the quality of the table structure. This function is used to evaluate the quality of the table structure and the table contents.
* **Add AstraDB destination connector** Adds support for writing embedded documents into an AstraDB vector database.
* **Add OctoAI embedder** Adds support for embeddings via OctoAI.

### Fixes

* **Fix passing list type parameters when calling unstructured API via `partition_via_api()`** Update `partition_via_api()` to convert all list type parameters to JSON formatted strings before calling the unstructured client SDK. This will support image block extraction via `partition_via_api()`.
* **Fix `check_connection` in opensearch, databricks, postgres, azure connectors**
* **Fix don't treat plain text files with double quotes as JSON** If a file can be deserialized as JSON but it deserializes as a string, treat it as plain text even though it's valid JSON.
* **Fix `check_connection` in opensearch, databricks, postgres, azure connectors**
* **Fix cluster of bugs in `partition_xlsx()` that dropped content.** Algorithm for detecting "subtables" within a worksheet dropped table elements for certain patterns of populated cells such as when a trailing single-cell row appeared in a contiguous block of populated cells.
* **Improved documentation**. Fixed broken links and improved readability on `Key Concepts` page.
* **Rename `OpenAiEmbeddingConfig` to `OpenAIEmbeddingConfig`.**
* **Fix partition_json() doesn't chunk.** The `@add_chunking_strategy` decorator was missing from `partition_json()` such that pre-partitioned documents serialized to JSON did not chunk when a chunking-strategy was specified.


## 0.12.4

### Enhancements

* **Apply New Version of `black` formatting** The `black` library recently introduced a new major version that introduces new formatting conventions. This change brings code in the `unstructured` repo into compliance with the new conventions.
* **Move ingest imports to local scopes** Moved ingest dependencies into local scopes to be able to import ingest connector classes without the need of installing imported external dependencies. This allows lightweight use of the classes (not the instances. to use the instances as intended you'll still need the dependencies).
* **Add support for `.p7s` files** `partition_email` can now process `.p7s` files. The signature for the signed message is extracted and added to metadata.
* **Fallback to valid content types for emails** If the user selected content type does not exist on the email message, `partition_email` now falls back to anoter valid content type if it's available.

### Features

* **Add .heic file partitioning** .heic image files were previously unsupported and are now supported though partition_image()
* **Add the ability to specify an alternate OCR** implementation by implementing an `OCRAgent` interface and specify it using `OCR_AGENT` environment variable.
* **Add Vectara destination connector** Adds support for writing partitioned documents into a Vectara index.
* **Add ability to detect text in .docx inline shapes** extensions of docx partition, extracts text from inline shapes and includes them in paragraph's text

### Fixes

* **Fix `partition_pdf()` not working when using chipper model with `file`**
* **Handle common incorrect arguments for `languages` and `ocr_languages`** Users are regularly receiving errors on the API because they are defining `ocr_languages` or `languages` with additional quotationmarks, brackets, and similar mistakes. This update handles common incorrect arguments and raises an appropriate warning.
* **Default `hi_res_model_name` now relies on `unstructured-inference`** When no explicit `hi_res_model_name` is passed into `partition` or `partition_pdf_or_image` the default model is picked by `unstructured-inference`'s settings or os env variable `UNSTRUCTURED_HI_RES_MODEL_NAME`; it now returns the same model name regardless of `infer_table_structure`'s value; this function will be deprecated in the future and the default model name will simply rely on `unstructured-inference` and will not consider os env in a future release.
* **Fix remove Vectara requirements from setup.py - there are no dependencies**
* **Add missing dependency files to package manifest**. Updates the file path for the ingest
  dependencies and adds missing extra dependencies.
* **Fix remove Vectara requirements from setup.py - there are no dependencies **
* **Add title to Vectara upload - was not separated out from initial connector **
* **Fix change OpenSearch port to fix potential conflict with Elasticsearch in ingest test **


## 0.12.3

### Enhancements

* **Driver for MongoDB connector.** Adds a driver with `unstructured` version information to the
  MongoDB connector.

### Features

* **Add Databricks Volumes destination connector** Databricks Volumes connector added to ingest CLI.  Users may now use `unstructured-ingest` to write partitioned data to a Databricks Volumes storage service.

### Fixes

* **Fix support for different Chipper versions and prevent running PDFMiner with Chipper**
* **Treat YAML files as text.** Adds YAML MIME types to the file detection code and treats those
  files as text.
* **Fix FSSpec destination connectors check_connection.** FSSpec destination connectors did not use `check_connection`. There was an error when trying to `ls` destination directory - it may not exist at the moment of connector creation. Now `check_connection` calls `ls` on bucket root and this method is called on `initialize` of destination connector.
* **Fix databricks-volumes extra location.** `setup.py` is currently pointing to the wrong location for the databricks-volumes extra requirements. This results in errors when trying to build the wheel for unstructured. This change updates to point to the correct path.
* **Fix uploading None values to Chroma and Pinecone.** Removes keys with None values with Pinecone and Chroma destinations. Pins Pinecone dependency
* **Update documentation.** (i) best practice for table extration by using 'skip_infer_table_types' param, instead of 'pdf_infer_table_structure', and (ii) fixed CSS, RST issues and typo in the documentation.
* **Fix postgres storage of link_texts.** Formatting of link_texts was breaking metadata storage.

## 0.12.2

### Enhancements

### Features

### Fixes

* **Fix index error in table processing.** Bumps the `unstructured-inference` version to address and
  index error that occurs on some tables in the table transformer object.

## 0.12.1

### Enhancements

* **Allow setting image block crop padding parameter** In certain circumstances, adjusting the image block crop padding can improve image block extraction by preventing extracted image blocks from being clipped.
* **Add suport for bitmap images in `partition_image`** Adds support for `.bmp` files in
  `partition`, `partition_image`, and `detect_filetype`.
* **Keep all image elements when using "hi_res" strategy** Previously, `Image` elements with small chunks of text were ignored unless the image block extraction parameters (`extract_images_in_pdf` or `extract_image_block_types`) were specified. Now, all image elements are kept regardless of whether the image block extraction parameters are specified.
* **Add filetype detection for `.wav` files.** Add filetpye detection for `.wav` files.
* **Add "basic" chunking strategy.** Add baseline chunking strategy that includes all shared chunking behaviors without breaking chunks on section or page boundaries.
* **Add overlap option for chunking.** Add option to overlap chunks. Intra-chunk and inter-chunk overlap are requested separately. Intra-chunk overlap is applied only to the second and later chunks formed by text-splitting an oversized chunk. Inter-chunk overlap may also be specified; this applies overlap between "normal" (not-oversized) chunks.
* **Salesforce connector accepts private key path or value.** Salesforce parameter `private-key-file` has been renamed to `private-key`. Private key can be provided as path to file or file contents.
* **Update documentation**: (i) added verbiage about the free API cap limit, (ii) added deprecation warning on ``Staging`` bricks in favor of ``Destination Connectors``, (iii) added warning and code examples to use the SaaS API Endpoints using CLI-vs-SDKs, (iv) fixed example pages formatting, (v) added deprecation on ``model_name`` in favor of ``hi_res_model_name``, (vi) added ``extract_images_in_pdf`` usage in ``partition_pdf`` section, (vii) reorganize and improve the documentation introduction section, and (viii) added PDF table extraction best practices.
* **Add "basic" chunking to ingest CLI.** Add options to ingest CLI allowing access to the new "basic" chunking strategy and overlap options.
* **Make Elasticsearch Destination connector arguments optional.** Elasticsearch Destination connector write settings are made optional and will rely on default values when not specified.
* **Normalize Salesforce artifact names.** Introduced file naming pattern present in other connectors to Salesforce connector.
* **Install Kapa AI chatbot.** Added Kapa.ai website widget on the documentation.

### Features
* **MongoDB Source Connector.** New source connector added to all CLI ingest commands to support downloading/partitioning files from MongoDB.
* **Add OpenSearch source and destination connectors.** OpenSearch, a fork of Elasticsearch, is a popular storage solution for various functionality such as search, or providing intermediary caches within data pipelines. Feature: Added OpenSearch source connector to support downloading/partitioning files. Added OpenSearch destination connector to be able to ingest documents from any supported source, embed them and write the embeddings / documents into OpenSearch.

### Fixes

* **Fix GCS connector converting JSON to string with single quotes.** FSSpec serialization caused conversion of JSON token to string with single quotes. GCS requires token in form of dict so this format is now assured.
* **Pin version of unstructured-client** Set minimum version of unstructured-client to avoid raising a TypeError when passing `api_key_auth` to `UnstructuredClient`
* **Fix the serialization of the Pinecone destination connector.** Presence of the PineconeIndex object breaks serialization due to TypeError: cannot pickle '_thread.lock' object. This removes that object before serialization.
* **Fix the serialization of the Elasticsearch destination connector.** Presence of the _client object breaks serialization due to TypeError: cannot pickle '_thread.lock' object. This removes that object before serialization.
* **Fix the serialization of the Postgres destination connector.** Presence of the _client object breaks serialization due to TypeError: cannot pickle '_thread.lock' object. This removes that object before serialization.
* **Fix documentation and sample code for Chroma.** Was pointing to wrong examples..
* **Fix flatten_dict to be able to flatten tuples inside dicts** Update flatten_dict function to support flattening tuples inside dicts. This is necessary for objects like Coordinates, when the object is not written to the disk, therefore not being converted to a list before getting flattened (still being a tuple).
* **Fix the serialization of the Chroma destination connector.** Presence of the ChromaCollection object breaks serialization due to TypeError: cannot pickle 'module' object. This removes that object before serialization.
* **Fix fsspec connectors returning version as integer.** Connector data source versions should always be string values, however we were using the integer checksum value for the version for fsspec connectors. This casts that value to a string.

## 0.12.0

### Enhancements

* **Drop support for python3.8** All dependencies are now built off of the minimum version of python being `3.10`

## 0.11.9

### Enhancements

* **Rename kwargs related to extracting image blocks** Rename the kwargs related to extracting image blocks for consistency and API usage.

### Features

* **Add PostgreSQL/SQLite destination connector** PostgreSQL and SQLite connector added to ingest CLI.  Users may now use `unstructured-ingest` to write partitioned data to a PostgreSQL or SQLite database. And write embeddings to PostgreSQL pgvector database.

### Fixes

* **Handle users providing fully spelled out languages** Occasionally some users are defining the `languages` param as a fully spelled out language instead of a language code. This adds a dictionary for common languages so those small mistakes are caught and silently fixed.
* **Fix unequal row-length in HTMLTable.text_as_html.** Fixes to other aspects of partition_html() in v0.11 allowed unequal cell-counts in table rows. Make the cells in each row correspond 1:1 with cells in the original table row. This fix also removes "noise" cells resulting from HTML-formatting whitespace and eliminates the "column-shifting" of cells that previously resulted from noise-cells.
* **Fix MongoDB connector URI password redaction.** MongoDB documentation states that characters `$ : / ? # [ ] @` must be percent encoded. URIs with password containing such special character were not redacted.

## 0.11.8

### Enhancements

* **Add SaaS API User Guide.** This documentation serves as a guide for Unstructured SaaS API users to register, receive an API key and URL, and manage your account and billing information.
* **Add inter-chunk overlap capability.** Implement overlap between chunks. This applies to all chunks prior to any text-splitting of oversized chunks so is a distinct behavior; overlap at text-splits of oversized chunks is independent of inter-chunk overlap (distinct chunk boundaries) and can be requested separately. Note this capability is not yet available from the API but will shortly be made accessible using a new `overlap_all` kwarg on partition functions.

### Features

### Fixes

## 0.11.7

### Enhancements

* **Add intra-chunk overlap capability.** Implement overlap for split-chunks where text-splitting is used to divide an oversized chunk into two or more chunks that fit in the chunking window. Note this capability is not yet available from the API but will shortly be made accessible using a new `overlap` kwarg on partition functions.
* **Update encoders to leverage dataclasses** All encoders now follow a class approach which get annotated with the dataclass decorator. Similar to the connectors, it uses a nested dataclass for the configs required to configure a client as well as a field/property approach to cache the client. This makes sure any variable associated with the class exists as a dataclass field.

### Features

* **Add Qdrant destination connector.** Adds support for writing documents and embeddings into a Qdrant collection.
* **Store base64 encoded image data in metadata fields.** Rather than saving to file, stores base64 encoded data of the image bytes and the mimetype for the image in metadata fields: `image_base64` and `image_mime_type` (if that is what the user specifies by some other param like `pdf_extract_to_payload`). This would allow the API to have parity with the library.

### Fixes

* **Fix table structure metric script** Update the call to table agent to now provide OCR tokens as required
* **Fix element extraction not working when using "auto" strategy for pdf and image** If element extraction is specified, the "auto" strategy falls back to the "hi_res" strategy.
* **Fix a bug passing a custom url to `partition_via_api`** Users that self host the api were not able to pass their custom url to `partition_via_api`.

## 0.11.6

### Enhancements

* **Update the layout analysis script.** The previous script only supported annotating `final` elements. The updated script also supports annotating `inferred` and `extracted` elements.
* **AWS Marketplace API documentation**: Added the user guide, including setting up VPC and CloudFormation, to deploy Unstructured API on AWS platform.
* **Azure Marketplace API documentation**: Improved the user guide to deploy Azure Marketplace API by adding references to Azure documentation.
* **Integration documentation**: Updated URLs for the `staging_for` bricks

### Features

* **Partition emails with base64-encoded text.** Automatically handles and decodes base64 encoded text in emails with content type `text/plain` and `text/html`.
* **Add Chroma destination connector** Chroma database connector added to ingest CLI.  Users may now use `unstructured-ingest` to write partitioned/embedded data to a Chroma vector database.
* **Add Elasticsearch destination connector.** Problem: After ingesting data from a source, users might want to move their data into a destination. Elasticsearch is a popular storage solution for various functionality such as search, or providing intermediary caches within data pipelines. Feature: Added Elasticsearch destination connector to be able to ingest documents from any supported source, embed them and write the embeddings / documents into Elasticsearch.

### Fixes

* **Enable --fields argument omission for elasticsearch connector** Solves two bugs where removing the optional parameter --fields broke the connector due to an integer processing error and using an elasticsearch config for a destination connector resulted in a serialization issue when optional parameter --fields was not provided.
* **Add hi_res_model_name** Adds kwarg to relevant functions and add comments that model_name is to be deprecated.

## 0.11.5

### Enhancements

### Features

### Fixes

* **Fix `partition_pdf()` and `partition_image()` importation issue.** Reorganize `pdf.py` and `image.py` modules to be consistent with other types of document import code.

## 0.11.4

### Enhancements

* **Refactor image extraction code.** The image extraction code is moved from `unstructured-inference` to `unstructured`.
* **Refactor pdfminer code.** The pdfminer code is moved from `unstructured-inference` to `unstructured`.
* **Improve handling of auth data for fsspec connectors.** Leverage an extension of the dataclass paradigm to support a `sensitive` annotation for fields related to auth (i.e. passwords, tokens). Refactor all fsspec connectors to use explicit access configs rather than a generic dictionary.
* **Add glob support for fsspec connectors** Similar to the glob support in the ingest local source connector, similar filters are now enabled on all fsspec based source connectors to limit files being partitioned.
* Define a constant for the splitter "+" used in tesseract ocr languages.

### Features

* **Save tables in PDF's separately as images.** The "table" elements are saved as `table-<pageN>-<tableN>.jpg`. This filename is presented in the `image_path` metadata field for the Table element. The default would be to not do this.
* **Add Weaviate destination connector** Weaviate connector added to ingest CLI.  Users may now use `unstructured-ingest` to write partitioned data from over 20 data sources (so far) to a Weaviate object collection.
* **Sftp Source Connector.** New source connector added to support downloading/partitioning files from Sftp.

### Fixes

* **Fix pdf `hi_res` partitioning failure when pdfminer fails.** Implemented logic to fall back to the "inferred_layout + OCR" if pdfminer fails in the `hi_res` strategy.
* **Fix a bug where image can be scaled too large for tesseract** Adds a limit to prevent auto-scaling an image beyond the maximum size `tesseract` can handle for ocr layout detection
* **Update partition_csv to handle different delimiters** CSV files containing both non-comma delimiters and commas in the data were throwing an error in Pandas. `partition_csv` now identifies the correct delimiter before the file is processed.
* **partition returning cid code in `hi_res`** occasionally pdfminer can fail to decode the text in an pdf file and return cid code as text. Now when this happens the text from OCR is used.

## 0.11.2

### Enhancements

* **Updated Documentation**: (i) Added examples, and (ii) API Documentation, including Usage, SDKs, Azure Marketplace, and parameters and validation errors.

### Features

* * **Add Pinecone destination connector.** Problem: After ingesting data from a source, users might want to produce embeddings for their data and write these into a vector DB. Pinecone is an option among these vector databases. Feature: Added Pinecone destination connector to be able to ingest documents from any supported source, embed them and write the embeddings / documents into Pinecone.

### Fixes

* **Process chunking parameter names in ingest correctly** Solves a bug where chunking parameters weren't being processed and used by ingest cli by renaming faulty parameter names and prepends; adds relevant parameters to ingest pinecone test to verify that the parameters are functional.

## 0.11.1

### Enhancements

* **Use `pikepdf` to repair invalid PDF structure** for PDFminer when we see error `PSSyntaxError` when PDFminer opens the document and creates the PDFminer pages object or processes a single PDF page.
* **Batch Source Connector support** For instances where it is more optimal to read content from a source connector in batches, a new batch ingest doc is added which created multiple ingest docs after reading them in in batches per process.

### Features

* **Staging Brick for Coco Format** Staging brick which converts a list of Elements into Coco Format.
* **Adds HubSpot connector** Adds connector to retrieve call, communications, emails, notes, products and tickets from HubSpot

### Fixes

* **Do not extract text of `<style>` tags in HTML.** `<style>` tags containing CSS in invalid positions previously contributed to element text. Do not consider text node of a `<style>` element as textual content.
* **Fix DOCX merged table cell repeats cell text.** Only include text for a merged cell, not for each underlying cell spanned by the merge.
* **Fix tables not extracted from DOCX header/footers.** Headers and footers in DOCX documents skip tables defined in the header and commonly used for layout/alignment purposes. Extract text from tables as a string and include in the `Header` and `Footer` document elements.
* **Fix output filepath for fsspec-based source connectors.** Previously the base directory was being included in the output filepath unnecessarily.

## 0.11.0

### Enhancements

* **Add a class for the strategy constants.** Add a class `PartitionStrategy` for the strategy constants and use the constants to replace strategy strings.
* **Temporary Support for paddle language parameter.** User can specify default langage code for paddle with ENV `DEFAULT_PADDLE_LANG` before we have the language mapping for paddle.
* **Improve DOCX page-break fidelity.** Improve page-break fidelity such that a paragraph containing a page-break is split into two elements, one containing the text before the page-break and the other the text after. Emit the PageBreak element between these two and assign the correct page-number (n and n+1 respectively) to the two textual elements.

### Features

* **Add ad-hoc fields to `ElementMetadata` instance.** End-users can now add their own metadata fields simply by assigning to an element-metadata attribute-name of their choice, like `element.metadata.coefficient = 0.58`. These fields will round-trip through JSON and can be accessed with dotted notation.
* **MongoDB Destination Connector.** New destination connector added to all CLI ingest commands to support writing partitioned json output to mongodb.

### Fixes

* **Fix `TYPE_TO_TEXT_ELEMENT_MAP`.** Updated `Figure` mapping from `FigureCaption` to `Image`.
* **Handle errors when extracting PDF text** Certain pdfs throw unexpected errors when being opened by `pdfminer`, causing `partition_pdf()` to fail. We expect to be able to partition smoothly using an alternative strategy if text extraction doesn't work.  Added exception handling to handle unexpected errors when extracting pdf text and to help determine pdf strategy.
* **Fix `fast` strategy fall back to `ocr_only`** The `fast` strategy should not fall back to a more expensive strategy.
* **Remove default user ./ssh folder** The default notebook user during image build would create the known_hosts file with incorrect ownership, this is legacy and no longer needed so it was removed.
* **Include `languages` in metadata when partitioning `strategy=hi_res` or `fast`** User defined `languages` was previously used for text detection, but not included in the resulting element metadata for some strategies. `languages` will now be included in the metadata regardless of partition strategy for pdfs and images.
* **Handle a case where Paddle returns a list item in ocr_data as None** In partition, while parsing PaddleOCR data, it was assumed that PaddleOCR does not return None for any list item in ocr_data. Removed the assumption by skipping the text region whenever this happens.
* **Fix some pdfs returning `KeyError: 'N'`** Certain pdfs were throwing this error when being opened by pdfminer. Added a wrapper function for pdfminer that allows these documents to be partitioned.
* **Fix mis-splits on `Table` chunks.** Remedies repeated appearance of full `.text_as_html` on metadata of each `TableChunk` split from a `Table` element too large to fit in the chunking window.
* **Import tables_agent from inference** so that we don't have to initialize a global table agent in unstructured OCR again
* **Fix empty table is identified as bulleted-table.** A table with no text content was mistakenly identified as a bulleted-table and processed by the wrong branch of the initial HTML partitioner.
* **Fix partition_html() emits empty (no text) tables.** A table with cells nested below a `<thead>` or `<tfoot>` element was emitted as a table element having no text and unparseable HTML in `element.metadata.text_as_html`. Do not emit empty tables to the element stream.
* **Fix HTML `element.metadata.text_as_html` contains spurious <br> elements in invalid locations.** The HTML generated for the `text_as_html` metadata for HTML tables contained `<br>` elements invalid locations like between `<table>` and `<tr>`. Change the HTML generator such that these do not appear.
* **Fix HTML table cells enclosed in <thead> and <tfoot> elements are dropped.** HTML table cells nested in a `<thead>` or `<tfoot>` element were not detected and the text in those cells was omitted from the table element text and `.text_as_html`. Detect table rows regardless of the semantic tag they may be nested in.
* **Remove whitespace padding from `.text_as_html`.** `tabulate` inserts padding spaces to achieve visual alignment of columns in HTML tables it generates. Add our own HTML generator to do this simple job and omit that padding as well as newlines ("\n") used for human readability.
* **Fix local connector with absolute input path** When passed an absolute filepath for the input document path, the local connector incorrectly writes the output file to the input file directory. This fixes such that the output in this case is written to `output-dir/input-filename.json`

## 0.10.30

### Enhancements

* **Support nested DOCX tables.** In DOCX, like HTML, a table cell can itself contain a table. In this case, create nested HTML tables to reflect that structure and create a plain-text table with captures all the text in nested tables, formatting it as a reasonable facsimile of a table.
* **Add connection check to ingest connectors** Each source and destination connector now support a `check_connection()` method which makes sure a valid connection can be established with the source/destination given any authentication credentials in a lightweight request.

### Features

* **Add functionality to do a second OCR on cropped table images.** Changes to the values for scaling ENVs affect entire page OCR output(OCR regression) so we now do a second OCR for tables.
* **Adds ability to pass timeout for a request when partitioning via a `url`.** `partition` now accepts a new optional parameter `request_timeout` which if set will prevent any `requests.get` from hanging indefinitely and instead will raise a timeout error. This is useful when partitioning a url that may be slow to respond or may not respond at all.

### Fixes

* **Fix logic that determines pdf auto strategy.** Previously, `_determine_pdf_auto_strategy` returned `hi_res` strategy only if `infer_table_structure` was true. It now returns the `hi_res` strategy if either `infer_table_structure` or `extract_images_in_pdf` is true.
* **Fix invalid coordinates when parsing tesseract ocr data.** Previously, when parsing tesseract ocr data, the ocr data had invalid bboxes if zoom was set to `0`. A logical check is now added to avoid such error.
* **Fix ingest partition parameters not being passed to the api.** When using the --partition-by-api flag via unstructured-ingest, none of the partition arguments are forwarded, meaning that these options are disregarded. With this change, we now pass through all of the relevant partition arguments to the api. This allows a user to specify all of the same partition arguments they would locally and have them respected when specifying --partition-by-api.
* **Support tables in section-less DOCX.** Generalize solution for MS Chat Transcripts exported as DOCX by including tables in the partitioned output when present.
* **Support tables that contain only numbers when partitioning via `ocr_only`** Tables that contain only numbers are returned as floats in a pandas.DataFrame when the image is converted from `.image_to_data()`. An AttributeError was raised downstream when trying to `.strip()` the floats.
* **Improve DOCX page-break detection.** DOCX page breaks are reliably indicated by `w:lastRenderedPageBreak` elements present in the document XML. Page breaks are NOT reliably indicated by "hard" page-breaks inserted by the author and when present are redundant to a `w:lastRenderedPageBreak` element so cause over-counting if used. Use rendered page-breaks only.

## 0.10.29

### Enhancements

* **Adds include_header argument for partition_csv and partition_tsv** Now supports retaining header rows in CSV and TSV documents element partitioning.
* **Add retry logic for all source connectors** All http calls being made by the ingest source connectors have been isolated and wrapped by the `SourceConnectionNetworkError` custom error, which triggers the retry logic, if enabled, in the ingest pipeline.
* **Google Drive source connector supports credentials from memory** Originally, the connector expected a filepath to pull the credentials from when creating the client. This was expanded to support passing that information from memory as a dict if access to the file system might not be available.
* **Add support for generic partition configs in ingest cli** Along with the explicit partition options supported by the cli, an `additional_partition_args` arg was added to allow users to pass in any other arguments that should be added when calling partition(). This helps keep any changes to the input parameters of the partition() exposed in the CLI.
* **Map full output schema for table-based destination connectors** A full schema was introduced to map the type of all output content from the json partition output and mapped to a flattened table structure to leverage table-based destination connectors. The delta table destination connector was updated at the moment to take advantage of this.
* **Incorporate multiple embedding model options into ingest, add diff test embeddings** Problem: Ingest pipeline already supported embedding functionality, however users might want to use different types of embedding providers. Enhancement: Extend ingest pipeline so that users can specify and embed via a particular embedding provider from a range of options. Also adds a diff test to compare output from an embedding module with the expected output

### Features

* **Allow setting table crop parameter** In certain circumstances, adjusting the table crop padding may improve table.

### Fixes

* **Fixes `partition_text` to prevent empty elements** Adds a check to filter out empty bullets.
* **Handle empty string for `ocr_languages` with values for `languages`** Some API users ran into an issue with sending `languages` params because the API defaulted to also using an empty string for `ocr_languages`. This update handles situations where `languages` is defined and `ocr_languages` is an empty string.
* **Fix PDF tried to loop through None** Previously the PDF annotation extraction tried to loop through `annots` that resolved out as None. A logical check added to avoid such error.
* **Ingest session handler not being shared correctly** All ingest docs that leverage the session handler should only need to set it once per process. It was recreating it each time because the right values weren't being set nor available given how dataclasses work in python.
* **Ingest download-only fix.** Previously the download only flag was being checked after the doc factory pipeline step, which occurs before the files are actually downloaded by the source node. This check was moved after the source node to allow for the files to be downloaded first before exiting the pipeline.
* **Fix flaky chunk-metadata.** Prior implementation was sensitive to element order in the section resulting in metadata values sometimes being dropped. Also, not all metadata items can be consolidated across multiple elements (e.g. coordinates) and so are now dropped from consolidated metadata.
* **Fix tesseract error `Estimating resolution as X`** leaded by invalid language parameters input. Proceed with defalut language `eng` when `lang.py` fails to find valid language code for tesseract, so that we don't pass an empty string to tesseract CLI and raise an exception in downstream.

## 0.10.28

### Enhancements

* **Add table structure evaluation helpers** Adds functions to evaluate the similarity between predicted table structure and actual table structure.
* **Use `yolox` by default for table extraction when partitioning pdf/image** `yolox` model provides higher recall of the table regions than the quantized version and it is now the default element detection model when `infer_table_structure=True` for partitioning pdf/image files
* **Remove pdfminer elements from inside tables** Previously, when using `hi_res` some elements where extracted using pdfminer too, so we removed pdfminer from the tables pipeline to avoid duplicated elements.
* **Fsspec downstream connectors** New destination connector added to ingest CLI, users may now use `unstructured-ingest` to write to any of the following:
  * Azure
  * Box
  * Dropbox
  * Google Cloud Service

### Features

* **Update `ocr_only` strategy in `partition_pdf()`** Adds the functionality to get accurate coordinate data when partitioning PDFs and Images with the `ocr_only` strategy.

### Fixes
* **Fixed SharePoint permissions for the fetching to be opt-in** Problem: Sharepoint permissions were trying to be fetched even when no reletad cli params were provided, and this gave an error due to values for those keys not existing. Fix: Updated getting keys to be with .get() method and changed the "skip-check" to check individual cli params rather than checking the existance of a config object.

* **Fixes issue where tables from markdown documents were being treated as text** Problem: Tables from markdown documents were being treated as text, and not being extracted as tables. Solution: Enable the `tables` extension when instantiating the `python-markdown` object. Importance: This will allow users to extract structured data from tables in markdown documents.
* **Fix wrong logger for paddle info** Replace the logger from unstructured-inference with the logger from unstructured for paddle_ocr.py module.
* **Fix ingest pipeline to be able to use chunking and embedding together** Problem: When ingest pipeline was using chunking and embedding together, embedding outputs were empty and the outputs of chunking couldn't be re-read into memory and be forwarded to embeddings. Fix: Added CompositeElement type to TYPE_TO_TEXT_ELEMENT_MAP to be able to process CompositeElements with unstructured.staging.base.isd_to_elements
* **Fix unnecessary mid-text chunk-splitting.** The "pre-chunker" did not consider separator blank-line ("\n\n") length when grouping elements for a single chunk. As a result, sections were frequently over-populated producing a over-sized chunk that required mid-text splitting.
* **Fix frequent dissociation of title from chunk.** The sectioning algorithm included the title of the next section with the prior section whenever it would fit, frequently producing association of a section title with the prior section and dissociating it from its actual section. Fix this by performing combination of whole sections only.
* **Fix PDF attempt to get dict value from string.** Fixes a rare edge case that prevented some PDF's from being partitioned. The `get_uris_from_annots` function tried to access the dictionary value of a string instance variable. Assign `None` to the annotation variable if the instance type is not dictionary to avoid the erroneous attempt.

## 0.10.27

### Enhancements

* **Leverage dict to share content across ingest pipeline** To share the ingest doc content across steps in the ingest pipeline, this was updated to use a multiprocessing-safe dictionary so changes get persisted and each step has the option to modify the ingest docs in place.

### Features

### Fixes

* **Removed `ebooklib` as a dependency** `ebooklib` is licensed under AGPL3, which is incompatible with the Apache 2.0 license. Thus it is being removed.
* **Caching fixes in ingest pipeline** Previously, steps like the source node were not leveraging parameters such as `re_download` to dictate if files should be forced to redownload rather than use what might already exist locally.

## 0.10.26

### Enhancements

* **Add text CCT CI evaluation workflow** Adds cct text extraction evaluation metrics to the current ingest workflow to measure the performance of each file extracted as well as aggregated-level performance.

### Features

* **Functionality to catch and classify overlapping/nested elements** Method to identify overlapping-bboxes cases within detected elements in a document. It returns two values: a boolean defining if there are overlapping elements present, and a list reporting them with relevant metadata. The output includes information about the `overlapping_elements`, `overlapping_case`, `overlapping_percentage`, `largest_ngram_percentage`, `overlap_percentage_total`, `max_area`, `min_area`, and `total_area`.
* **Add Local connector source metadata** python's os module used to pull stats from local file when processing via the local connector and populates fields such as last modified time, created time.

### Fixes

* **Fixes elements partitioned from an image file missing certain metadata** Metadata for image files, like file type, was being handled differently from other file types. This caused a bug where other metadata, like the file name, was being missed. This change brought metadata handling for image files to be more in line with the handling for other file types so that file name and other metadata fields are being captured.
* **Adds `typing-extensions` as an explicit dependency** This package is an implicit dependency, but the module is being imported directly in `unstructured.documents.elements` so the dependency should be explicit in case changes in other dependencies lead to `typing-extensions` being dropped as a dependency.
* **Stop passing `extract_tables` to `unstructured-inference` since it is now supported in `unstructured` instead** Table extraction previously occurred in `unstructured-inference`, but that logic, except for the table model itself, is now a part of the `unstructured` library. Thus the parameter triggering table extraction is no longer passed to the `unstructured-inference` package. Also noted the table output regression for PDF files.
* **Fix a bug in Table partitioning** Previously the `skip_infer_table_types` variable used in `partition` was not being passed down to specific file partitioners. Now you can utilize the `skip_infer_table_types` list variable when calling `partition` to specify the filetypes for which you want to skip table extraction, or the `infer_table_structure` boolean variable on the file specific partitioning function.
* **Fix partition docx without sections** Some docx files, like those from teams output, do not contain sections and it would produce no results because the code assumes all components are in sections. Now if no sections is detected from a document we iterate through the paragraphs and return contents found in the paragraphs.
* **Fix out-of-order sequencing of split chunks.** Fixes behavior where "split" chunks were inserted at the beginning of the chunk sequence. This would produce a chunk sequence like [5a, 5b, 3a, 3b, 1, 2, 4] when sections 3 and 5 exceeded `max_characters`.
* **Deserialization of ingest docs fixed** When ingest docs are being deserialized as part of the ingest pipeline process (cli), there were certain fields that weren't getting persisted (metadata and date processed). The from_dict method was updated to take these into account and a unit test added to check.
* **Map source cli command configs when destination set** Due to how the source connector is dynamically called when the destination connector is set via the CLI, the configs were being set incorrectoy, causing the source connector to break. The configs were fixed and updated to take into account Fsspec-specific connectors.

## 0.10.25

### Enhancements

* **Duplicate CLI param check** Given that many of the options associated with the `Click` based cli ingest commands are added dynamically from a number of configs, a check was incorporated to make sure there were no duplicate entries to prevent new configs from overwriting already added options.
* **Ingest CLI refactor for better code reuse** Much of the ingest cli code can be templated and was a copy-paste across files, adding potential risk. Code was refactored to use a base class which had much of the shared code templated.

### Features

* **Table OCR refactor** support Table OCR with pre-computed OCR data to ensure we only do one OCR for entrie document. User can specify
ocr agent tesseract/paddle in environment variable `OCR_AGENT` for OCRing the entire document.
* **Adds accuracy function** The accuracy scoring was originally an option under `calculate_edit_distance`. For easy function call, it is now a wrapper around the original function that calls edit_distance and return as "score".
* **Adds HuggingFaceEmbeddingEncoder** The HuggingFace Embedding Encoder uses a local embedding model as opposed to using an API.
* **Add AWS bedrock embedding connector** `unstructured.embed.bedrock` now provides a connector to use AWS bedrock's `titan-embed-text` model to generate embeddings for elements. This features requires valid AWS bedrock setup and an internet connectionto run.

### Fixes

* **Import PDFResourceManager more directly** We were importing `PDFResourceManager` from `pdfminer.converter` which was causing an error for some users. We changed to import from the actual location of `PDFResourceManager`, which is `pdfminer.pdfinterp`.
* **Fix language detection of elements with empty strings** This resolves a warning message that was raised by `langdetect` if the language was attempted to be detected on an empty string. Language detection is now skipped for empty strings.
* **Fix chunks breaking on regex-metadata matches.** Fixes "over-chunking" when `regex_metadata` was used, where every element that contained a regex-match would start a new chunk.
* **Fix regex-metadata match offsets not adjusted within chunk.** Fixes incorrect regex-metadata match start/stop offset in chunks where multiple elements are combined.
* **Map source cli command configs when destination set** Due to how the source connector is dynamically called when the destination connector is set via the CLI, the configs were being set incorrectoy, causing the source connector to break. The configs were fixed and updated to take into account Fsspec-specific connectors.
* **Fix metrics folder not discoverable** Fixes issue where unstructured/metrics folder is not discoverable on PyPI by adding an `__init__.py` file under the folder.
* **Fix a bug when `parition_pdf` get `model_name=None`** In API usage the `model_name` value is `None` and the `cast` function in `partition_pdf` would return `None` and lead to attribution error. Now we use `str` function to explicit convert the content to string so it is garanteed to have `starts_with` and other string functions as attributes
* **Fix html partition fail on tables without `tbody` tag** HTML tables may sometimes just contain headers without body (`tbody` tag)

## 0.10.24

### Enhancements

* **Improve natural reading order** Some `OCR` elements with only spaces in the text have full-page width in the bounding box, which causes the `xycut` sorting to not work as expected. Now the logic to parse OCR results removes any elements with only spaces (more than one space).
* **Ingest compression utilities and fsspec connector support** Generic utility code added to handle files that get pulled from a source connector that are either tar or zip compressed and uncompress them locally. This is then processed using a local source connector. Currently this functionality has been incorporated into the fsspec connector and all those inheriting from it (currently: Azure Blob Storage, Google Cloud Storage, S3, Box, and Dropbox).
* **Ingest destination connectors support for writing raw list of elements** Along with the default write method used in the ingest pipeline to write the json content associated with the ingest docs, each destination connector can now also write a raw list of elements to the desired downstream location without having an ingest doc associated with it.

### Features

* **Adds element type percent match function** In order to evaluate the element type extracted, we add a function that calculates the matched percentage between two frequency dictionary.

### Fixes

* **Fix paddle model file not discoverable** Fixes issue where ocr_models/paddle_ocr.py file is not discoverable on PyPI by adding
an `__init__.py` file under the folder.
* **Chipper v2 Fixes** Includes fix for a memory leak and rare last-element bbox fix. (unstructured-inference==0.7.7)
* **Fix image resizing issue** Includes fix related to resizing images in the tables pipeline. (unstructured-inference==0.7.6)

## 0.10.23

### Enhancements

* **Add functionality to limit precision when serializing to json** Precision for `points` is limited to 1 decimal point if coordinates["system"] == "PixelSpace" (otherwise 2 decimal points?). Precision for `detection_class_prob` is limited to 5 decimal points.
* **Fix csv file detection logic when mime-type is text/plain** Previously the logic to detect csv file type was considering only first row's comma count comparing with the header_row comma count and both the rows being same line the result was always true, Now the logic is changed to consider the comma's count for all the lines except first line and compare with header_row comma count.
* **Improved inference speed for Chipper V2** API requests with 'hi_res_model_name=chipper' now have ~2-3x faster responses.

### Features

### Fixes

* **Cleans up temporary files after conversion** Previously a file conversion utility was leaving temporary files behind on the filesystem without removing them when no longer needed. This fix helps prevent an accumulation of temporary files taking up excessive disk space.
* **Fixes `under_non_alpha_ratio` dividing by zero** Although this function guarded against a specific cause of division by zero, there were edge cases slipping through like strings with only whitespace. This update more generally prevents the function from performing a division by zero.
* **Fix languages default** Previously the default language was being set to English when elements didn't have text or if langdetect could not detect the language. It now defaults to None so there is not misleading information about the language detected.
* **Fixes recursion limit error that was being raised when partitioning Excel documents of a certain size** Previously we used a recursive method to find subtables within an excel sheet. However this would run afoul of Python's recursion depth limit when there was a contiguous block of more than 1000 cells within a sheet. This function has been updated to use the NetworkX library which avoids Python recursion issues.

## 0.10.22

### Enhancements

* **bump `unstructured-inference` to `0.7.3`** The updated version of `unstructured-inference` supports a new version of the Chipper model, as well as a cleaner schema for its output classes. Support is included for new inference features such as hierarchy and ordering.
* **Expose skip_infer_table_types in ingest CLI.** For each connector a new `--skip-infer-table-types` parameter was added to map to the `skip_infer_table_types` partition argument. This gives more granular control to unstructured-ingest users, allowing them to specify the file types for which we should attempt table extraction.
* **Add flag to ingest CLI to raise error if any single doc fails in pipeline** Currently if a single doc fails in the pipeline, the whole thing halts due to the error. This flag defaults to log an error but continue with the docs it can.
* **Emit hyperlink metadata for DOCX file-type.** DOCX partitioner now adds `metadata.links`, `metadata.link_texts` and `metadata.link_urls` for elements that contain a hyperlink that points to an external resource. So-called "jump" links pointing to document internal locations (such as those found in a table-of-contents "jumping" to a chapter or section) are excluded.

### Features

* **Add `elements_to_text` as a staging helper function** In order to get a single clean text output from unstructured for metric calculations, automate the process of extracting text from elements using this function.
* **Adds permissions(RBAC) data ingestion functionality for the Sharepoint connector.** Problem: Role based access control is an important component in many data storage systems. Users may need to pass permissions (RBAC) data to downstream systems when ingesting data. Feature: Added permissions data ingestion functionality to the Sharepoint connector.

### Fixes

* **Fixes PDF list parsing creating duplicate list items** Previously a bug in PDF list item parsing caused removal of other elements and duplication of the list item
* **Fixes duplicated elements** Fixes issue where elements are duplicated when embeddings are generated. This will allow users to generate embeddings for their list of Elements without duplicating/breaking the orginal content.
* **Fixes failure when flagging for embeddings through unstructured-ingest** Currently adding the embedding parameter to any connector results in a failure on the copy stage. This is resolves the issue by adding the IngestDoc to the context map in the embedding node's `run` method. This allows users to specify that connectors fetch embeddings without failure.
* **Fix ingest pipeline reformat nodes not discoverable** Fixes issue where  reformat nodes raise ModuleNotFoundError on import. This was due to the directory was missing `__init__.py` in order to make it discoverable.
* **Fix default language in ingest CLI** Previously the default was being set to english which injected potentially incorrect information to downstream language detection libraries. By setting the default to None allows those libraries to better detect what language the text is in the doc being processed.

## 0.10.21

* **Adds Scarf analytics**.

## 0.10.20

### Enhancements

* **Add document level language detection functionality.** Adds the "auto" default for the languages param to all partitioners. The primary language present in the document is detected using the `langdetect` package. Additional param `detect_language_per_element` is also added for partitioners that return multiple elements. Defaults to `False`.
* **Refactor OCR code** The OCR code for entire page is moved from unstructured-inference to unstructured. On top of continuing support for OCR language parameter, we also support two OCR processing modes, "entire_page" or "individual_blocks".
* **Align to top left when shrinking bounding boxes for `xy-cut` sorting:** Update `shrink_bbox()` to keep top left rather than center.
* **Add visualization script to annotate elements** This script is often used to analyze/visualize elements with coordinates (e.g. partition_pdf()).
* **Adds data source properties to the Jira, Github and Gitlab connectors** These properties (date_created, date_modified, version, source_url, record_locator) are written to element metadata during ingest, mapping elements to information about the document source from which they derive. This functionality enables downstream applications to reveal source document applications, e.g. a link to a GDrive doc, Salesforce record, etc.
* **Improve title detection in pptx documents** The default title textboxes on a pptx slide are now categorized as titles.
* **Improve hierarchy detection in pptx documents** List items, and other slide text are properly nested under the slide title. This will enable better chunking of pptx documents.
* **Refactor of the ingest cli workflow** The refactored approach uses a dynamically set pipeline with a snapshot along each step to save progress and accommodate continuation from a snapshot if an error occurs. This also allows the pipeline to dynamically assign any number of steps to modify the partitioned content before it gets written to a destination.
* **Applies `max_characters=<n>` argument to all element types in `add_chunking_strategy` decorator** Previously this argument was only utilized in chunking Table elements and now applies to all partitioned elements if `add_chunking_strategy` decorator is utilized, further preparing the elements for downstream processing.
* **Add common retry strategy utilities for unstructured-ingest** Dynamic retry strategy with exponential backoff added to Notion source connector.
*
### Features

* **Adds `bag_of_words` and `percent_missing_text` functions** In order to count the word frequencies in two input texts and calculate the percentage of text missing relative to the source document.
* **Adds `edit_distance` calculation metrics** In order to benchmark the cleaned, extracted text with unstructured, `edit_distance` (`Levenshtein distance`) is included.
* **Adds detection_origin field to metadata** Problem: Currently isn't an easy way to find out how an element was created. With this change that information is added. Importance: With this information the developers and users are now able to know how an element was created to make decisions on how to use it. In order tu use this feature
setting UNSTRUCTURED_INCLUDE_DEBUG_METADATA=true is needed.
* **Adds a function that calculates frequency of the element type and its depth** To capture the accuracy of element type extraction, this function counts the occurrences of each unique element type with its depth for use in element metrics.

### Fixes

* **Fix zero division error in annotation bbox size** This fixes the bug where we find annotation bboxes realted to an element that need to divide the intersection size between annotation bbox and element bbox by the size of the annotation bbox
* **Fix prevent metadata module from importing dependencies from unnecessary modules** Problem: The `metadata` module had several top level imports that were only used in and applicable to code related to specific document types, while there were many general-purpose functions. As a result, general-purpose functions couldn't be used without unnecessary dependencies being installed. Fix: moved 3rd party dependency top level imports to inside the functions in which they are used and applied a decorator to check that the dependency is installed and emit a helpful error message if not.
* **Fixes category_depth None value for Title elements** Problem: `Title` elements from `chipper` get `category_depth`= None even when `Headline` and/or `Subheadline` elements are present in the same page. Fix: all `Title` elements with `category_depth` = None should be set to have a depth of 0 instead iff there are `Headline` and/or `Subheadline` element-types present. Importance: `Title` elements should be equivalent html `H1` when nested headings are present; otherwise, `category_depth` metadata can result ambiguous within elements in a page.
* **Tweak `xy-cut` ordering output to be more column friendly** This results in the order of elements more closely reflecting natural reading order which benefits downstream applications. While element ordering from `xy-cut` is usually mostly correct when ordering multi-column documents, sometimes elements from a RHS column will appear before elements in a LHS column. Fix: add swapped `xy-cut` ordering by sorting by X coordinate first and then Y coordinate.
* **Fixes badly initialized Formula** Problem: YoloX contain new types of elements, when loading a document that contain formulas a new element of that class
should be generated, however the Formula class inherits from Element instead of Text. After this change the element is correctly created with the correct class
allowing the document to be loaded. Fix: Change parent class for Formula to Text. Importance: Crucial to be able to load documents that contain formulas.
* **Fixes pdf uri error** An error was encountered when URI type of `GoToR` which refers to pdf resources outside of its own was detected since no condition catches such case. The code is fixing the issue by initialize URI before any condition check.


## 0.10.19

### Enhancements

* **Adds XLSX document level language detection** Enhancing on top of language detection functionality in previous release, we now support language detection within `.xlsx` file type at Element level.
* **bump `unstructured-inference` to `0.6.6`** The updated version of `unstructured-inference` makes table extraction in `hi_res` mode configurable to fine tune table extraction performance; it also improves element detection by adding a deduplication post processing step in the `hi_res` partitioning of pdfs and images.
* **Detect text in HTML Heading Tags as Titles** This will increase the accuracy of hierarchies in HTML documents and provide more accurate element categorization. If text is in an HTML heading tag and is not a list item, address, or narrative text, categorize it as a title.
* **Update python-based docs** Refactor docs to use the actual unstructured code rather than using the subprocess library to run the cli command itself.
* **Adds Table support for the `add_chunking_strategy` decorator to partition functions.** In addition to combining elements under Title elements, user's can now specify the `max_characters=<n>` argument to chunk Table elements into TableChunk elements with `text` and `text_as_html` of length <n> characters. This means partitioned Table results are ready for use in downstream applications without any post processing.
* **Expose endpoint url for s3 connectors** By allowing for the endpoint url to be explicitly overwritten, this allows for any non-AWS data providers supporting the s3 protocol to be supported (i.e. minio).

### Features

* **change default `hi_res` model for pdf/image partition to `yolox`** Now partitioning pdf/image using `hi_res` strategy utilizes `yolox_quantized` model isntead of `detectron2_onnx` model. This new default model has better recall for tables and produces more detailed categories for elements.
* **XLSX can now reads subtables within one sheet** Problem: Many .xlsx files are not created to be read as one full table per sheet. There are subtables, text and header along with more informations to extract from each sheet. Feature: This `partition_xlsx` now can reads subtable(s) within one .xlsx sheet, along with extracting other title and narrative texts. Importance: This enhance the power of .xlsx reading to not only one table per sheet, allowing user to capture more data tables from the file, if exists.
* **Update Documentation on Element Types and Metadata**: We have updated the documentation according to the latest element types and metadata. It includes the common and additional metadata provided by the Partitions and Connectors.

### Fixes

* **Fixes partition_pdf is_alnum reference bug** Problem: The `partition_pdf` when attempt to get bounding box from element experienced a reference before assignment error when the first object is not text extractable.  Fix: Switched to a flag when the condition is met. Importance: Crucial to be able to partition with pdf.
* **Fix various cases of HTML text missing after partition**
  Problem: Under certain circumstances, text immediately after some HTML tags will be misssing from partition result.
  Fix: Updated code to deal with these cases.
  Importance: This will ensure the correctness when partitioning HTML and Markdown documents.
* **Fixes chunking when `detection_class_prob` appears in Element metadata** Problem: when `detection_class_prob` appears in Element metadata, Elements will only be combined by chunk_by_title if they have the same `detection_class_prob` value (which is rare). This is unlikely a case we ever need to support and most often results in no chunking. Fix: `detection_class_prob` is included in the chunking list of metadata keys excluded for similarity comparison. Importance: This change allows `chunk_by_title` to operate as intended for documents which include `detection_class_prob` metadata in their Elements.

## 0.10.18

### Enhancements

* **Better detection of natural reading order in images and PDF's** The elements returned by partition better reflect natural reading order in some cases, particularly in complicated multi-column layouts, leading to better chunking and retrieval for downstream applications. Achieved by improving the `xy-cut` sorting to preprocess bboxes, shrinking all bounding boxes by 90% along x and y axes (still centered around the same center point), which allows projection lines to be drawn where not possible before if layout bboxes overlapped.
* **Improves `partition_xml` to be faster and more memory efficient when partitioning large XML files** The new behavior is to partition iteratively to prevent loading the entire XML tree into memory at once in most use cases.
* **Adds data source properties to SharePoint, Outlook, Onedrive, Reddit, Slack, DeltaTable connectors** These properties (date_created, date_modified, version, source_url, record_locator) are written to element metadata during ingest, mapping elements to information about the document source from which they derive. This functionality enables downstream applications to reveal source document applications, e.g. a link to a GDrive doc, Salesforce record, etc.
* **Add functionality to save embedded images in PDF's separately as images** This allows users to save embedded images in PDF's separately as images, given some directory path. The saved image path is written to the metadata for the Image element. Downstream applications may benefit by providing users with image links from relevant "hits."
* **Azure Cognite Search destination connector** New Azure Cognitive Search destination connector added to ingest CLI.  Users may now use `unstructured-ingest` to write partitioned data from over 20 data sources (so far) to an Azure Cognitive Search index.
* **Improves salesforce partitioning** Partitions Salesforce data as xlm instead of text for improved detail and flexibility. Partitions htmlbody instead of textbody for Salesforce emails. Importance: Allows all Salesforce fields to be ingested and gives Salesforce emails more detailed partitioning.
* **Add document level language detection functionality.** Introduces the "auto" default for the languages param, which then detects the languages present in the document using the `langdetect` package. Adds the document languages as ISO 639-3 codes to the element metadata. Implemented only for the partition_text function to start.
* **PPTX partitioner refactored in preparation for enhancement.** Behavior should be unchanged except that shapes enclosed in a group-shape are now included, as many levels deep as required (a group-shape can itself contain a group-shape).
* **Embeddings support for the SharePoint SourceConnector via unstructured-ingest CLI** The SharePoint connector can now optionally create embeddings from the elements it pulls out during partition and upload those embeddings to Azure Cognitive Search index.
* **Improves hierarchy from docx files by leveraging natural hierarchies built into docx documents**  Hierarchy can now be detected from an indentation level for list bullets/numbers and by style name (e.g. Heading 1, List Bullet 2, List Number).
* **Chunking support for the SharePoint SourceConnector via unstructured-ingest CLI** The SharePoint connector can now optionally chunk the elements pulled out during partition via the chunking unstructured brick. This can be used as a stage before creating embeddings.

### Features

* **Adds `links` metadata in `partition_pdf` for `fast` strategy.** Problem: PDF files contain rich information and hyperlink that Unstructured did not captured earlier. Feature: `partition_pdf` now can capture embedded links within the file along with its associated text and page number. Importance: Providing depth in extracted elements give user a better understanding and richer context of documents. This also enables user to map to other elements within the document if the hyperlink is refered internally.
* **Adds the embedding module to be able to embed Elements** Problem: Many NLP applications require the ability to represent parts of documents in a semantic way. Until now, Unstructured did not have text embedding ability within the core library. Feature: This embedding module is able to track embeddings related data with a class, embed a list of elements, and return an updated list of Elements with the *embeddings* property. The module is also able to embed query strings. Importance: Ability to embed documents or parts of documents will enable users to make use of these semantic representations in different NLP applications, such as search, retrieval, and retrieval augmented generation.

### Fixes

* **Fixes a metadata source serialization bug** Problem: In unstructured elements, when loading an elements json file from the disk, the data_source attribute is assumed to be an instance of DataSourceMetadata and the code acts based on that. However the loader did not satisfy the assumption, and loaded it as a dict instead, causing an error. Fix: Added necessary code block to initialize a DataSourceMetadata object, also refactored DataSourceMetadata.from_dict() method to remove redundant code. Importance: Crucial to be able to load elements (which have data_source fields) from json files.
* **Fixes issue where unstructured-inference was not getting updated** Problem: unstructured-inference was not getting upgraded to the version to match unstructured release when doing a pip install.  Solution: using `pip install unstructured[all-docs]` it will now upgrade both unstructured and unstructured-inference. Importance: This will ensure that the inference library is always in sync with the unstructured library, otherwise users will be using outdated libraries which will likely lead to unintended behavior.
* **Fixes SharePoint connector failures if any document has an unsupported filetype** Problem: Currently the entire connector ingest run fails if a single IngestDoc has an unsupported filetype. This is because a ValueError is raised in the IngestDoc's `__post_init__`. Fix: Adds a try/catch when the IngestConnector runs get_ingest_docs such that the error is logged but all processable documents->IngestDocs are still instantiated and returned. Importance: Allows users to ingest SharePoint content even when some files with unsupported filetypes exist there.
* **Fixes Sharepoint connector server_path issue** Problem: Server path for the Sharepoint Ingest Doc was incorrectly formatted, causing issues while fetching pages from the remote source. Fix: changes formatting of remote file path before instantiating SharepointIngestDocs and appends a '/' while fetching pages from the remote source. Importance: Allows users to fetch pages from Sharepoint Sites.
* **Fixes Sphinx errors.** Fixes errors when running Sphinx `make html` and installs library to suppress warnings.
* **Fixes a metadata backwards compatibility error** Problem: When calling `partition_via_api`, the hosted api may return an element schema that's newer than the current `unstructured`. In this case, metadata fields were added which did not exist in the local `ElementMetadata` dataclass, and `__init__()` threw an error. Fix: remove nonexistent fields before instantiating in `ElementMetadata.from_json()`. Importance: Crucial to avoid breaking changes when adding fields.
* **Fixes issue with Discord connector when a channel returns `None`** Problem: Getting the `jump_url` from a nonexistent Discord `channel` fails. Fix: property `jump_url` is now retrieved within the same context as the messages from the channel. Importance: Avoids cascading issues when the connector fails to fetch information about a Discord channel.
* **Fixes occasionally SIGABTR when writing table with `deltalake` on Linux** Problem: occasionally on Linux ingest can throw a `SIGABTR` when writing `deltalake` table even though the table was written correctly. Fix: put the writing function into a `Process` to ensure its execution to the fullest extent before returning to the main process. Importance: Improves stability of connectors using `deltalake`
* **Fixes badly initialized Formula** Problem: YoloX contain new types of elements, when loading a document that contain formulas a new element of that class should be generated, however the Formula class inherits from Element instead of Text. After this change the element is correctly created with the correct class allowing the document to be loaded. Fix: Change parent class for Formula to Text. Importance: Crucial to be able to load documents that contain formulas.

## 0.10.16

### Enhancements

* **Adds data source properties to Airtable, Confluence, Discord, Elasticsearch, Google Drive, and Wikipedia connectors** These properties (date_created, date_modified, version, source_url, record_locator) are written to element metadata during ingest, mapping elements to information about the document source from which they derive. This functionality enables downstream applications to reveal source document applications, e.g. a link to a GDrive doc, Salesforce record, etc.
* **DOCX partitioner refactored in preparation for enhancement.** Behavior should be unchanged except in multi-section documents containing different headers/footers for different sections. These will now emit all distinct headers and footers encountered instead of just those for the last section.
* **Add a function to map between Tesseract and standard language codes.** This allows users to input language information to the `languages` param in any Tesseract-supported langcode or any ISO 639 standard language code.
* **Add document level language detection functionality.** Introduces the "auto" default for the languages param, which then detects the languages present in the document using the `langdetect` package. Implemented only for the partition_text function to start.

### Features

### Fixes

* ***Fixes an issue that caused a partition error for some PDF's.** Fixes GH Issue 1460 by bypassing a coordinate check if an element has invalid coordinates.

## 0.10.15


### Enhancements

* **Support for better element categories from the next-generation image-to-text model ("chipper").** Previously, not all of the classifications from Chipper were being mapped to proper `unstructured` element categories so the consumer of the library would see many `UncategorizedText` elements. This fixes the issue, improving the granularity of the element categories outputs for better downstream processing and chunking. The mapping update is:
  * "Threading": `NarrativeText`
  * "Form": `NarrativeText`
  * "Field-Name": `Title`
  * "Value": `NarrativeText`
  * "Link": `NarrativeText`
  * "Headline": `Title` (with `category_depth=1`)
  * "Subheadline": `Title` (with `category_depth=2`)
  * "Abstract": `NarrativeText`
* **Better ListItem grouping for PDF's (fast strategy).** The `partition_pdf` with `fast` strategy previously broke down some numbered list item lines as separate elements. This enhancement leverages the x,y coordinates and bbox sizes to help decide whether the following chunk of text is a continuation of the immediate previous detected ListItem element or not, and not detect it as its own non-ListItem element.
* **Fall back to text-based classification for uncategorized Layout elements for Images and PDF's**. Improves element classification by running existing text-based rules on previously `UncategorizedText` elements.
* **Adds table partitioning for Partitioning for many doc types including: .html, .epub., .md, .rst, .odt, and .msg.** At the core of this change is the .html partition functionality, which is leveraged by the other effected doc types. This impacts many scenarios where `Table` Elements are now propery extracted.
* **Create and add `add_chunking_strategy` decorator to partition functions.** Previously, users were responsible for their own chunking after partitioning elements, often required for downstream applications. Now, individual elements may be combined into right-sized chunks where min and max character size may be specified if `chunking_strategy=by_title`. Relevant elements are grouped together for better downstream results. This enables users immediately use partitioned results effectively in downstream applications (e.g. RAG architecture apps) without any additional post-processing.
* **Adds `languages` as an input parameter and marks `ocr_languages` kwarg for deprecation in pdf, image, and auto partitioning functions.** Previously, language information was only being used for Tesseract OCR for image-based documents and was in a Tesseract specific string format, but by refactoring into a list of standard language codes independent of Tesseract, the `unstructured` library will better support `languages` for other non-image pipelines and/or support for other OCR engines.
* **Removes `UNSTRUCTURED_LANGUAGE` env var usage and replaces `language` with `languages` as an input parameter to unstructured-partition-text_type functions.** The previous parameter/input setup was not user-friendly or scalable to the variety of elements being processed. By refactoring the inputted language information into a list of standard language codes, we can support future applications of the element language such as detection, metadata, and multi-language elements. Now, to skip English specific checks, set the `languages` parameter to any non-English language(s).
* **Adds `xlsx` and `xls` filetype extensions to the `skip_infer_table_types` default list in `partition`.** By adding these file types to the input parameter these files should not go through table extraction. Users can still specify if they would like to extract tables from these filetypes, but will have to set the `skip_infer_table_types` to exclude the desired filetype extension. This avoids mis-representing complex spreadsheets where there may be multiple sub-tables and other content.
* **Better debug output related to sentence counting internals**. Clarify message when sentence is not counted toward sentence count because there aren't enough words, relevant for developers focused on `unstructured`s NLP internals.
* **Faster ocr_only speed for partitioning PDF and images.** Use `unstructured_pytesseract.run_and_get_multiple_output` function to reduce the number of calls to `tesseract` by half when partitioning pdf or image with `tesseract`
* **Adds data source properties to fsspec connectors** These properties (date_created, date_modified, version, source_url, record_locator) are written to element metadata during ingest, mapping elements to information about the document source from which they derive. This functionality enables downstream applications to reveal source document applications, e.g. a link to a GDrive doc, Salesforce record, etc.
* **Add delta table destination connector** New delta table destination connector added to ingest CLI.  Users may now use `unstructured-ingest` to write partitioned data from over 20 data sources (so far) to a Delta Table.
* **Rename to Source and Destination Connectors in the Documentation.** Maintain naming consistency between Connectors codebase and documentation with the first addition to a destination connector.
* **Non-HTML text files now return unstructured-elements as opposed to HTML-elements.** Previously the text based files that went through `partition_html` would return HTML-elements but now we preserve the format from the input using `source_format` argument in the partition call.
* **Adds `PaddleOCR` as an optional alternative to `Tesseract`** for OCR in processing of PDF or Image files, it is installable via the `makefile` command `install-paddleocr`. For experimental purposes only.
* **Bump unstructured-inference** to 0.5.28. This version bump markedly improves the output of table data, rendered as `metadata.text_as_html` in an element. These changes include:
  * add env variable `ENTIRE_PAGE_OCR` to specify using paddle or tesseract on entire page OCR
  * table structure detection now pads the input image by 25 pixels in all 4 directions to improve its recall (0.5.27)
  * support paddle with both cpu and gpu and assume it is pre-installed (0.5.26)
  * fix a bug where `cells_to_html` doesn't handle cells spanning multiple rows properly (0.5.25)
  * remove `cv2` preprocessing step before OCR step in table transformer (0.5.24)

### Features

* **Adds element metadata via `category_depth` with default value None**.
  * This additional metadata is useful for vectordb/LLM, chunking strategies, and retrieval applications.
* **Adds a naive hierarchy for elements via a `parent_id` on the element's metadata**
  * Users will now have more metadata for implementing vectordb/LLM chunking strategies. For example, text elements could be queried by their preceding title element.
  * Title elements created from HTML headings will properly nest

### Fixes

* **`add_pytesseract_bboxes_to_elements` no longer returns `nan` values**. The function logic is now broken into new methods
  `_get_element_box` and `convert_multiple_coordinates_to_new_system`
* **Selecting a different model wasn't being respected when calling `partition_image`.** Problem: `partition_pdf` allows for passing a `model_name` parameter. Given the similarity between the image and PDF pipelines, the expected behavior is that `partition_image` should support the same parameter, but `partition_image` was unintentionally not passing along its `kwargs`. This was corrected by adding the kwargs to the downstream call.
* **Fixes a chunking issue via dropping the field "coordinates".** Problem: chunk_by_title function was chunking each element to its own individual chunk while it needed to group elements into a fewer number of chunks. We've discovered that this happens due to a metadata matching logic in chunk_by_title function, and discovered that elements with different metadata can't be put into the same chunk. At the same time, any element with "coordinates" essentially had different metadata than other elements, due each element locating in different places and having different coordinates. Fix: That is why we have included the key "coordinates" inside a list of excluded metadata keys, while doing this "metadata_matches" comparision. Importance: This change is crucial to be able to chunk by title for documents which include "coordinates" metadata in their elements.

## 0.10.14

### Enhancements

* Update all connectors to use new downstream architecture
  * New click type added to parse comma-delimited string inputs
  * Some CLI options renamed

### Features

### Fixes

## 0.10.13

### Enhancements

* Updated documentation: Added back support doc types for partitioning, more Python codes in the API page,  RAG definition, and use case.
* Updated Hi-Res Metadata: PDFs and Images using Hi-Res strategy now have layout model class probabilities added ot metadata.
* Updated the `_detect_filetype_from_octet_stream()` function to use libmagic to infer the content type of file when it is not a zip file.
* Tesseract minor version bump to 5.3.2

### Features

* Add Jira Connector to be able to pull issues from a Jira organization
* Add `clean_ligatures` function to expand ligatures in text


### Fixes

* `partition_html` breaks on `<br>` elements.
* Ingest error handling to properly raise errors when wrapped
* GH issue 1361: fixes a sortig error that prevented some PDF's from being parsed
* Bump unstructured-inference
  * Brings back embedded images in PDF's (0.5.23)

## 0.10.12

### Enhancements

* Removed PIL pin as issue has been resolved upstream
* Bump unstructured-inference
  * Support for yolox_quantized layout detection model (0.5.20)
* YoloX element types added


### Features

* Add Salesforce Connector to be able to pull Account, Case, Campaign, EmailMessage, Lead

### Fixes


* Bump unstructured-inference
  * Avoid divide-by-zero errors swith `safe_division` (0.5.21)

## 0.10.11

### Enhancements

* Bump unstructured-inference
  * Combine entire-page OCR output with layout-detected elements, to ensure full coverage of the page (0.5.19)

### Features

* Add in ingest cli s3 writer

### Fixes

* Fix a bug where `xy-cut` sorting attemps to sort elements without valid coordinates; now xy cut sorting only works when **all** elements have valid coordinates

## 0.10.10

### Enhancements

* Adds `text` as an input parameter to `partition_xml`.
* `partition_xml` no longer runs through `partition_text`, avoiding incorrect splitting
  on carriage returns in the XML. Since `partition_xml` no longer calls `partition_text`,
  `min_partition` and `max_partition` are no longer supported in `partition_xml`.
* Bump `unstructured-inference==0.5.18`, change non-default detectron2 classification threshold
* Upgrade base image from rockylinux 8 to rockylinux 9
* Serialize IngestDocs to JSON when passing to subprocesses

### Features

### Fixes

- Fix a bug where mismatched `elements` and `bboxes` are passed into `add_pytesseract_bbox_to_elements`

## 0.10.9

### Enhancements

* Fix `test_json` to handle only non-extra dependencies file types (plain-text)

### Features

* Adds `chunk_by_title` to break a document into sections based on the presence of `Title`
  elements.
* add new extraction function `extract_image_urls_from_html` to extract all img related URL from html text.

### Fixes

* Make cv2 dependency optional
* Edit `add_pytesseract_bbox_to_elements`'s (`ocr_only` strategy) `metadata.coordinates.points` return type to `Tuple` for consistency.
* Re-enable test-ingest-confluence-diff for ingest tests
* Fix syntax for ingest test check number of files
* Fix csv and tsv partitioners loosing the first line of the files when creating elements

## 0.10.8

### Enhancements

* Release docker image that installs Python 3.10 rather than 3.8

### Features

### Fixes

## 0.10.7

### Enhancements

### Features

### Fixes

* Remove overly aggressive ListItem chunking for images and PDF's which typically resulted in inchorent elements.

## 0.10.6

### Enhancements

* Enable `partition_email` and `partition_msg` to detect if an email is PGP encryped. If
  and email is PGP encryped, the functions will return an empy list of elements and
  emit a warning about the encrypted content.
* Add threaded Slack conversations into Slack connector output
* Add functionality to sort elements using `xy-cut` sorting approach in `partition_pdf` for `hi_res` and `fast` strategies
* Bump unstructured-inference
  * Set OMP_THREAD_LIMIT to 1 if not set for better tesseract perf (0.5.17)

### Features

* Extract coordinates from PDFs and images when using OCR only strategy and add to metadata

### Fixes

* Update `partition_html` to respect the order of `<pre>` tags.
* Fix bug in `partition_pdf_or_image` where two partitions were called if `strategy == "ocr_only"`.
* Bump unstructured-inference
  * Fix issue where temporary files were being left behind (0.5.16)
* Adds deprecation warning for the `file_filename` kwarg to `partition`, `partition_via_api`,
  and `partition_multiple_via_api`.
* Fix documentation build workflow by pinning dependencies

## 0.10.5

### Enhancements

* Create new CI Pipelines
  - Checking text, xml, email, and html doc tests against the library installed without extras
  - Checking each library extra against their respective tests
* `partition` raises an error and tells the user to install the appropriate extra if a filetype
  is detected that is missing dependencies.
* Add custom errors to ingest
* Bump `unstructured-ingest==0.5.15`
  - Handle an uncaught TesseractError (0.5.15)
  - Add TIFF test file and TIFF filetype to `test_from_image_file` in `test_layout` (0.5.14)
* Use `entire_page` ocr mode for pdfs and images
* Add notes on extra installs to docs
* Adds ability to reuse connections per process in unstructured-ingest

### Features
* Add delta table connector

### Fixes

## 0.10.4
* Pass ocr_mode in partition_pdf and set the default back to individual pages for now
* Add diagrams and descriptions for ingest design in the ingest README

### Features
* Supports multipage TIFF image partitioning

### Fixes

## 0.10.2

### Enhancements
* Bump unstructured-inference==0.5.13:
  - Fix extracted image elements being included in layout merge, addresses the issue
    where an entire-page image in a PDF was not passed to the layout model when using hi_res.

### Features

### Fixes

## 0.10.1

### Enhancements
* Bump unstructured-inference==0.5.12:
  - fix to avoid trace for certain PDF's (0.5.12)
  - better defaults for DPI for hi_res and  Chipper (0.5.11)
  - implement full-page OCR (0.5.10)

### Features

### Fixes

* Fix dead links in repository README (Quick Start > Install for local development, and Learn more > Batch Processing)
* Update document dependencies to include tesseract-lang for additional language support (required for tests to pass)

## 0.10.0

### Enhancements

* Add `include_header` kwarg to `partition_xlsx` and change default behavior to `True`
* Update the `links` and `emphasized_texts` metadata fields

### Features

### Fixes

## 0.9.3

### Enhancements

* Pinned dependency cleanup.
* Update `partition_csv` to always use `soupparser_fromstring` to parse `html text`
* Update `partition_tsv` to always use `soupparser_fromstring` to parse `html text`
* Add `metadata.section` to capture epub table of contents data
* Add `unique_element_ids` kwarg to partition functions. If `True`, will use a UUID
  for element IDs instead of a SHA-256 hash.
* Update `partition_xlsx` to always use `soupparser_fromstring` to parse `html text`
* Add functionality to switch `html` text parser based on whether the `html` text contains emoji
* Add functionality to check if a string contains any emoji characters
* Add CI tests around Notion

### Features

* Add Airtable Connector to be able to pull views/tables/bases from an Airtable organization

### Fixes

* fix pdf partition of list items being detected as titles in OCR only mode
* make notion module discoverable
* fix emails with `Content-Distribution: inline` and `Content-Distribution: attachment` with no filename
* Fix email attachment filenames which had `=` in the filename itself

## 0.9.2


### Enhancements

* Update table extraction section in API documentation to sync with change in Prod API
* Update Notion connector to extract to html
* Added UUID option for `element_id`
* Bump unstructured-inference==0.5.9:
  - better caching of models
  - another version of detectron2 available, though the default layout model is unchanged
* Added UUID option for element_id
* Added UUID option for element_id
* CI improvements to run ingest tests in parallel

### Features

* Adds Sharepoint connector.

### Fixes

* Bump unstructured-inference==0.5.9:
  - ignores Tesseract errors where no text is extracted for tiles that indeed, have no text

## 0.9.1

### Enhancements

* Adds --partition-pdf-infer-table-structure to unstructured-ingest.
* Enable `partition_html` to skip headers and footers with the `skip_headers_and_footers` flag.
* Update `partition_doc` and `partition_docx` to track emphasized texts in the output
* Adds post processing function `filter_element_types`
* Set the default strategy for partitioning images to `hi_res`
* Add page break parameter section in API documentation to sync with change in Prod API
* Update `partition_html` to track emphasized texts in the output
* Update `XMLDocument._read_xml` to create `<p>` tag element for the text enclosed in the `<pre>` tag
* Add parameter `include_tail_text` to `_construct_text` to enable (skip) tail text inclusion
* Add Notion connector

### Features

### Fixes

* Remove unused `_partition_via_api` function
* Fixed emoji bug in `partition_xlsx`.
* Pass `file_filename` metadata when partitioning file object
* Skip ingest test on missing Slack token
* Add Dropbox variables to CI environments
* Remove default encoding for ingest
* Adds new element type `EmailAddress` for recognising email address in the  text
* Simplifies `min_partition` logic; makes partitions falling below the `min_partition`
  less likely.
* Fix bug where ingest test check for number of files fails in smoke test
* Fix unstructured-ingest entrypoint failure

## 0.9.0

### Enhancements

* Dependencies are now split by document type, creating a slimmer base installation.

## 0.8.8

### Enhancements

### Features

### Fixes

* Rename "date" field to "last_modified"
* Adds Box connector

### Fixes

## 0.8.7

### Enhancements

* Put back useful function `split_by_paragraph`

### Features

### Fixes

* Fix argument order in NLTK download step

## 0.8.6

### Enhancements

### Features

### Fixes

* Remove debug print lines and non-functional code

## 0.8.5

### Enhancements

* Add parameter `skip_infer_table_types` to enable (skip) table extraction for other doc types
* Adds optional Unstructured API unit tests in CI
* Tracks last modified date for all document types.
* Add auto_paragraph_grouper to detect new-line and blank-line new paragraph for .txt files.
* refactor the ingest cli to better support expanding supported connectors

## 0.8.3

### Enhancements

### Features

### Fixes

* NLTK now only gets downloaded if necessary.
* Handling for empty tables in Word Documents and PowerPoints.

## 0.8.4

### Enhancements

* Additional tests and refactor of JSON detection.
* Update functionality to retrieve image metadata from a page for `document_to_element_list`
* Links are now tracked in `partition_html` output.
* Set the file's current position to the beginning after reading the file in `convert_to_bytes`
* Add `min_partition` kwarg to that combines elements below a specified threshold and modifies splitting of strings longer than max partition so words are not split.
* set the file's current position to the beginning after reading the file in `convert_to_bytes`
* Add slide notes to pptx
* Add `--encoding` directive to ingest
* Improve json detection by `detect_filetype`

### Features

* Adds Outlook connector
* Add support for dpi parameter in inference library
* Adds Onedrive connector.
* Add Confluence connector for ingest cli to pull the body text from all documents from all spaces in a confluence domain.

### Fixes

* Fixes issue with email partitioning where From field was being assigned the To field value.
* Use the `image_metadata` property of the `PageLayout` instance to get the page image info in the `document_to_element_list`
* Add functionality to write images to computer storage temporarily instead of keeping them in memory for `ocr_only` strategy
* Add functionality to convert a PDF in small chunks of pages at a time for `ocr_only` strategy
* Adds `.txt`, `.text`, and `.tab` to list of extensions to check if file
  has a `text/plain` MIME type.
* Enables filters to be passed to `partition_doc` so it doesn't error with LibreOffice7.
* Removed old error message that's superseded by `requires_dependencies`.
* Removes using `hi_res` as the default strategy value for `partition_via_api` and `partition_multiple_via_api`

## 0.8.1

### Enhancements

* Add support for Python 3.11

### Features

### Fixes

* Fixed `auto` strategy detected scanned document as having extractable text and using `fast` strategy, resulting in no output.
* Fix list detection in MS Word documents.
* Don't instantiate an element with a coordinate system when there isn't a way to get its location data.

## 0.8.0

### Enhancements

* Allow model used for hi res pdf partition strategy to be chosen when called.
* Updated inference package

### Features

* Add `metadata_filename` parameter across all partition functions

### Fixes

* Update to ensure `convert_to_datafame` grabs all of the metadata fields.
* Adjust encoding recognition threshold value in `detect_file_encoding`
* Fix KeyError when `isd_to_elements` doesn't find a type
* Fix `_output_filename` for local connector, allowing single files to be written correctly to the disk

* Fix for cases where an invalid encoding is extracted from an email header.

### BREAKING CHANGES

* Information about an element's location is no longer returned as top-level attributes of an element. Instead, it is returned in the `coordinates` attribute of the element's metadata.

## 0.7.12

### Enhancements

* Adds `include_metadata` kwarg to `partition_doc`, `partition_docx`, `partition_email`, `partition_epub`, `partition_json`, `partition_msg`, `partition_odt`, `partition_org`, `partition_pdf`, `partition_ppt`, `partition_pptx`, `partition_rst`, and `partition_rtf`
### Features

* Add Elasticsearch connector for ingest cli to pull specific fields from all documents in an index.
* Adds Dropbox connector

### Fixes

* Fix tests that call unstructured-api by passing through an api-key
* Fixed page breaks being given (incorrect) page numbers
* Fix skipping download on ingest when a source document exists locally

## 0.7.11

### Enhancements

* More deterministic element ordering when using `hi_res` PDF parsing strategy (from unstructured-inference bump to 0.5.4)
* Make large model available (from unstructured-inference bump to 0.5.3)
* Combine inferred elements with extracted elements (from unstructured-inference bump to 0.5.2)
* `partition_email` and `partition_msg` will now process attachments if `process_attachments=True`
  and a attachment partitioning functions is passed through with `attachment_partitioner=partition`.

### Features

### Fixes

* Fix tests that call unstructured-api by passing through an api-key
* Fixed page breaks being given (incorrect) page numbers
* Fix skipping download on ingest when a source document exists locally

## 0.7.10

### Enhancements

* Adds a `max_partition` parameter to `partition_text`, `partition_pdf`, `partition_email`,
  `partition_msg` and `partition_xml` that sets a limit for the size of an individual
  document elements. Defaults to `1500` for everything except `partition_xml`, which has
  a default value of `None`.
* DRY connector refactor

### Features

* `hi_res` model for pdfs and images is selectable via environment variable.

### Fixes

* CSV check now ignores escaped commas.
* Fix for filetype exploration util when file content does not have a comma.
* Adds negative lookahead to bullet pattern to avoid detecting plain text line
  breaks like `-------` as list items.
* Fix pre tag parsing for `partition_html`
* Fix lookup error for annotated Arabic and Hebrew encodings

## 0.7.9

### Enhancements

* Improvements to string check for leafs in `partition_xml`.
* Adds --partition-ocr-languages to unstructured-ingest.

### Features

* Adds `partition_org` for processed Org Mode documents.

### Fixes

## 0.7.8

### Enhancements

### Features

* Adds Google Cloud Service connector

### Fixes

* Updates the `parse_email` for `partition_eml` so that `unstructured-api` passes the smoke tests
* `partition_email` now works if there is no message content
* Updates the `"fast"` strategy for `partition_pdf` so that it's able to recursively
* Adds recursive functionality to all fsspec connectors
* Adds generic --recursive ingest flag

## 0.7.7

### Enhancements

* Adds functionality to replace the `MIME` encodings for `eml` files with one of the common encodings if a `unicode` error occurs
* Adds missed file-like object handling in `detect_file_encoding`
* Adds functionality to extract charset info from `eml` files

### Features

* Added coordinate system class to track coordinate types and convert to different coordinate

### Fixes

* Adds an `html_assemble_articles` kwarg to `partition_html` to enable users to capture
  control whether content outside of `<article>` tags is captured when
  `<article>` tags are present.
* Check for the `xml` attribute on `element` before looking for pagebreaks in `partition_docx`.

## 0.7.6

### Enhancements

* Convert fast startegy to ocr_only for images
* Adds support for page numbers in `.docx` and `.doc` when user or renderer
  created page breaks are present.
* Adds retry logic for the unstructured-ingest Biomed connector

### Features

* Provides users with the ability to extract additional metadata via regex.
* Updates `partition_docx` to include headers and footers in the output.
* Create `partition_tsv` and associated tests. Make additional changes to `detect_filetype`.

### Fixes

* Remove fake api key in test `partition_via_api` since we now require valid/empty api keys
* Page number defaults to `None` instead of `1` when page number is not present in the metadata.
  A page number of `None` indicates that page numbers are not being tracked for the document
  or that page numbers do not apply to the element in question..
* Fixes an issue with some pptx files. Assume pptx shapes are found in top left position of slide
  in case the shape.top and shape.left attributes are `None`.

## 0.7.5

### Enhancements

* Adds functionality to sort elements in `partition_pdf` for `fast` strategy
* Adds ingest tests with `--fast` strategy on PDF documents
* Adds --api-key to unstructured-ingest

### Features

* Adds `partition_rst` for processed ReStructured Text documents.

### Fixes

* Adds handling for emails that do not have a datetime to extract.
* Adds pdf2image package as core requirement of unstructured (with no extras)

## 0.7.4

### Enhancements

* Allows passing kwargs to request data field for `partition_via_api` and `partition_multiple_via_api`
* Enable MIME type detection if libmagic is not available
* Adds handling for empty files in `detect_filetype` and `partition`.

### Features

### Fixes

* Reslove `grpcio` import issue on `weaviate.schema.validate_schema` for python 3.9 and 3.10
* Remove building `detectron2` from source in Dockerfile

## 0.7.3

### Enhancements

* Update IngestDoc abstractions and add data source metadata in ElementMetadata

### Features

### Fixes

* Pass `strategy` parameter down from `partition` for `partition_image`
* Filetype detection if a CSV has a `text/plain` MIME type
* `convert_office_doc` no longers prints file conversion info messages to stdout.
* `partition_via_api` reflects the actual filetype for the file processed in the API.

## 0.7.2

### Enhancements

* Adds an optional encoding kwarg to `elements_to_json` and `elements_from_json`
* Bump version of base image to use new stable version of tesseract

### Features

### Fixes

* Update the `read_txt_file` utility function to keep using `spooled_to_bytes_io_if_needed` for xml
* Add functionality to the `read_txt_file` utility function to handle file-like object from URL
* Remove the unused parameter `encoding` from `partition_pdf`
* Change auto.py to have a `None` default for encoding
* Add functionality to try other common encodings for html and xml files if an error related to the encoding is raised and the user has not specified an encoding.
* Adds benchmark test with test docs in example-docs
* Re-enable test_upload_label_studio_data_with_sdk
* File detection now detects code files as plain text
* Adds `tabulate` explicitly to dependencies
* Fixes an issue in `metadata.page_number` of pptx files
* Adds showing help if no parameters passed

## 0.7.1

### Enhancements

### Features

* Add `stage_for_weaviate` to stage `unstructured` outputs for upload to Weaviate, along with
  a helper function for defining a class to use in Weaviate schemas.
* Builds from Unstructured base image, built off of Rocky Linux 8.7, this resolves almost all CVE's in the image.

### Fixes

## 0.7.0

### Enhancements

* Installing `detectron2` from source is no longer required when using the `local-inference` extra.
* Updates `.pptx` parsing to include text in tables.

### Features

### Fixes

* Fixes an issue in `_add_element_metadata` that caused all elements to have `page_number=1`
  in the element metadata.
* Adds `.log` as a file extension for TXT files.
* Adds functionality to try other common encodings for email (`.eml`) files if an error related to the encoding is raised and the user has not specified an encoding.
* Allow passed encoding to be used in the `replace_mime_encodings`
* Fixes page metadata for `partition_html` when `include_metadata=False`
* A `ValueError` now raises if `file_filename` is not specified when you use `partition_via_api`
  with a file-like object.

## 0.6.11

### Enhancements

* Supports epub tests since pandoc is updated in base image

### Features


### Fixes


## 0.6.10

### Enhancements

* XLS support from auto partition

### Features

### Fixes

## 0.6.9

### Enhancements

* fast strategy for pdf now keeps element bounding box data
* setup.py refactor

### Features

### Fixes

* Adds functionality to try other common encodings if an error related to the encoding is raised and the user has not specified an encoding.
* Adds additional MIME types for CSV

## 0.6.8

### Enhancements

### Features

* Add `partition_csv` for CSV files.

### Fixes

## 0.6.7

### Enhancements

* Deprecate `--s3-url` in favor of `--remote-url` in CLI
* Refactor out non-connector-specific config variables
* Add `file_directory` to metadata
* Add `page_name` to metadata. Currently used for the sheet name in XLSX documents.
* Added a `--partition-strategy` parameter to unstructured-ingest so that users can specify
  partition strategy in CLI. For example, `--partition-strategy fast`.
* Added metadata for filetype.
* Add Discord connector to pull messages from a list of channels
* Refactor `unstructured/file-utils/filetype.py` to better utilise hashmap to return mime type.
* Add local declaration of DOCX_MIME_TYPES and XLSX_MIME_TYPES for `test_filetype.py`.

### Features

* Add `partition_xml` for XML files.
* Add `partition_xlsx` for Microsoft Excel documents.

### Fixes

* Supports `hml` filetype for partition as a variation of html filetype.
* Makes `pytesseract` a function level import in `partition_pdf` so you can use the `"fast"`
  or `"hi_res"` strategies if `pytesseract` is not installed. Also adds the
  `required_dependencies` decorator for the `"hi_res"` and `"ocr_only"` strategies.
* Fix to ensure `filename` is tracked in metadata for `docx` tables.

## 0.6.6

### Enhancements

* Adds an `"auto"` strategy that chooses the partitioning strategy based on document
  characteristics and function kwargs. This is the new default strategy for `partition_pdf`
  and `partition_image`. Users can maintain existing behavior by explicitly setting
  `strategy="hi_res"`.
* Added an additional trace logger for NLP debugging.
* Add `get_date` method to `ElementMetadata` for converting the datestring to a `datetime` object.
* Cleanup the `filename` attribute on `ElementMetadata` to remove the full filepath.

### Features

* Added table reading as html with URL parsing to `partition_docx` in docx
* Added metadata field for text_as_html for docx files

### Fixes

* `fileutils/file_type` check json and eml decode ignore error
* `partition_email` was updated to more flexibly handle deviations from the RFC-2822 standard.
  The time in the metadata returns `None` if the time does not match RFC-2822 at all.
* Include all metadata fields when converting to dataframe or CSV

## 0.6.5

### Enhancements

* Added support for SpooledTemporaryFile file argument.

### Features

### Fixes


## 0.6.4

### Enhancements

* Added an "ocr_only" strategy for `partition_pdf`. Refactored the strategy decision
  logic into its own module.

### Features

### Fixes

## 0.6.3

### Enhancements

* Add an "ocr_only" strategy for `partition_image`.

### Features

* Added `partition_multiple_via_api` for partitioning multiple documents in a single REST
  API call.
* Added `stage_for_baseplate` function to prepare outputs for ingestion into Baseplate.
* Added `partition_odt` for processing Open Office documents.

### Fixes

* Updates the grouping logic in the `partition_pdf` fast strategy to group together text
  in the same bounding box.

## 0.6.2

### Enhancements

* Added logic to `partition_pdf` for detecting copy protected PDFs and falling back
  to the hi res strategy when necessary.


### Features

* Add `partition_via_api` for partitioning documents through the hosted API.

### Fixes

* Fix how `exceeds_cap_ratio` handles empty (returns `True` instead of `False`)
* Updates `detect_filetype` to properly detect JSONs when the MIME type is `text/plain`.

## 0.6.1

### Enhancements

* Updated the table extraction parameter name to be more descriptive

### Features

### Fixes

## 0.6.0

### Enhancements

* Adds an `ssl_verify` kwarg to `partition` and `partition_html` to enable turning off
  SSL verification for HTTP requests. SSL verification is on by default.
* Allows users to pass in ocr language to `partition_pdf` and `partition_image` through
  the `ocr_language` kwarg. `ocr_language` corresponds to the code for the language pack
  in Tesseract. You will need to install the relevant Tesseract language pack to use a
  given language.

### Features

* Table extraction is now possible for pdfs from `partition` and `partition_pdf`.
* Adds support for extracting attachments from `.msg` files

### Fixes

* Adds an `ssl_verify` kwarg to `partition` and `partition_html` to enable turning off
  SSL verification for HTTP requests. SSL verification is on by default.

## 0.5.13

### Enhancements

* Allow headers to be passed into `partition` when `url` is used.

### Features

* `bytes_string_to_string` cleaning brick for bytes string output.

### Fixes

* Fixed typo in call to `exactly_one` in `partition_json`
* unstructured-documents encode xml string if document_tree is `None` in `_read_xml`.
* Update to `_read_xml` so that Markdown files with embedded HTML process correctly.
* Fallback to "fast" strategy only emits a warning if the user specifies the "hi_res" strategy.
* unstructured-partition-text_type exceeds_cap_ratio fix returns and how capitalization ratios are calculated
* `partition_pdf` and `partition_text` group broken paragraphs to avoid fragmented `NarrativeText` elements.
* .json files resolved as "application/json" on centos7 (or other installs with older libmagic libs)

## 0.5.12

### Enhancements

* Add OS mimetypes DB to docker image, mainly for unstructured-api compat.
* Use the image registry as a cache when building Docker images.
* Adds the ability for `partition_text` to group together broken paragraphs.
* Added method to utils to allow date time format validation

### Features
* Add Slack connector to pull messages for a specific channel

* Add --partition-by-api parameter to unstructured-ingest
* Added `partition_rtf` for processing rich text files.
* `partition` now accepts a `url` kwarg in addition to `file` and `filename`.

### Fixes

* Allow encoding to be passed into `replace_mime_encodings`.
* unstructured-ingest connector-specific dependencies are imported on demand.
* unstructured-ingest --flatten-metadata supported for local connector.
* unstructured-ingest fix runtime error when using --metadata-include.

## 0.5.11

### Enhancements

### Features

### Fixes

* Guard against null style attribute in docx document elements
* Update HTML encoding to better support foreign language characters

## 0.5.10

### Enhancements

* Updated inference package
* Add sender, recipient, date, and subject to element metadata for emails

### Features

* Added `--download-only` parameter to `unstructured-ingest`

### Fixes

* FileNotFound error when filename is provided but file is not on disk

## 0.5.9

### Enhancements

### Features

### Fixes

* Convert file to str in helper `split_by_paragraph` for `partition_text`

## 0.5.8

### Enhancements

* Update `elements_to_json` to return string when filename is not specified
* `elements_from_json` may take a string instead of a filename with the `text` kwarg
* `detect_filetype` now does a final fallback to file extension.
* Empty tags are now skipped during the depth check for HTML processing.

### Features

* Add local file system to `unstructured-ingest`
* Add `--max-docs` parameter to `unstructured-ingest`
* Added `partition_msg` for processing MSFT Outlook .msg files.

### Fixes

* `convert_file_to_text` now passes through the `source_format` and `target_format` kwargs.
  Previously they were hard coded.
* Partitioning functions that accept a `text` kwarg no longer raise an error if an empty
  string is passed (and empty list of elements is returned instead).
* `partition_json` no longer fails if the input is an empty list.
* Fixed bug in `chunk_by_attention_window` that caused the last word in segments to be cut-off
  in some cases.

### BREAKING CHANGES

* `stage_for_transformers` now returns a list of elements, making it consistent with other
  staging bricks

## 0.5.7

### Enhancements

* Refactored codebase using `exactly_one`
* Adds ability to pass headers when passing a url in partition_html()
* Added optional `content_type` and `file_filename` parameters to `partition()` to bypass file detection

### Features

* Add `--flatten-metadata` parameter to `unstructured-ingest`
* Add `--fields-include` parameter to `unstructured-ingest`

### Fixes

## 0.5.6

### Enhancements

* `contains_english_word()`, used heavily in text processing, is 10x faster.

### Features

* Add `--metadata-include` and `--metadata-exclude` parameters to `unstructured-ingest`
* Add `clean_non_ascii_chars` to remove non-ascii characters from unicode string

### Fixes

* Fix problem with PDF partition (duplicated test)

## 0.5.4

### Enhancements

* Added Biomedical literature connector for ingest cli.
* Add `FsspecConnector` to easily integrate any existing `fsspec` filesystem as a connector.
* Rename `s3_connector.py` to `s3.py` for readability and consistency with the
  rest of the connectors.
* Now `S3Connector` relies on `s3fs` instead of on `boto3`, and it inherits
  from `FsspecConnector`.
* Adds an `UNSTRUCTURED_LANGUAGE_CHECKS` environment variable to control whether or not language
  specific checks like vocabulary and POS tagging are applied. Set to `"true"` for higher
  resolution partitioning and `"false"` for faster processing.
* Improves `detect_filetype` warning to include filename when provided.
* Adds a "fast" strategy for partitioning PDFs with PDFMiner. Also falls back to the "fast"
  strategy if detectron2 is not available.
* Start deprecation life cycle for `unstructured-ingest --s3-url` option, to be deprecated in
  favor of `--remote-url`.

### Features

* Add `AzureBlobStorageConnector` based on its `fsspec` implementation inheriting
from `FsspecConnector`
* Add `partition_epub` for partitioning e-books in EPUB3 format.

### Fixes

* Fixes processing for text files with `message/rfc822` MIME type.
* Open xml files in read-only mode when reading contents to construct an XMLDocument.

## 0.5.3

### Enhancements

* `auto.partition()` can now load Unstructured ISD json documents.
* Simplify partitioning functions.
* Improve logging for ingest CLI.

### Features

* Add `--wikipedia-auto-suggest` argument to the ingest CLI to disable automatic redirection
  to pages with similar names.
* Add setup script for Amazon Linux 2
* Add optional `encoding` argument to the `partition_(text/email/html)` functions.
* Added Google Drive connector for ingest cli.
* Added Gitlab connector for ingest cli.

### Fixes

## 0.5.2

### Enhancements

* Fully move from printing to logging.
* `unstructured-ingest` now uses a default `--download_dir` of `$HOME/.cache/unstructured/ingest`
rather than a "tmp-ingest-" dir in the working directory.

### Features

### Fixes

* `setup_ubuntu.sh` no longer fails in some contexts by interpreting
`DEBIAN_FRONTEND=noninteractive` as a command
* `unstructured-ingest` no longer re-downloads files when --preserve-downloads
is used without --download-dir.
* Fixed an issue that was causing text to be skipped in some HTML documents.

## 0.5.1

### Enhancements

### Features

### Fixes

* Fixes an error causing JavaScript to appear in the output of `partition_html` sometimes.
* Fix several issues with the `requires_dependencies` decorator, including the error message
  and how it was used, which had caused an error for `unstructured-ingest --github-url ...`.

## 0.5.0

### Enhancements

* Add `requires_dependencies` Python decorator to check dependencies are installed before
  instantiating a class or running a function

### Features

* Added Wikipedia connector for ingest cli.

### Fixes

* Fix `process_document` file cleaning on failure
* Fixes an error introduced in the metadata tracking commit that caused `NarrativeText`
  and `FigureCaption` elements to be represented as `Text` in HTML documents.

## 0.4.16

### Enhancements

* Fallback to using file extensions for filetype detection if `libmagic` is not present

### Features

* Added setup script for Ubuntu
* Added GitHub connector for ingest cli.
* Added `partition_md` partitioner.
* Added Reddit connector for ingest cli.

### Fixes

* Initializes connector properly in ingest.main::MainProcess
* Restricts version of unstructured-inference to avoid multithreading issue

## 0.4.15

### Enhancements

* Added `elements_to_json` and `elements_from_json` for easier serialization/deserialization
* `convert_to_dict`, `dict_to_elements` and `convert_to_csv` are now aliases for functions
  that use the ISD terminology.

### Fixes

* Update to ensure all elements are preserved during serialization/deserialization

## 0.4.14

* Automatically install `nltk` models in the `tokenize` module.

## 0.4.13

* Fixes unstructured-ingest cli.

## 0.4.12

* Adds console_entrypoint for unstructured-ingest, other structure/doc updates related to ingest.
* Add `parser` parameter to `partition_html`.

## 0.4.11

* Adds `partition_doc` for partitioning Word documents in `.doc` format. Requires `libreoffice`.
* Adds `partition_ppt` for partitioning PowerPoint documents in `.ppt` format. Requires `libreoffice`.

## 0.4.10

* Fixes `ElementMetadata` so that it's JSON serializable when the filename is a `Path` object.

## 0.4.9

* Added ingest modules and s3 connector, sample ingest script
* Default to `url=None` for `partition_pdf` and `partition_image`
* Add ability to skip English specific check by setting the `UNSTRUCTURED_LANGUAGE` env var to `""`.
* Document `Element` objects now track metadata

## 0.4.8

* Modified XML and HTML parsers not to load comments.

## 0.4.7

* Added the ability to pull an HTML document from a url in `partition_html`.
* Added the the ability to get file summary info from lists of filenames and lists
  of file contents.
* Added optional page break to `partition` for `.pptx`, `.pdf`, images, and `.html` files.
* Added `to_dict` method to document elements.
* Include more unicode quotes in `replace_unicode_quotes`.

## 0.4.6

* Loosen the default cap threshold to `0.5`.
* Add a `UNSTRUCTURED_NARRATIVE_TEXT_CAP_THRESHOLD` environment variable for controlling
  the cap ratio threshold.
* Unknown text elements are identified as `Text` for HTML and plain text documents.
* `Body Text` styles no longer default to `NarrativeText` for Word documents. The style information
  is insufficient to determine that the text is narrative.
* Upper cased text is lower cased before checking for verbs. This helps avoid some missed verbs.
* Adds an `Address` element for capturing elements that only contain an address.
* Suppress the `UserWarning` when detectron is called.
* Checks that titles and narrative test have at least one English word.
* Checks that titles and narrative text are at least 50% alpha characters.
* Restricts titles to a maximum word length. Adds a `UNSTRUCTURED_TITLE_MAX_WORD_LENGTH`
  environment variable for controlling the max number of words in a title.
* Updated `partition_pptx` to order the elements on the page

## 0.4.4

* Updated `partition_pdf` and `partition_image` to return `unstructured` `Element` objects
* Fixed the healthcheck url path when partitioning images and PDFs via API
* Adds an optional `coordinates` attribute to document objects
* Adds `FigureCaption` and `CheckBox` document elements
* Added ability to split lists detected in `LayoutElement` objects
* Adds `partition_pptx` for partitioning PowerPoint documents
* LayoutParser models now download from HugginfaceHub instead of DropBox
* Fixed file type detection for XML and HTML files on Amazone Linux

## 0.4.3

* Adds `requests` as a base dependency
* Fix in `exceeds_cap_ratio` so the function doesn't break with empty text
* Fix bug in `_parse_received_data`.
* Update `detect_filetype` to properly handle `.doc`, `.xls`, and `.ppt`.

## 0.4.2

* Added `partition_image` to process documents in an image format.
* Fixed utf-8 encoding error in `partition_email` with attachments for `text/html`

## 0.4.1

* Added support for text files in the `partition` function
* Pinned `opencv-python` for easier installation on Linux

## 0.4.0

* Added generic `partition` brick that detects the file type and routes a file to the appropriate
  partitioning brick.
* Added a file type detection module.
* Updated `partition_html` and `partition_eml` to support file-like objects in 'rb' mode.
* Cleaning brick for removing ordered bullets `clean_ordered_bullets`.
* Extract brick method for ordered bullets `extract_ordered_bullets`.
* Test for `clean_ordered_bullets`.
* Test for `extract_ordered_bullets`.
* Added `partition_docx` for pre-processing Word Documents.
* Added new REGEX patterns to extract email header information
* Added new functions to extract header information `parse_received_data` and `partition_header`
* Added new function to parse plain text files `partition_text`
* Added new cleaners functions `extract_ip_address`, `extract_ip_address_name`, `extract_mapi_id`, `extract_datetimetz`
* Add new `Image` element and function to find embedded images `find_embedded_images`
* Added `get_directory_file_info` for summarizing information about source documents

## 0.3.5

* Add support for local inference
* Add new pattern to recognize plain text dash bullets
* Add test for bullet patterns
* Fix for `partition_html` that allows for processing `div` tags that have both text and child
  elements
* Add ability to extract document metadata from `.docx`, `.xlsx`, and `.jpg` files.
* Helper functions for identifying and extracting phone numbers
* Add new function `extract_attachment_info` that extracts and decodes the attachment
of an email.
* Staging brick to convert a list of `Element`s to a `pandas` dataframe.
* Add plain text functionality to `partition_email`

## 0.3.4

* Python-3.7 compat

## 0.3.3

* Removes BasicConfig from logger configuration
* Adds the `partition_email` partitioning brick
* Adds the `replace_mime_encodings` cleaning bricks
* Small fix to HTML parsing related to processing list items with sub-tags
* Add `EmailElement` data structure to store email documents

## 0.3.2

* Added `translate_text` brick for translating text between languages
* Add an `apply` method to make it easier to apply cleaners to elements

## 0.3.1

* Added \_\_init.py\_\_ to `partition`

## 0.3.0

* Implement staging brick for Argilla. Converts lists of `Text` elements to `argilla` dataset classes.
* Removing the local PDF parsing code and any dependencies and tests.
* Reorganizes the staging bricks in the unstructured.partition module
* Allow entities to be passed into the Datasaur staging brick
* Added HTML escapes to the `replace_unicode_quotes` brick
* Fix bad responses in partition_pdf to raise ValueError
* Adds `partition_html` for partitioning HTML documents.

## 0.2.6

* Small change to how \_read is placed within the inheritance structure since it doesn't really apply to pdf
* Add partitioning brick for calling the document image analysis API

## 0.2.5

* Update python requirement to >=3.7

## 0.2.4

* Add alternative way of importing `Final` to support google colab

## 0.2.3

* Add cleaning bricks for removing prefixes and postfixes
* Add cleaning bricks for extracting text before and after a pattern

## 0.2.2

* Add staging brick for Datasaur

## 0.2.1

* Added brick to convert an ISD dictionary to a list of elements
* Update `PDFDocument` to use the `from_file` method
* Added staging brick for CSV format for ISD (Initial Structured Data) format.
* Added staging brick for separating text into attention window size chunks for `transformers`.
* Added staging brick for LabelBox.
* Added ability to upload LabelStudio predictions
* Added utility function for JSONL reading and writing
* Added staging brick for CSV format for Prodigy
* Added staging brick for Prodigy
* Added ability to upload LabelStudio annotations
* Added text_field and id_field to stage_for_label_studio signature

## 0.2.0

* Initial release of unstructured<|MERGE_RESOLUTION|>--- conflicted
+++ resolved
@@ -1,15 +1,4 @@
-<<<<<<< HEAD
-## 0.14.4-dev0
-
-### Enhancements
-
-### Features
-
-### Fixes
-
-* **Fix document type deduction during evaluation** There was a bug that caused the document type for file with more than 2 extensions (or dot symbols) to be inferred incorrectly.
-=======
-## 0.14.4-dev6
+## 0.14.4-dev7
 
 ### Enhancements
 
@@ -27,7 +16,7 @@
 * **Fix V2 S3 Destination Connector authentication** Fixes bugs with S3 Destination Connector where the connection config was neither registered nor properly deserialized.
 * **Clarified dependence on particular version of `python-docx`** Pinned `python-docx` version to ensure a particular method `unstructured` uses is included.
 * **Ingest preserves original file extension** Ingest V2 introduced a change that dropped the original extension for upgraded connectors. This reverts that change.
->>>>>>> 1b431027
+* * **Fix document type deduction during evaluation** There was a bug that caused the document type for file with more than 2 extensions (or dot symbols) to be inferred incorrectly.
 
 ## 0.14.3
 
