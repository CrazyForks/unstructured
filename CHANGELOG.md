<<<<<<< HEAD
## 0.10.27-dev0

### Enhancements

* **Separated integration tests to reduce test time** Used `pytest` markers to mark long-running integration tests, to facilitate speedier local testing and to run separately in CI.
=======
## 0.10.27

### Enhancements

* **Leverage dict to share content across ingest pipeline** To share the ingest doc content across steps in the ingest pipeline, this was updated to use a multiprocessing-safe dictionary so changes get persisted and each step has the option to modify the ingest docs in place.
>>>>>>> 808b4ced

### Features

### Fixes

<<<<<<< HEAD
=======
* **Removed `ebooklib` as a dependency** `ebooklib` is licensed under AGPL3, which is incompatible with the Apache 2.0 license. Thus it is being removed.
* **Caching fixes in ingest pipeline** Previously, steps like the source node were not leveraging parameters such as `re_download` to dictate if files should be forced to redownload rather than use what might already exist locally.

>>>>>>> 808b4ced
## 0.10.26

### Enhancements

* **Add CI evaluation workflow** Adds evaluation metrics to the current ingest workflow to measure the performance of each file extracted as well as aggregated-level performance.

### Features

* **Functionality to catch and classify overlapping/nested elements** Method to identify overlapping-bboxes cases within detected elements in a document. It returns two values: a boolean defining if there are overlapping elements present, and a list reporting them with relevant metadata. The output includes information about the `overlapping_elements`, `overlapping_case`, `overlapping_percentage`, `largest_ngram_percentage`, `overlap_percentage_total`, `max_area`, `min_area`, and `total_area`. 
* **Add Local connector source metadata** python's os module used to pull stats from local file when processing via the local connector and populates fields such as last modified time, created time.
* **Add Local connector source metadata.** python's os module used to pull stats from local file when processing via the local connector and populates fields such as last modified time, created time.

### Fixes

* **Fixes elements partitioned from an image file missing certain metadata** Metadata for image files, like file type, was being handled differently from other file types. This caused a bug where other metadata, like the file name, was being missed. This change brought metadata handling for image files to be more in line with the handling for other file types so that file name and other metadata fields are being captured.
* **Adds `typing-extensions` as an explicit dependency** This package is an implicit dependency, but the module is being imported directly in `unstructured.documents.elements` so the dependency should be explicit in case changes in other dependencies lead to `typing-extensions` being dropped as a dependency.
* **Stop passing `extract_tables` to `unstructured-inference` since it is now supported in `unstructured` instead** Table extraction previously occurred in `unstructured-inference`, but that logic, except for the table model itself, is now a part of the `unstructured` library. Thus the parameter triggering table extraction is no longer passed to the `unstructured-inference` package. Also noted the table output regression for PDF files.
* **Fix a bug in Table partitioning** Previously the `skip_infer_table_types` variable used in `partition` was not being passed down to specific file partitioners. Now you can utilize the `skip_infer_table_types` list variable when calling `partition` to specify the filetypes for which you want to skip table extraction, or the `infer_table_structure` boolean variable on the file specific partitioning function.
* **Fix partition docx without sections** Some docx files, like those from teams output, do not contain sections and it would produce no results because the code assumes all components are in sections. Now if no sections is detected from a document we iterate through the paragraphs and return contents found in the paragraphs.

## 0.10.25

### Enhancements

* **Duplicate CLI param check** Given that many of the options associated with the `Click` based cli ingest commands are added dynamically from a number of configs, a check was incorporated to make sure there were no duplicate entries to prevent new configs from overwriting already added options.
* **Ingest CLI refactor for better code reuse** Much of the ingest cli code can be templated and was a copy-paste across files, adding potential risk. Code was refactored to use a base class which had much of the shared code templated.

### Features

* **Table OCR refactor** support Table OCR with pre-computed OCR data to ensure we only do one OCR for entrie document. User can specify
ocr agent tesseract/paddle in environment variable `OCR_AGENT` for OCRing the entire document.
* **Adds accuracy function** The accuracy scoring was originally an option under `calculate_edit_distance`. For easy function call, it is now a wrapper around the original function that calls edit_distance and return as "score".
* **Adds HuggingFaceEmbeddingEncoder** The HuggingFace Embedding Encoder uses a local embedding model as opposed to using an API.
* **Add AWS bedrock embedding connector** `unstructured.embed.bedrock` now provides a connector to use AWS bedrock's `titan-embed-text` model to generate embeddings for elements. This features requires valid AWS bedrock setup and an internet connectionto run.

### Fixes

* **Import PDFResourceManager more directly** We were importing `PDFResourceManager` from `pdfminer.converter` which was causing an error for some users. We changed to import from the actual location of `PDFResourceManager`, which is `pdfminer.pdfinterp`.
* **Fix language detection of elements with empty strings** This resolves a warning message that was raised by `langdetect` if the language was attempted to be detected on an empty string. Language detection is now skipped for empty strings.
* **Fix chunks breaking on regex-metadata matches.** Fixes "over-chunking" when `regex_metadata` was used, where every element that contained a regex-match would start a new chunk.
* **Fix regex-metadata match offsets not adjusted within chunk.** Fixes incorrect regex-metadata match start/stop offset in chunks where multiple elements are combined.
* **Map source cli command configs when destination set** Due to how the source connector is dynamically called when the destination connector is set via the CLI, the configs were being set incorrectoy, causing the source connector to break. The configs were fixed and updated to take into account Fsspec-specific connectors.
* **Fix metrics folder not discoverable** Fixes issue where unstructured/metrics folder is not discoverable on PyPI by adding an `__init__.py` file under the folder.
* **Fix a bug when `parition_pdf` get `model_name=None`** In API usage the `model_name` value is `None` and the `cast` function in `partition_pdf` would return `None` and lead to attribution error. Now we use `str` function to explicit convert the content to string so it is garanteed to have `starts_with` and other string functions as attributes
* **Fix html partition fail on tables without `tbody` tag** HTML tables may sometimes just contain headers without body (`tbody` tag)
* **Fix out-of-order sequencing of split chunks.** Fixes behavior where "split" chunks were inserted at the beginning of the chunk sequence. This would produce a chunk sequence like [5a, 5b, 3a, 3b, 1, 2, 4] when sections 3 and 5 exceeded `max_characters`.
* **Deserialization of ingest docs fixed** When ingest docs are being deserialized as part of the ingest pipeline process (cli), there were certain fields that weren't getting persisted (metadata and date processed). The from_dict method was updated to take these into account and a unit test added to check.
* **Map source cli command configs when destination set** Due to how the source connector is dynamically called when the destination connector is set via the CLI, the configs were being set incorrectoy, causing the source connector to break. The configs were fixed and updated to take into account Fsspec-specific connectors.
* **Deserialization of ingest docs fixed** When ingest docs are being deserialized as part of the ingest pipeline process (cli), there were certain fields that weren't getting persisted (metadata and date processed). The from_dict method was updated to take these into account and a unit test added to check.

## 0.10.24

### Enhancements

* **Improve natural reading order** Some `OCR` elements with only spaces in the text have full-page width in the bounding box, which causes the `xycut` sorting to not work as expected. Now the logic to parse OCR results removes any elements with only spaces (more than one space).
* **Ingest compression utilities and fsspec connector support** Generic utility code added to handle files that get pulled from a source connector that are either tar or zip compressed and uncompress them locally. This is then processed using a local source connector. Currently this functionality has been incorporated into the fsspec connector and all those inheriting from it (currently: Azure Blob Storage, Google Cloud Storage, S3, Box, and Dropbox).
* **Ingest destination connectors support for writing raw list of elements** Along with the default write method used in the ingest pipeline to write the json content associated with the ingest docs, each destination connector can now also write a raw list of elements to the desired downstream location without having an ingest doc associated with it.

### Features

* **Adds element type percent match function** In order to evaluate the element type extracted, we add a function that calculates the matched percentage between two frequency dictionary.

### Fixes

* **Fix paddle model file not discoverable** Fixes issue where ocr_models/paddle_ocr.py file is not discoverable on PyPI by adding
an `__init__.py` file under the folder.
* **Chipper v2 Fixes** Includes fix for a memory leak and rare last-element bbox fix. (unstructured-inference==0.7.7)
* **Fix image resizing issue** Includes fix related to resizing images in the tables pipeline. (unstructured-inference==0.7.6)

## 0.10.23

### Enhancements

* **Add functionality to limit precision when serializing to json** Precision for `points` is limited to 1 decimal point if coordinates["system"] == "PixelSpace" (otherwise 2 decimal points?). Precision for `detection_class_prob` is limited to 5 decimal points.
* **Fix csv file detection logic when mime-type is text/plain** Previously the logic to detect csv file type was considering only first row's comma count comparing with the header_row comma count and both the rows being same line the result was always true, Now the logic is changed to consider the comma's count for all the lines except first line and compare with header_row comma count.
* **Improved inference speed for Chipper V2** API requests with 'hi_res_model_name=chipper' now have ~2-3x faster responses.

### Features

### Fixes

* **Cleans up temporary files after conversion** Previously a file conversion utility was leaving temporary files behind on the filesystem without removing them when no longer needed. This fix helps prevent an accumulation of temporary files taking up excessive disk space.
* **Fixes `under_non_alpha_ratio` dividing by zero** Although this function guarded against a specific cause of division by zero, there were edge cases slipping through like strings with only whitespace. This update more generally prevents the function from performing a division by zero.
* **Fix languages default** Previously the default language was being set to English when elements didn't have text or if langdetect could not detect the language. It now defaults to None so there is not misleading information about the language detected.
* **Fixes recursion limit error that was being raised when partitioning Excel documents of a certain size** Previously we used a recursive method to find subtables within an excel sheet. However this would run afoul of Python's recursion depth limit when there was a contiguous block of more than 1000 cells within a sheet. This function has been updated to use the NetworkX library which avoids Python recursion issues.

## 0.10.22

### Enhancements

* **bump `unstructured-inference` to `0.7.3`** The updated version of `unstructured-inference` supports a new version of the Chipper model, as well as a cleaner schema for its output classes. Support is included for new inference features such as hierarchy and ordering.
* **Expose skip_infer_table_types in ingest CLI.** For each connector a new `--skip-infer-table-types` parameter was added to map to the `skip_infer_table_types` partition argument. This gives more granular control to unstructured-ingest users, allowing them to specify the file types for which we should attempt table extraction.
* **Add flag to ingest CLI to raise error if any single doc fails in pipeline** Currently if a single doc fails in the pipeline, the whole thing halts due to the error. This flag defaults to log an error but continue with the docs it can.
* **Emit hyperlink metadata for DOCX file-type.** DOCX partitioner now adds `metadata.links`, `metadata.link_texts` and `metadata.link_urls` for elements that contain a hyperlink that points to an external resource. So-called "jump" links pointing to document internal locations (such as those found in a table-of-contents "jumping" to a chapter or section) are excluded.

### Features

* **Add `elements_to_text` as a staging helper function** In order to get a single clean text output from unstructured for metric calculations, automate the process of extracting text from elements using this function.
* **Adds permissions(RBAC) data ingestion functionality for the Sharepoint connector.** Problem: Role based access control is an important component in many data storage systems. Users may need to pass permissions (RBAC) data to downstream systems when ingesting data. Feature: Added permissions data ingestion functionality to the Sharepoint connector.

### Fixes

* **Fixes PDF list parsing creating duplicate list items** Previously a bug in PDF list item parsing caused removal of other elements and duplication of the list item
* **Fixes duplicated elements** Fixes issue where elements are duplicated when embeddings are generated. This will allow users to generate embeddings for their list of Elements without duplicating/breaking the orginal content.
* **Fixes failure when flagging for embeddings through unstructured-ingest** Currently adding the embedding parameter to any connector results in a failure on the copy stage. This is resolves the issue by adding the IngestDoc to the context map in the embedding node's `run` method. This allows users to specify that connectors fetch embeddings without failure.
* **Fix ingest pipeline reformat nodes not discoverable** Fixes issue where  reformat nodes raise ModuleNotFoundError on import. This was due to the directory was missing `__init__.py` in order to make it discoverable.
* **Fix default language in ingest CLI** Previously the default was being set to english which injected potentially incorrect information to downstream language detection libraries. By setting the default to None allows those libraries to better detect what language the text is in the doc being processed.

## 0.10.21

* **Adds Scarf analytics**.

## 0.10.20

### Enhancements

* **Add document level language detection functionality.** Adds the "auto" default for the languages param to all partitioners. The primary language present in the document is detected using the `langdetect` package. Additional param `detect_language_per_element` is also added for partitioners that return multiple elements. Defaults to `False`.
* **Refactor OCR code** The OCR code for entire page is moved from unstructured-inference to unstructured. On top of continuing support for OCR language parameter, we also support two OCR processing modes, "entire_page" or "individual_blocks".
* **Align to top left when shrinking bounding boxes for `xy-cut` sorting:** Update `shrink_bbox()` to keep top left rather than center.
* **Add visualization script to annotate elements** This script is often used to analyze/visualize elements with coordinates (e.g. partition_pdf()).
* **Adds data source properties to the Jira, Github and Gitlab connectors** These properties (date_created, date_modified, version, source_url, record_locator) are written to element metadata during ingest, mapping elements to information about the document source from which they derive. This functionality enables downstream applications to reveal source document applications, e.g. a link to a GDrive doc, Salesforce record, etc.
* **Improve title detection in pptx documents** The default title textboxes on a pptx slide are now categorized as titles.
* **Improve hierarchy detection in pptx documents** List items, and other slide text are properly nested under the slide title. This will enable better chunking of pptx documents.
* **Refactor of the ingest cli workflow** The refactored approach uses a dynamically set pipeline with a snapshot along each step to save progress and accommodate continuation from a snapshot if an error occurs. This also allows the pipeline to dynamically assign any number of steps to modify the partitioned content before it gets written to a destination.
* **Applies `max_characters=<n>` argument to all element types in `add_chunking_strategy` decorator** Previously this argument was only utilized in chunking Table elements and now applies to all partitioned elements if `add_chunking_strategy` decorator is utilized, further preparing the elements for downstream processing.
* **Add common retry strategy utilities for unstructured-ingest** Dynamic retry strategy with exponential backoff added to Notion source connector.
*
### Features

* **Adds `bag_of_words` and `percent_missing_text` functions** In order to count the word frequencies in two input texts and calculate the percentage of text missing relative to the source document.
* **Adds `edit_distance` calculation metrics** In order to benchmark the cleaned, extracted text with unstructured, `edit_distance` (`Levenshtein distance`) is included.
* **Adds detection_origin field to metadata** Problem: Currently isn't an easy way to find out how an element was created. With this change that information is added. Importance: With this information the developers and users are now able to know how an element was created to make decisions on how to use it. In order tu use this feature
setting UNSTRUCTURED_INCLUDE_DEBUG_METADATA=true is needed.
* **Adds a function that calculates frequency of the element type and its depth** To capture the accuracy of element type extraction, this function counts the occurrences of each unique element type with its depth for use in element metrics.

### Fixes

* **Fix zero division error in annotation bbox size** This fixes the bug where we find annotation bboxes realted to an element that need to divide the intersection size between annotation bbox and element bbox by the size of the annotation bbox
* **Fix prevent metadata module from importing dependencies from unnecessary modules** Problem: The `metadata` module had several top level imports that were only used in and applicable to code related to specific document types, while there were many general-purpose functions. As a result, general-purpose functions couldn't be used without unnecessary dependencies being installed. Fix: moved 3rd party dependency top level imports to inside the functions in which they are used and applied a decorator to check that the dependency is installed and emit a helpful error message if not.
* **Fixes category_depth None value for Title elements** Problem: `Title` elements from `chipper` get `category_depth`= None even when `Headline` and/or `Subheadline` elements are present in the same page. Fix: all `Title` elements with `category_depth` = None should be set to have a depth of 0 instead iff there are `Headline` and/or `Subheadline` element-types present. Importance: `Title` elements should be equivalent html `H1` when nested headings are present; otherwise, `category_depth` metadata can result ambiguous within elements in a page.
* **Tweak `xy-cut` ordering output to be more column friendly** This results in the order of elements more closely reflecting natural reading order which benefits downstream applications. While element ordering from `xy-cut` is usually mostly correct when ordering multi-column documents, sometimes elements from a RHS column will appear before elements in a LHS column. Fix: add swapped `xy-cut` ordering by sorting by X coordinate first and then Y coordinate.
* **Fixes badly initialized Formula** Problem: YoloX contain new types of elements, when loading a document that contain formulas a new element of that class
should be generated, however the Formula class inherits from Element instead of Text. After this change the element is correctly created with the correct class
allowing the document to be loaded. Fix: Change parent class for Formula to Text. Importance: Crucial to be able to load documents that contain formulas.
* **Fixes pdf uri error** An error was encountered when URI type of `GoToR` which refers to pdf resources outside of its own was detected since no condition catches such case. The code is fixing the issue by initialize URI before any condition check.


## 0.10.19

### Enhancements

* **Adds XLSX document level language detection** Enhancing on top of language detection functionality in previous release, we now support language detection within `.xlsx` file type at Element level.
* **bump `unstructured-inference` to `0.6.6`** The updated version of `unstructured-inference` makes table extraction in `hi_res` mode configurable to fine tune table extraction performance; it also improves element detection by adding a deduplication post processing step in the `hi_res` partitioning of pdfs and images.
* **Detect text in HTML Heading Tags as Titles** This will increase the accuracy of hierarchies in HTML documents and provide more accurate element categorization. If text is in an HTML heading tag and is not a list item, address, or narrative text, categorize it as a title.
* **Update python-based docs** Refactor docs to use the actual unstructured code rather than using the subprocess library to run the cli command itself.
* **Adds Table support for the `add_chunking_strategy` decorator to partition functions.** In addition to combining elements under Title elements, user's can now specify the `max_characters=<n>` argument to chunk Table elements into TableChunk elements with `text` and `text_as_html` of length <n> characters. This means partitioned Table results are ready for use in downstream applications without any post processing.
* **Expose endpoint url for s3 connectors** By allowing for the endpoint url to be explicitly overwritten, this allows for any non-AWS data providers supporting the s3 protocol to be supported (i.e. minio).

### Features

* **change default `hi_res` model for pdf/image partition to `yolox`** Now partitioning pdf/image using `hi_res` strategy utilizes `yolox_quantized` model isntead of `detectron2_onnx` model. This new default model has better recall for tables and produces more detailed categories for elements.
* **XLSX can now reads subtables within one sheet** Problem: Many .xlsx files are not created to be read as one full table per sheet. There are subtables, text and header along with more informations to extract from each sheet. Feature: This `partition_xlsx` now can reads subtable(s) within one .xlsx sheet, along with extracting other title and narrative texts. Importance: This enhance the power of .xlsx reading to not only one table per sheet, allowing user to capture more data tables from the file, if exists.
* **Update Documentation on Element Types and Metadata**: We have updated the documentation according to the latest element types and metadata. It includes the common and additional metadata provided by the Partitions and Connectors.

### Fixes

* **Fixes partition_pdf is_alnum reference bug** Problem: The `partition_pdf` when attempt to get bounding box from element experienced a reference before assignment error when the first object is not text extractable.  Fix: Switched to a flag when the condition is met. Importance: Crucial to be able to partition with pdf.
* **Fix various cases of HTML text missing after partition**
  Problem: Under certain circumstances, text immediately after some HTML tags will be misssing from partition result.
  Fix: Updated code to deal with these cases.
  Importance: This will ensure the correctness when partitioning HTML and Markdown documents.
* **Fixes chunking when `detection_class_prob` appears in Element metadata** Problem: when `detection_class_prob` appears in Element metadata, Elements will only be combined by chunk_by_title if they have the same `detection_class_prob` value (which is rare). This is unlikely a case we ever need to support and most often results in no chunking. Fix: `detection_class_prob` is included in the chunking list of metadata keys excluded for similarity comparison. Importance: This change allows `chunk_by_title` to operate as intended for documents which include `detection_class_prob` metadata in their Elements.

## 0.10.18

### Enhancements

* **Better detection of natural reading order in images and PDF's** The elements returned by partition better reflect natural reading order in some cases, particularly in complicated multi-column layouts, leading to better chunking and retrieval for downstream applications. Achieved by improving the `xy-cut` sorting to preprocess bboxes, shrinking all bounding boxes by 90% along x and y axes (still centered around the same center point), which allows projection lines to be drawn where not possible before if layout bboxes overlapped.
* **Improves `partition_xml` to be faster and more memory efficient when partitioning large XML files** The new behavior is to partition iteratively to prevent loading the entire XML tree into memory at once in most use cases.
* **Adds data source properties to SharePoint, Outlook, Onedrive, Reddit, Slack, DeltaTable connectors** These properties (date_created, date_modified, version, source_url, record_locator) are written to element metadata during ingest, mapping elements to information about the document source from which they derive. This functionality enables downstream applications to reveal source document applications, e.g. a link to a GDrive doc, Salesforce record, etc.
* **Add functionality to save embedded images in PDF's separately as images** This allows users to save embedded images in PDF's separately as images, given some directory path. The saved image path is written to the metadata for the Image element. Downstream applications may benefit by providing users with image links from relevant "hits."
* **Azure Cognite Search destination connector** New Azure Cognitive Search destination connector added to ingest CLI.  Users may now use `unstructured-ingest` to write partitioned data from over 20 data sources (so far) to an Azure Cognitive Search index.
* **Improves salesforce partitioning** Partitions Salesforce data as xlm instead of text for improved detail and flexibility. Partitions htmlbody instead of textbody for Salesforce emails. Importance: Allows all Salesforce fields to be ingested and gives Salesforce emails more detailed partitioning.
* **Add document level language detection functionality.** Introduces the "auto" default for the languages param, which then detects the languages present in the document using the `langdetect` package. Adds the document languages as ISO 639-3 codes to the element metadata. Implemented only for the partition_text function to start.
* **PPTX partitioner refactored in preparation for enhancement.** Behavior should be unchanged except that shapes enclosed in a group-shape are now included, as many levels deep as required (a group-shape can itself contain a group-shape).
* **Embeddings support for the SharePoint SourceConnector via unstructured-ingest CLI** The SharePoint connector can now optionally create embeddings from the elements it pulls out during partition and upload those embeddings to Azure Cognitive Search index.
* **Improves hierarchy from docx files by leveraging natural hierarchies built into docx documents**  Hierarchy can now be detected from an indentation level for list bullets/numbers and by style name (e.g. Heading 1, List Bullet 2, List Number).
* **Chunking support for the SharePoint SourceConnector via unstructured-ingest CLI** The SharePoint connector can now optionally chunk the elements pulled out during partition via the chunking unstructured brick. This can be used as a stage before creating embeddings.

### Features

* **Adds `links` metadata in `partition_pdf` for `fast` strategy.** Problem: PDF files contain rich information and hyperlink that Unstructured did not captured earlier. Feature: `partition_pdf` now can capture embedded links within the file along with its associated text and page number. Importance: Providing depth in extracted elements give user a better understanding and richer context of documents. This also enables user to map to other elements within the document if the hyperlink is refered internally.
* **Adds the embedding module to be able to embed Elements** Problem: Many NLP applications require the ability to represent parts of documents in a semantic way. Until now, Unstructured did not have text embedding ability within the core library. Feature: This embedding module is able to track embeddings related data with a class, embed a list of elements, and return an updated list of Elements with the *embeddings* property. The module is also able to embed query strings. Importance: Ability to embed documents or parts of documents will enable users to make use of these semantic representations in different NLP applications, such as search, retrieval, and retrieval augmented generation.

### Fixes

* **Fixes a metadata source serialization bug** Problem: In unstructured elements, when loading an elements json file from the disk, the data_source attribute is assumed to be an instance of DataSourceMetadata and the code acts based on that. However the loader did not satisfy the assumption, and loaded it as a dict instead, causing an error. Fix: Added necessary code block to initialize a DataSourceMetadata object, also refactored DataSourceMetadata.from_dict() method to remove redundant code. Importance: Crucial to be able to load elements (which have data_source fields) from json files.
* **Fixes issue where unstructured-inference was not getting updated** Problem: unstructured-inference was not getting upgraded to the version to match unstructured release when doing a pip install.  Solution: using `pip install unstructured[all-docs]` it will now upgrade both unstructured and unstructured-inference. Importance: This will ensure that the inference library is always in sync with the unstructured library, otherwise users will be using outdated libraries which will likely lead to unintended behavior.
* **Fixes SharePoint connector failures if any document has an unsupported filetype** Problem: Currently the entire connector ingest run fails if a single IngestDoc has an unsupported filetype. This is because a ValueError is raised in the IngestDoc's `__post_init__`. Fix: Adds a try/catch when the IngestConnector runs get_ingest_docs such that the error is logged but all processable documents->IngestDocs are still instantiated and returned. Importance: Allows users to ingest SharePoint content even when some files with unsupported filetypes exist there.
* **Fixes Sharepoint connector server_path issue** Problem: Server path for the Sharepoint Ingest Doc was incorrectly formatted, causing issues while fetching pages from the remote source. Fix: changes formatting of remote file path before instantiating SharepointIngestDocs and appends a '/' while fetching pages from the remote source. Importance: Allows users to fetch pages from Sharepoint Sites.
* **Fixes Sphinx errors.** Fixes errors when running Sphinx `make html` and installs library to suppress warnings.
* **Fixes a metadata backwards compatibility error** Problem: When calling `partition_via_api`, the hosted api may return an element schema that's newer than the current `unstructured`. In this case, metadata fields were added which did not exist in the local `ElementMetadata` dataclass, and `__init__()` threw an error. Fix: remove nonexistent fields before instantiating in `ElementMetadata.from_json()`. Importance: Crucial to avoid breaking changes when adding fields.
* **Fixes issue with Discord connector when a channel returns `None`** Problem: Getting the `jump_url` from a nonexistent Discord `channel` fails. Fix: property `jump_url` is now retrieved within the same context as the messages from the channel. Importance: Avoids cascading issues when the connector fails to fetch information about a Discord channel.
* **Fixes occasionally SIGABTR when writing table with `deltalake` on Linux** Problem: occasionally on Linux ingest can throw a `SIGABTR` when writing `deltalake` table even though the table was written correctly. Fix: put the writing function into a `Process` to ensure its execution to the fullest extent before returning to the main process. Importance: Improves stability of connectors using `deltalake`


* **Fix badly initialized Formula** Problem: YoloX contain new types of elements, when loading a document that contain formulas a new element of that class
should be generated, however the Formula class inherits from Element instead of Text. After this change the element is correctly created with the correct class
allowing the document to be loaded. Fix: Change parent class for Formula to Text. Importance: Crucial to be able to load documents that contain formulas.

## 0.10.16

### Enhancements

* **Adds data source properties to Airtable, Confluence, Discord, Elasticsearch, Google Drive, and Wikipedia connectors** These properties (date_created, date_modified, version, source_url, record_locator) are written to element metadata during ingest, mapping elements to information about the document source from which they derive. This functionality enables downstream applications to reveal source document applications, e.g. a link to a GDrive doc, Salesforce record, etc.
* **DOCX partitioner refactored in preparation for enhancement.** Behavior should be unchanged except in multi-section documents containing different headers/footers for different sections. These will now emit all distinct headers and footers encountered instead of just those for the last section.
* **Add a function to map between Tesseract and standard language codes.** This allows users to input language information to the `languages` param in any Tesseract-supported langcode or any ISO 639 standard language code.
* **Add document level language detection functionality.** Introduces the "auto" default for the languages param, which then detects the languages present in the document using the `langdetect` package. Implemented only for the partition_text function to start.

### Features

### Fixes

* ***Fixes an issue that caused a partition error for some PDF's.** Fixes GH Issue 1460 by bypassing a coordinate check if an element has invalid coordinates.

## 0.10.15


### Enhancements

* **Support for better element categories from the next-generation image-to-text model ("chipper").** Previously, not all of the classifications from Chipper were being mapped to proper `unstructured` element categories so the consumer of the library would see many `UncategorizedText` elements. This fixes the issue, improving the granularity of the element categories outputs for better downstream processing and chunking. The mapping update is:
  * "Threading": `NarrativeText`
  * "Form": `NarrativeText`
  * "Field-Name": `Title`
  * "Value": `NarrativeText`
  * "Link": `NarrativeText`
  * "Headline": `Title` (with `category_depth=1`)
  * "Subheadline": `Title` (with `category_depth=2`)
  * "Abstract": `NarrativeText`
* **Better ListItem grouping for PDF's (fast strategy).** The `partition_pdf` with `fast` strategy previously broke down some numbered list item lines as separate elements. This enhancement leverages the x,y coordinates and bbox sizes to help decide whether the following chunk of text is a continuation of the immediate previous detected ListItem element or not, and not detect it as its own non-ListItem element.
* **Fall back to text-based classification for uncategorized Layout elements for Images and PDF's**. Improves element classification by running existing text-based rules on previously `UncategorizedText` elements.
* **Adds table partitioning for Partitioning for many doc types including: .html, .epub., .md, .rst, .odt, and .msg.** At the core of this change is the .html partition functionality, which is leveraged by the other effected doc types. This impacts many scenarios where `Table` Elements are now propery extracted.
* **Create and add `add_chunking_strategy` decorator to partition functions.** Previously, users were responsible for their own chunking after partitioning elements, often required for downstream applications. Now, individual elements may be combined into right-sized chunks where min and max character size may be specified if `chunking_strategy=by_title`. Relevant elements are grouped together for better downstream results. This enables users immediately use partitioned results effectively in downstream applications (e.g. RAG architecture apps) without any additional post-processing.
* **Adds `languages` as an input parameter and marks `ocr_languages` kwarg for deprecation in pdf, image, and auto partitioning functions.** Previously, language information was only being used for Tesseract OCR for image-based documents and was in a Tesseract specific string format, but by refactoring into a list of standard language codes independent of Tesseract, the `unstructured` library will better support `languages` for other non-image pipelines and/or support for other OCR engines.
* **Removes `UNSTRUCTURED_LANGUAGE` env var usage and replaces `language` with `languages` as an input parameter to unstructured-partition-text_type functions.** The previous parameter/input setup was not user-friendly or scalable to the variety of elements being processed. By refactoring the inputted language information into a list of standard language codes, we can support future applications of the element language such as detection, metadata, and multi-language elements. Now, to skip English specific checks, set the `languages` parameter to any non-English language(s).
* **Adds `xlsx` and `xls` filetype extensions to the `skip_infer_table_types` default list in `partition`.** By adding these file types to the input parameter these files should not go through table extraction. Users can still specify if they would like to extract tables from these filetypes, but will have to set the `skip_infer_table_types` to exclude the desired filetype extension. This avoids mis-representing complex spreadsheets where there may be multiple sub-tables and other content.
* **Better debug output related to sentence counting internals**. Clarify message when sentence is not counted toward sentence count because there aren't enough words, relevant for developers focused on `unstructured`s NLP internals.
* **Faster ocr_only speed for partitioning PDF and images.** Use `unstructured_pytesseract.run_and_get_multiple_output` function to reduce the number of calls to `tesseract` by half when partitioning pdf or image with `tesseract`
* **Adds data source properties to fsspec connectors** These properties (date_created, date_modified, version, source_url, record_locator) are written to element metadata during ingest, mapping elements to information about the document source from which they derive. This functionality enables downstream applications to reveal source document applications, e.g. a link to a GDrive doc, Salesforce record, etc.
* **Add delta table destination connector** New delta table destination connector added to ingest CLI.  Users may now use `unstructured-ingest` to write partitioned data from over 20 data sources (so far) to a Delta Table.
* **Rename to Source and Destination Connectors in the Documentation.** Maintain naming consistency between Connectors codebase and documentation with the first addition to a destination connector.
* **Non-HTML text files now return unstructured-elements as opposed to HTML-elements.** Previously the text based files that went through `partition_html` would return HTML-elements but now we preserve the format from the input using `source_format` argument in the partition call.
* **Adds `PaddleOCR` as an optional alternative to `Tesseract`** for OCR in processing of PDF or Image files, it is installable via the `makefile` command `install-paddleocr`. For experimental purposes only.
* **Bump unstructured-inference** to 0.5.28. This version bump markedly improves the output of table data, rendered as `metadata.text_as_html` in an element. These changes include:
  * add env variable `ENTIRE_PAGE_OCR` to specify using paddle or tesseract on entire page OCR
  * table structure detection now pads the input image by 25 pixels in all 4 directions to improve its recall (0.5.27)
  * support paddle with both cpu and gpu and assume it is pre-installed (0.5.26)
  * fix a bug where `cells_to_html` doesn't handle cells spanning multiple rows properly (0.5.25)
  * remove `cv2` preprocessing step before OCR step in table transformer (0.5.24)

### Features

* **Adds element metadata via `category_depth` with default value None**.
  * This additional metadata is useful for vectordb/LLM, chunking strategies, and retrieval applications.
* **Adds a naive hierarchy for elements via a `parent_id` on the element's metadata**
  * Users will now have more metadata for implementing vectordb/LLM chunking strategies. For example, text elements could be queried by their preceding title element.
  * Title elements created from HTML headings will properly nest

### Fixes

* **`add_pytesseract_bboxes_to_elements` no longer returns `nan` values**. The function logic is now broken into new methods
  `_get_element_box` and `convert_multiple_coordinates_to_new_system`
* **Selecting a different model wasn't being respected when calling `partition_image`.** Problem: `partition_pdf` allows for passing a `model_name` parameter. Given the similarity between the image and PDF pipelines, the expected behavior is that `partition_image` should support the same parameter, but `partition_image` was unintentionally not passing along its `kwargs`. This was corrected by adding the kwargs to the downstream call.
* **Fixes a chunking issue via dropping the field "coordinates".** Problem: chunk_by_title function was chunking each element to its own individual chunk while it needed to group elements into a fewer number of chunks. We've discovered that this happens due to a metadata matching logic in chunk_by_title function, and discovered that elements with different metadata can't be put into the same chunk. At the same time, any element with "coordinates" essentially had different metadata than other elements, due each element locating in different places and having different coordinates. Fix: That is why we have included the key "coordinates" inside a list of excluded metadata keys, while doing this "metadata_matches" comparision. Importance: This change is crucial to be able to chunk by title for documents which include "coordinates" metadata in their elements.

## 0.10.14

### Enhancements

* Update all connectors to use new downstream architecture
  * New click type added to parse comma-delimited string inputs
  * Some CLI options renamed

### Features

### Fixes

## 0.10.13

### Enhancements

* Updated documentation: Added back support doc types for partitioning, more Python codes in the API page,  RAG definition, and use case.
* Updated Hi-Res Metadata: PDFs and Images using Hi-Res strategy now have layout model class probabilities added ot metadata.
* Updated the `_detect_filetype_from_octet_stream()` function to use libmagic to infer the content type of file when it is not a zip file.
* Tesseract minor version bump to 5.3.2

### Features

* Add Jira Connector to be able to pull issues from a Jira organization
* Add `clean_ligatures` function to expand ligatures in text


### Fixes

* `partition_html` breaks on `<br>` elements.
* Ingest error handling to properly raise errors when wrapped
* GH issue 1361: fixes a sortig error that prevented some PDF's from being parsed
* Bump unstructured-inference
  * Brings back embedded images in PDF's (0.5.23)

## 0.10.12

### Enhancements

* Removed PIL pin as issue has been resolved upstream
* Bump unstructured-inference
  * Support for yolox_quantized layout detection model (0.5.20)
* YoloX element types added


### Features

* Add Salesforce Connector to be able to pull Account, Case, Campaign, EmailMessage, Lead

### Fixes


* Bump unstructured-inference
  * Avoid divide-by-zero errors swith `safe_division` (0.5.21)

## 0.10.11

### Enhancements

* Bump unstructured-inference
  * Combine entire-page OCR output with layout-detected elements, to ensure full coverage of the page (0.5.19)

### Features

* Add in ingest cli s3 writer

### Fixes

* Fix a bug where `xy-cut` sorting attemps to sort elements without valid coordinates; now xy cut sorting only works when **all** elements have valid coordinates

## 0.10.10

### Enhancements

* Adds `text` as an input parameter to `partition_xml`.
* `partition_xml` no longer runs through `partition_text`, avoiding incorrect splitting
  on carriage returns in the XML. Since `partition_xml` no longer calls `partition_text`,
  `min_partition` and `max_partition` are no longer supported in `partition_xml`.
* Bump `unstructured-inference==0.5.18`, change non-default detectron2 classification threshold
* Upgrade base image from rockylinux 8 to rockylinux 9
* Serialize IngestDocs to JSON when passing to subprocesses

### Features

### Fixes

- Fix a bug where mismatched `elements` and `bboxes` are passed into `add_pytesseract_bbox_to_elements`

## 0.10.9

### Enhancements

* Fix `test_json` to handle only non-extra dependencies file types (plain-text)

### Features

* Adds `chunk_by_title` to break a document into sections based on the presence of `Title`
  elements.
* add new extraction function `extract_image_urls_from_html` to extract all img related URL from html text.

### Fixes

* Make cv2 dependency optional
* Edit `add_pytesseract_bbox_to_elements`'s (`ocr_only` strategy) `metadata.coordinates.points` return type to `Tuple` for consistency.
* Re-enable test-ingest-confluence-diff for ingest tests
* Fix syntax for ingest test check number of files
* Fix csv and tsv partitioners loosing the first line of the files when creating elements

## 0.10.8

### Enhancements

* Release docker image that installs Python 3.10 rather than 3.8

### Features

### Fixes

## 0.10.7

### Enhancements

### Features

### Fixes

* Remove overly aggressive ListItem chunking for images and PDF's which typically resulted in inchorent elements.

## 0.10.6

### Enhancements

* Enable `partition_email` and `partition_msg` to detect if an email is PGP encryped. If
  and email is PGP encryped, the functions will return an empy list of elements and
  emit a warning about the encrypted content.
* Add threaded Slack conversations into Slack connector output
* Add functionality to sort elements using `xy-cut` sorting approach in `partition_pdf` for `hi_res` and `fast` strategies
* Bump unstructured-inference
  * Set OMP_THREAD_LIMIT to 1 if not set for better tesseract perf (0.5.17)

### Features

* Extract coordinates from PDFs and images when using OCR only strategy and add to metadata

### Fixes

* Update `partition_html` to respect the order of `<pre>` tags.
* Fix bug in `partition_pdf_or_image` where two partitions were called if `strategy == "ocr_only"`.
* Bump unstructured-inference
  * Fix issue where temporary files were being left behind (0.5.16)
* Adds deprecation warning for the `file_filename` kwarg to `partition`, `partition_via_api`,
  and `partition_multiple_via_api`.
* Fix documentation build workflow by pinning dependencies

## 0.10.5

### Enhancements

* Create new CI Pipelines
  - Checking text, xml, email, and html doc tests against the library installed without extras
  - Checking each library extra against their respective tests
* `partition` raises an error and tells the user to install the appropriate extra if a filetype
  is detected that is missing dependencies.
* Add custom errors to ingest
* Bump `unstructured-ingest==0.5.15`
  - Handle an uncaught TesseractError (0.5.15)
  - Add TIFF test file and TIFF filetype to `test_from_image_file` in `test_layout` (0.5.14)
* Use `entire_page` ocr mode for pdfs and images
* Add notes on extra installs to docs
* Adds ability to reuse connections per process in unstructured-ingest

### Features
* Add delta table connector

### Fixes

## 0.10.4
* Pass ocr_mode in partition_pdf and set the default back to individual pages for now
* Add diagrams and descriptions for ingest design in the ingest README

### Features
* Supports multipage TIFF image partitioning

### Fixes

## 0.10.2

### Enhancements
* Bump unstructured-inference==0.5.13:
  - Fix extracted image elements being included in layout merge, addresses the issue
    where an entire-page image in a PDF was not passed to the layout model when using hi_res.

### Features

### Fixes

## 0.10.1

### Enhancements
* Bump unstructured-inference==0.5.12:
  - fix to avoid trace for certain PDF's (0.5.12)
  - better defaults for DPI for hi_res and  Chipper (0.5.11)
  - implement full-page OCR (0.5.10)

### Features

### Fixes

* Fix dead links in repository README (Quick Start > Install for local development, and Learn more > Batch Processing)
* Update document dependencies to include tesseract-lang for additional language support (required for tests to pass)

## 0.10.0

### Enhancements

* Add `include_header` kwarg to `partition_xlsx` and change default behavior to `True`
* Update the `links` and `emphasized_texts` metadata fields

### Features

### Fixes

## 0.9.3

### Enhancements

* Pinned dependency cleanup.
* Update `partition_csv` to always use `soupparser_fromstring` to parse `html text`
* Update `partition_tsv` to always use `soupparser_fromstring` to parse `html text`
* Add `metadata.section` to capture epub table of contents data
* Add `unique_element_ids` kwarg to partition functions. If `True`, will use a UUID
  for element IDs instead of a SHA-256 hash.
* Update `partition_xlsx` to always use `soupparser_fromstring` to parse `html text`
* Add functionality to switch `html` text parser based on whether the `html` text contains emoji
* Add functionality to check if a string contains any emoji characters
* Add CI tests around Notion

### Features

* Add Airtable Connector to be able to pull views/tables/bases from an Airtable organization

### Fixes

* fix pdf partition of list items being detected as titles in OCR only mode
* make notion module discoverable
* fix emails with `Content-Distribution: inline` and `Content-Distribution: attachment` with no filename
* Fix email attachment filenames which had `=` in the filename itself

## 0.9.2


### Enhancements

* Update table extraction section in API documentation to sync with change in Prod API
* Update Notion connector to extract to html
* Added UUID option for `element_id`
* Bump unstructured-inference==0.5.9:
  - better caching of models
  - another version of detectron2 available, though the default layout model is unchanged
* Added UUID option for element_id
* Added UUID option for element_id
* CI improvements to run ingest tests in parallel

### Features

* Adds Sharepoint connector.

### Fixes

* Bump unstructured-inference==0.5.9:
  - ignores Tesseract errors where no text is extracted for tiles that indeed, have no text

## 0.9.1

### Enhancements

* Adds --partition-pdf-infer-table-structure to unstructured-ingest.
* Enable `partition_html` to skip headers and footers with the `skip_headers_and_footers` flag.
* Update `partition_doc` and `partition_docx` to track emphasized texts in the output
* Adds post processing function `filter_element_types`
* Set the default strategy for partitioning images to `hi_res`
* Add page break parameter section in API documentation to sync with change in Prod API
* Update `partition_html` to track emphasized texts in the output
* Update `XMLDocument._read_xml` to create `<p>` tag element for the text enclosed in the `<pre>` tag
* Add parameter `include_tail_text` to `_construct_text` to enable (skip) tail text inclusion
* Add Notion connector

### Features

### Fixes

* Remove unused `_partition_via_api` function
* Fixed emoji bug in `partition_xlsx`.
* Pass `file_filename` metadata when partitioning file object
* Skip ingest test on missing Slack token
* Add Dropbox variables to CI environments
* Remove default encoding for ingest
* Adds new element type `EmailAddress` for recognising email address in the  text
* Simplifies `min_partition` logic; makes partitions falling below the `min_partition`
  less likely.
* Fix bug where ingest test check for number of files fails in smoke test
* Fix unstructured-ingest entrypoint failure

## 0.9.0

### Enhancements

* Dependencies are now split by document type, creating a slimmer base installation.

## 0.8.8

### Enhancements

### Features

### Fixes

* Rename "date" field to "last_modified"
* Adds Box connector

### Fixes

## 0.8.7

### Enhancements

* Put back useful function `split_by_paragraph`

### Features

### Fixes

* Fix argument order in NLTK download step

## 0.8.6

### Enhancements

### Features

### Fixes

* Remove debug print lines and non-functional code

## 0.8.5

### Enhancements

* Add parameter `skip_infer_table_types` to enable (skip) table extraction for other doc types
* Adds optional Unstructured API unit tests in CI
* Tracks last modified date for all document types.
* Add auto_paragraph_grouper to detect new-line and blank-line new paragraph for .txt files.
* refactor the ingest cli to better support expanding supported connectors

## 0.8.3

### Enhancements

### Features

### Fixes

* NLTK now only gets downloaded if necessary.
* Handling for empty tables in Word Documents and PowerPoints.

## 0.8.4

### Enhancements

* Additional tests and refactor of JSON detection.
* Update functionality to retrieve image metadata from a page for `document_to_element_list`
* Links are now tracked in `partition_html` output.
* Set the file's current position to the beginning after reading the file in `convert_to_bytes`
* Add `min_partition` kwarg to that combines elements below a specified threshold and modifies splitting of strings longer than max partition so words are not split.
* set the file's current position to the beginning after reading the file in `convert_to_bytes`
* Add slide notes to pptx
* Add `--encoding` directive to ingest
* Improve json detection by `detect_filetype`

### Features

* Adds Outlook connector
* Add support for dpi parameter in inference library
* Adds Onedrive connector.
* Add Confluence connector for ingest cli to pull the body text from all documents from all spaces in a confluence domain.

### Fixes

* Fixes issue with email partitioning where From field was being assigned the To field value.
* Use the `image_metadata` property of the `PageLayout` instance to get the page image info in the `document_to_element_list`
* Add functionality to write images to computer storage temporarily instead of keeping them in memory for `ocr_only` strategy
* Add functionality to convert a PDF in small chunks of pages at a time for `ocr_only` strategy
* Adds `.txt`, `.text`, and `.tab` to list of extensions to check if file
  has a `text/plain` MIME type.
* Enables filters to be passed to `partition_doc` so it doesn't error with LibreOffice7.
* Removed old error message that's superseded by `requires_dependencies`.
* Removes using `hi_res` as the default strategy value for `partition_via_api` and `partition_multiple_via_api`

## 0.8.1

### Enhancements

* Add support for Python 3.11

### Features

### Fixes

* Fixed `auto` strategy detected scanned document as having extractable text and using `fast` strategy, resulting in no output.
* Fix list detection in MS Word documents.
* Don't instantiate an element with a coordinate system when there isn't a way to get its location data.

## 0.8.0

### Enhancements

* Allow model used for hi res pdf partition strategy to be chosen when called.
* Updated inference package

### Features

* Add `metadata_filename` parameter across all partition functions

### Fixes

* Update to ensure `convert_to_datafame` grabs all of the metadata fields.
* Adjust encoding recognition threshold value in `detect_file_encoding`
* Fix KeyError when `isd_to_elements` doesn't find a type
* Fix `_output_filename` for local connector, allowing single files to be written correctly to the disk

* Fix for cases where an invalid encoding is extracted from an email header.

### BREAKING CHANGES

* Information about an element's location is no longer returned as top-level attributes of an element. Instead, it is returned in the `coordinates` attribute of the element's metadata.

## 0.7.12

### Enhancements

* Adds `include_metadata` kwarg to `partition_doc`, `partition_docx`, `partition_email`, `partition_epub`, `partition_json`, `partition_msg`, `partition_odt`, `partition_org`, `partition_pdf`, `partition_ppt`, `partition_pptx`, `partition_rst`, and `partition_rtf`
### Features

* Add Elasticsearch connector for ingest cli to pull specific fields from all documents in an index.
* Adds Dropbox connector

### Fixes

* Fix tests that call unstructured-api by passing through an api-key
* Fixed page breaks being given (incorrect) page numbers
* Fix skipping download on ingest when a source document exists locally

## 0.7.11

### Enhancements

* More deterministic element ordering when using `hi_res` PDF parsing strategy (from unstructured-inference bump to 0.5.4)
* Make large model available (from unstructured-inference bump to 0.5.3)
* Combine inferred elements with extracted elements (from unstructured-inference bump to 0.5.2)
* `partition_email` and `partition_msg` will now process attachments if `process_attachments=True`
  and a attachment partitioning functions is passed through with `attachment_partitioner=partition`.

### Features

### Fixes

* Fix tests that call unstructured-api by passing through an api-key
* Fixed page breaks being given (incorrect) page numbers
* Fix skipping download on ingest when a source document exists locally

## 0.7.10

### Enhancements

* Adds a `max_partition` parameter to `partition_text`, `partition_pdf`, `partition_email`,
  `partition_msg` and `partition_xml` that sets a limit for the size of an individual
  document elements. Defaults to `1500` for everything except `partition_xml`, which has
  a default value of `None`.
* DRY connector refactor

### Features

* `hi_res` model for pdfs and images is selectable via environment variable.

### Fixes

* CSV check now ignores escaped commas.
* Fix for filetype exploration util when file content does not have a comma.
* Adds negative lookahead to bullet pattern to avoid detecting plain text line
  breaks like `-------` as list items.
* Fix pre tag parsing for `partition_html`
* Fix lookup error for annotated Arabic and Hebrew encodings

## 0.7.9

### Enhancements

* Improvements to string check for leafs in `partition_xml`.
* Adds --partition-ocr-languages to unstructured-ingest.

### Features

* Adds `partition_org` for processed Org Mode documents.

### Fixes

## 0.7.8

### Enhancements

### Features

* Adds Google Cloud Service connector

### Fixes

* Updates the `parse_email` for `partition_eml` so that `unstructured-api` passes the smoke tests
* `partition_email` now works if there is no message content
* Updates the `"fast"` strategy for `partition_pdf` so that it's able to recursively
* Adds recursive functionality to all fsspec connectors
* Adds generic --recursive ingest flag

## 0.7.7

### Enhancements

* Adds functionality to replace the `MIME` encodings for `eml` files with one of the common encodings if a `unicode` error occurs
* Adds missed file-like object handling in `detect_file_encoding`
* Adds functionality to extract charset info from `eml` files

### Features

* Added coordinate system class to track coordinate types and convert to different coordinate

### Fixes

* Adds an `html_assemble_articles` kwarg to `partition_html` to enable users to capture
  control whether content outside of `<article>` tags is captured when
  `<article>` tags are present.
* Check for the `xml` attribute on `element` before looking for pagebreaks in `partition_docx`.

## 0.7.6

### Enhancements

* Convert fast startegy to ocr_only for images
* Adds support for page numbers in `.docx` and `.doc` when user or renderer
  created page breaks are present.
* Adds retry logic for the unstructured-ingest Biomed connector

### Features

* Provides users with the ability to extract additional metadata via regex.
* Updates `partition_docx` to include headers and footers in the output.
* Create `partition_tsv` and associated tests. Make additional changes to `detect_filetype`.

### Fixes

* Remove fake api key in test `partition_via_api` since we now require valid/empty api keys
* Page number defaults to `None` instead of `1` when page number is not present in the metadata.
  A page number of `None` indicates that page numbers are not being tracked for the document
  or that page numbers do not apply to the element in question..
* Fixes an issue with some pptx files. Assume pptx shapes are found in top left position of slide
  in case the shape.top and shape.left attributes are `None`.

## 0.7.5

### Enhancements

* Adds functionality to sort elements in `partition_pdf` for `fast` strategy
* Adds ingest tests with `--fast` strategy on PDF documents
* Adds --api-key to unstructured-ingest

### Features

* Adds `partition_rst` for processed ReStructured Text documents.

### Fixes

* Adds handling for emails that do not have a datetime to extract.
* Adds pdf2image package as core requirement of unstructured (with no extras)

## 0.7.4

### Enhancements

* Allows passing kwargs to request data field for `partition_via_api` and `partition_multiple_via_api`
* Enable MIME type detection if libmagic is not available
* Adds handling for empty files in `detect_filetype` and `partition`.

### Features

### Fixes

* Reslove `grpcio` import issue on `weaviate.schema.validate_schema` for python 3.9 and 3.10
* Remove building `detectron2` from source in Dockerfile

## 0.7.3

### Enhancements

* Update IngestDoc abstractions and add data source metadata in ElementMetadata

### Features

### Fixes

* Pass `strategy` parameter down from `partition` for `partition_image`
* Filetype detection if a CSV has a `text/plain` MIME type
* `convert_office_doc` no longers prints file conversion info messages to stdout.
* `partition_via_api` reflects the actual filetype for the file processed in the API.

## 0.7.2

### Enhancements

* Adds an optional encoding kwarg to `elements_to_json` and `elements_from_json`
* Bump version of base image to use new stable version of tesseract

### Features

### Fixes

* Update the `read_txt_file` utility function to keep using `spooled_to_bytes_io_if_needed` for xml
* Add functionality to the `read_txt_file` utility function to handle file-like object from URL
* Remove the unused parameter `encoding` from `partition_pdf`
* Change auto.py to have a `None` default for encoding
* Add functionality to try other common encodings for html and xml files if an error related to the encoding is raised and the user has not specified an encoding.
* Adds benchmark test with test docs in example-docs
* Re-enable test_upload_label_studio_data_with_sdk
* File detection now detects code files as plain text
* Adds `tabulate` explicitly to dependencies
* Fixes an issue in `metadata.page_number` of pptx files
* Adds showing help if no parameters passed

## 0.7.1

### Enhancements

### Features

* Add `stage_for_weaviate` to stage `unstructured` outputs for upload to Weaviate, along with
  a helper function for defining a class to use in Weaviate schemas.
* Builds from Unstructured base image, built off of Rocky Linux 8.7, this resolves almost all CVE's in the image.

### Fixes

## 0.7.0

### Enhancements

* Installing `detectron2` from source is no longer required when using the `local-inference` extra.
* Updates `.pptx` parsing to include text in tables.

### Features

### Fixes

* Fixes an issue in `_add_element_metadata` that caused all elements to have `page_number=1`
  in the element metadata.
* Adds `.log` as a file extension for TXT files.
* Adds functionality to try other common encodings for email (`.eml`) files if an error related to the encoding is raised and the user has not specified an encoding.
* Allow passed encoding to be used in the `replace_mime_encodings`
* Fixes page metadata for `partition_html` when `include_metadata=False`
* A `ValueError` now raises if `file_filename` is not specified when you use `partition_via_api`
  with a file-like object.

## 0.6.11

### Enhancements

* Supports epub tests since pandoc is updated in base image

### Features


### Fixes


## 0.6.10

### Enhancements

* XLS support from auto partition

### Features

### Fixes

## 0.6.9

### Enhancements

* fast strategy for pdf now keeps element bounding box data
* setup.py refactor

### Features

### Fixes

* Adds functionality to try other common encodings if an error related to the encoding is raised and the user has not specified an encoding.
* Adds additional MIME types for CSV

## 0.6.8

### Enhancements

### Features

* Add `partition_csv` for CSV files.

### Fixes

## 0.6.7

### Enhancements

* Deprecate `--s3-url` in favor of `--remote-url` in CLI
* Refactor out non-connector-specific config variables
* Add `file_directory` to metadata
* Add `page_name` to metadata. Currently used for the sheet name in XLSX documents.
* Added a `--partition-strategy` parameter to unstructured-ingest so that users can specify
  partition strategy in CLI. For example, `--partition-strategy fast`.
* Added metadata for filetype.
* Add Discord connector to pull messages from a list of channels
* Refactor `unstructured/file-utils/filetype.py` to better utilise hashmap to return mime type.
* Add local declaration of DOCX_MIME_TYPES and XLSX_MIME_TYPES for `test_filetype.py`.

### Features

* Add `partition_xml` for XML files.
* Add `partition_xlsx` for Microsoft Excel documents.

### Fixes

* Supports `hml` filetype for partition as a variation of html filetype.
* Makes `pytesseract` a function level import in `partition_pdf` so you can use the `"fast"`
  or `"hi_res"` strategies if `pytesseract` is not installed. Also adds the
  `required_dependencies` decorator for the `"hi_res"` and `"ocr_only"` strategies.
* Fix to ensure `filename` is tracked in metadata for `docx` tables.

## 0.6.6

### Enhancements

* Adds an `"auto"` strategy that chooses the partitioning strategy based on document
  characteristics and function kwargs. This is the new default strategy for `partition_pdf`
  and `partition_image`. Users can maintain existing behavior by explicitly setting
  `strategy="hi_res"`.
* Added an additional trace logger for NLP debugging.
* Add `get_date` method to `ElementMetadata` for converting the datestring to a `datetime` object.
* Cleanup the `filename` attribute on `ElementMetadata` to remove the full filepath.

### Features

* Added table reading as html with URL parsing to `partition_docx` in docx
* Added metadata field for text_as_html for docx files

### Fixes

* `fileutils/file_type` check json and eml decode ignore error
* `partition_email` was updated to more flexibly handle deviations from the RFC-2822 standard.
  The time in the metadata returns `None` if the time does not match RFC-2822 at all.
* Include all metadata fields when converting to dataframe or CSV

## 0.6.5

### Enhancements

* Added support for SpooledTemporaryFile file argument.

### Features

### Fixes


## 0.6.4

### Enhancements

* Added an "ocr_only" strategy for `partition_pdf`. Refactored the strategy decision
  logic into its own module.

### Features

### Fixes

## 0.6.3

### Enhancements

* Add an "ocr_only" strategy for `partition_image`.

### Features

* Added `partition_multiple_via_api` for partitioning multiple documents in a single REST
  API call.
* Added `stage_for_baseplate` function to prepare outputs for ingestion into Baseplate.
* Added `partition_odt` for processing Open Office documents.

### Fixes

* Updates the grouping logic in the `partition_pdf` fast strategy to group together text
  in the same bounding box.

## 0.6.2

### Enhancements

* Added logic to `partition_pdf` for detecting copy protected PDFs and falling back
  to the hi res strategy when necessary.


### Features

* Add `partition_via_api` for partitioning documents through the hosted API.

### Fixes

* Fix how `exceeds_cap_ratio` handles empty (returns `True` instead of `False`)
* Updates `detect_filetype` to properly detect JSONs when the MIME type is `text/plain`.

## 0.6.1

### Enhancements

* Updated the table extraction parameter name to be more descriptive

### Features

### Fixes

## 0.6.0

### Enhancements

* Adds an `ssl_verify` kwarg to `partition` and `partition_html` to enable turning off
  SSL verification for HTTP requests. SSL verification is on by default.
* Allows users to pass in ocr language to `partition_pdf` and `partition_image` through
  the `ocr_language` kwarg. `ocr_language` corresponds to the code for the language pack
  in Tesseract. You will need to install the relevant Tesseract language pack to use a
  given language.

### Features

* Table extraction is now possible for pdfs from `partition` and `partition_pdf`.
* Adds support for extracting attachments from `.msg` files

### Fixes

* Adds an `ssl_verify` kwarg to `partition` and `partition_html` to enable turning off
  SSL verification for HTTP requests. SSL verification is on by default.

## 0.5.13

### Enhancements

* Allow headers to be passed into `partition` when `url` is used.

### Features

* `bytes_string_to_string` cleaning brick for bytes string output.

### Fixes

* Fixed typo in call to `exactly_one` in `partition_json`
* unstructured-documents encode xml string if document_tree is `None` in `_read_xml`.
* Update to `_read_xml` so that Markdown files with embedded HTML process correctly.
* Fallback to "fast" strategy only emits a warning if the user specifies the "hi_res" strategy.
* unstructured-partition-text_type exceeds_cap_ratio fix returns and how capitalization ratios are calculated
* `partition_pdf` and `partition_text` group broken paragraphs to avoid fragmented `NarrativeText` elements.
* .json files resolved as "application/json" on centos7 (or other installs with older libmagic libs)

## 0.5.12

### Enhancements

* Add OS mimetypes DB to docker image, mainly for unstructured-api compat.
* Use the image registry as a cache when building Docker images.
* Adds the ability for `partition_text` to group together broken paragraphs.
* Added method to utils to allow date time format validation

### Features
* Add Slack connector to pull messages for a specific channel

* Add --partition-by-api parameter to unstructured-ingest
* Added `partition_rtf` for processing rich text files.
* `partition` now accepts a `url` kwarg in addition to `file` and `filename`.

### Fixes

* Allow encoding to be passed into `replace_mime_encodings`.
* unstructured-ingest connector-specific dependencies are imported on demand.
* unstructured-ingest --flatten-metadata supported for local connector.
* unstructured-ingest fix runtime error when using --metadata-include.

## 0.5.11

### Enhancements

### Features

### Fixes

* Guard against null style attribute in docx document elements
* Update HTML encoding to better support foreign language characters

## 0.5.10

### Enhancements

* Updated inference package
* Add sender, recipient, date, and subject to element metadata for emails

### Features

* Added `--download-only` parameter to `unstructured-ingest`

### Fixes

* FileNotFound error when filename is provided but file is not on disk

## 0.5.9

### Enhancements

### Features

### Fixes

* Convert file to str in helper `split_by_paragraph` for `partition_text`

## 0.5.8

### Enhancements

* Update `elements_to_json` to return string when filename is not specified
* `elements_from_json` may take a string instead of a filename with the `text` kwarg
* `detect_filetype` now does a final fallback to file extension.
* Empty tags are now skipped during the depth check for HTML processing.

### Features

* Add local file system to `unstructured-ingest`
* Add `--max-docs` parameter to `unstructured-ingest`
* Added `partition_msg` for processing MSFT Outlook .msg files.

### Fixes

* `convert_file_to_text` now passes through the `source_format` and `target_format` kwargs.
  Previously they were hard coded.
* Partitioning functions that accept a `text` kwarg no longer raise an error if an empty
  string is passed (and empty list of elements is returned instead).
* `partition_json` no longer fails if the input is an empty list.
* Fixed bug in `chunk_by_attention_window` that caused the last word in segments to be cut-off
  in some cases.

### BREAKING CHANGES

* `stage_for_transformers` now returns a list of elements, making it consistent with other
  staging bricks

## 0.5.7

### Enhancements

* Refactored codebase using `exactly_one`
* Adds ability to pass headers when passing a url in partition_html()
* Added optional `content_type` and `file_filename` parameters to `partition()` to bypass file detection

### Features

* Add `--flatten-metadata` parameter to `unstructured-ingest`
* Add `--fields-include` parameter to `unstructured-ingest`

### Fixes

## 0.5.6

### Enhancements

* `contains_english_word()`, used heavily in text processing, is 10x faster.

### Features

* Add `--metadata-include` and `--metadata-exclude` parameters to `unstructured-ingest`
* Add `clean_non_ascii_chars` to remove non-ascii characters from unicode string

### Fixes

* Fix problem with PDF partition (duplicated test)

## 0.5.4

### Enhancements

* Added Biomedical literature connector for ingest cli.
* Add `FsspecConnector` to easily integrate any existing `fsspec` filesystem as a connector.
* Rename `s3_connector.py` to `s3.py` for readability and consistency with the
  rest of the connectors.
* Now `S3Connector` relies on `s3fs` instead of on `boto3`, and it inherits
  from `FsspecConnector`.
* Adds an `UNSTRUCTURED_LANGUAGE_CHECKS` environment variable to control whether or not language
  specific checks like vocabulary and POS tagging are applied. Set to `"true"` for higher
  resolution partitioning and `"false"` for faster processing.
* Improves `detect_filetype` warning to include filename when provided.
* Adds a "fast" strategy for partitioning PDFs with PDFMiner. Also falls back to the "fast"
  strategy if detectron2 is not available.
* Start deprecation life cycle for `unstructured-ingest --s3-url` option, to be deprecated in
  favor of `--remote-url`.

### Features

* Add `AzureBlobStorageConnector` based on its `fsspec` implementation inheriting
from `FsspecConnector`
* Add `partition_epub` for partitioning e-books in EPUB3 format.

### Fixes

* Fixes processing for text files with `message/rfc822` MIME type.
* Open xml files in read-only mode when reading contents to construct an XMLDocument.

## 0.5.3

### Enhancements

* `auto.partition()` can now load Unstructured ISD json documents.
* Simplify partitioning functions.
* Improve logging for ingest CLI.

### Features

* Add `--wikipedia-auto-suggest` argument to the ingest CLI to disable automatic redirection
  to pages with similar names.
* Add setup script for Amazon Linux 2
* Add optional `encoding` argument to the `partition_(text/email/html)` functions.
* Added Google Drive connector for ingest cli.
* Added Gitlab connector for ingest cli.

### Fixes

## 0.5.2

### Enhancements

* Fully move from printing to logging.
* `unstructured-ingest` now uses a default `--download_dir` of `$HOME/.cache/unstructured/ingest`
rather than a "tmp-ingest-" dir in the working directory.

### Features

### Fixes

* `setup_ubuntu.sh` no longer fails in some contexts by interpreting
`DEBIAN_FRONTEND=noninteractive` as a command
* `unstructured-ingest` no longer re-downloads files when --preserve-downloads
is used without --download-dir.
* Fixed an issue that was causing text to be skipped in some HTML documents.

## 0.5.1

### Enhancements

### Features

### Fixes

* Fixes an error causing JavaScript to appear in the output of `partition_html` sometimes.
* Fix several issues with the `requires_dependencies` decorator, including the error message
  and how it was used, which had caused an error for `unstructured-ingest --github-url ...`.

## 0.5.0

### Enhancements

* Add `requires_dependencies` Python decorator to check dependencies are installed before
  instantiating a class or running a function

### Features

* Added Wikipedia connector for ingest cli.

### Fixes

* Fix `process_document` file cleaning on failure
* Fixes an error introduced in the metadata tracking commit that caused `NarrativeText`
  and `FigureCaption` elements to be represented as `Text` in HTML documents.

## 0.4.16

### Enhancements

* Fallback to using file extensions for filetype detection if `libmagic` is not present

### Features

* Added setup script for Ubuntu
* Added GitHub connector for ingest cli.
* Added `partition_md` partitioner.
* Added Reddit connector for ingest cli.

### Fixes

* Initializes connector properly in ingest.main::MainProcess
* Restricts version of unstructured-inference to avoid multithreading issue

## 0.4.15

### Enhancements

* Added `elements_to_json` and `elements_from_json` for easier serialization/deserialization
* `convert_to_dict`, `dict_to_elements` and `convert_to_csv` are now aliases for functions
  that use the ISD terminology.

### Fixes

* Update to ensure all elements are preserved during serialization/deserialization

## 0.4.14

* Automatically install `nltk` models in the `tokenize` module.

## 0.4.13

* Fixes unstructured-ingest cli.

## 0.4.12

* Adds console_entrypoint for unstructured-ingest, other structure/doc updates related to ingest.
* Add `parser` parameter to `partition_html`.

## 0.4.11

* Adds `partition_doc` for partitioning Word documents in `.doc` format. Requires `libreoffice`.
* Adds `partition_ppt` for partitioning PowerPoint documents in `.ppt` format. Requires `libreoffice`.

## 0.4.10

* Fixes `ElementMetadata` so that it's JSON serializable when the filename is a `Path` object.

## 0.4.9

* Added ingest modules and s3 connector, sample ingest script
* Default to `url=None` for `partition_pdf` and `partition_image`
* Add ability to skip English specific check by setting the `UNSTRUCTURED_LANGUAGE` env var to `""`.
* Document `Element` objects now track metadata

## 0.4.8

* Modified XML and HTML parsers not to load comments.

## 0.4.7

* Added the ability to pull an HTML document from a url in `partition_html`.
* Added the the ability to get file summary info from lists of filenames and lists
  of file contents.
* Added optional page break to `partition` for `.pptx`, `.pdf`, images, and `.html` files.
* Added `to_dict` method to document elements.
* Include more unicode quotes in `replace_unicode_quotes`.

## 0.4.6

* Loosen the default cap threshold to `0.5`.
* Add a `UNSTRUCTURED_NARRATIVE_TEXT_CAP_THRESHOLD` environment variable for controlling
  the cap ratio threshold.
* Unknown text elements are identified as `Text` for HTML and plain text documents.
* `Body Text` styles no longer default to `NarrativeText` for Word documents. The style information
  is insufficient to determine that the text is narrative.
* Upper cased text is lower cased before checking for verbs. This helps avoid some missed verbs.
* Adds an `Address` element for capturing elements that only contain an address.
* Suppress the `UserWarning` when detectron is called.
* Checks that titles and narrative test have at least one English word.
* Checks that titles and narrative text are at least 50% alpha characters.
* Restricts titles to a maximum word length. Adds a `UNSTRUCTURED_TITLE_MAX_WORD_LENGTH`
  environment variable for controlling the max number of words in a title.
* Updated `partition_pptx` to order the elements on the page

## 0.4.4

* Updated `partition_pdf` and `partition_image` to return `unstructured` `Element` objects
* Fixed the healthcheck url path when partitioning images and PDFs via API
* Adds an optional `coordinates` attribute to document objects
* Adds `FigureCaption` and `CheckBox` document elements
* Added ability to split lists detected in `LayoutElement` objects
* Adds `partition_pptx` for partitioning PowerPoint documents
* LayoutParser models now download from HugginfaceHub instead of DropBox
* Fixed file type detection for XML and HTML files on Amazone Linux

## 0.4.3

* Adds `requests` as a base dependency
* Fix in `exceeds_cap_ratio` so the function doesn't break with empty text
* Fix bug in `_parse_received_data`.
* Update `detect_filetype` to properly handle `.doc`, `.xls`, and `.ppt`.

## 0.4.2

* Added `partition_image` to process documents in an image format.
* Fixed utf-8 encoding error in `partition_email` with attachments for `text/html`

## 0.4.1

* Added support for text files in the `partition` function
* Pinned `opencv-python` for easier installation on Linux

## 0.4.0

* Added generic `partition` brick that detects the file type and routes a file to the appropriate
  partitioning brick.
* Added a file type detection module.
* Updated `partition_html` and `partition_eml` to support file-like objects in 'rb' mode.
* Cleaning brick for removing ordered bullets `clean_ordered_bullets`.
* Extract brick method for ordered bullets `extract_ordered_bullets`.
* Test for `clean_ordered_bullets`.
* Test for `extract_ordered_bullets`.
* Added `partition_docx` for pre-processing Word Documents.
* Added new REGEX patterns to extract email header information
* Added new functions to extract header information `parse_received_data` and `partition_header`
* Added new function to parse plain text files `partition_text`
* Added new cleaners functions `extract_ip_address`, `extract_ip_address_name`, `extract_mapi_id`, `extract_datetimetz`
* Add new `Image` element and function to find embedded images `find_embedded_images`
* Added `get_directory_file_info` for summarizing information about source documents

## 0.3.5

* Add support for local inference
* Add new pattern to recognize plain text dash bullets
* Add test for bullet patterns
* Fix for `partition_html` that allows for processing `div` tags that have both text and child
  elements
* Add ability to extract document metadata from `.docx`, `.xlsx`, and `.jpg` files.
* Helper functions for identifying and extracting phone numbers
* Add new function `extract_attachment_info` that extracts and decodes the attachment
of an email.
* Staging brick to convert a list of `Element`s to a `pandas` dataframe.
* Add plain text functionality to `partition_email`

## 0.3.4

* Python-3.7 compat

## 0.3.3

* Removes BasicConfig from logger configuration
* Adds the `partition_email` partitioning brick
* Adds the `replace_mime_encodings` cleaning bricks
* Small fix to HTML parsing related to processing list items with sub-tags
* Add `EmailElement` data structure to store email documents

## 0.3.2

* Added `translate_text` brick for translating text between languages
* Add an `apply` method to make it easier to apply cleaners to elements

## 0.3.1

* Added \_\_init.py\_\_ to `partition`

## 0.3.0

* Implement staging brick for Argilla. Converts lists of `Text` elements to `argilla` dataset classes.
* Removing the local PDF parsing code and any dependencies and tests.
* Reorganizes the staging bricks in the unstructured.partition module
* Allow entities to be passed into the Datasaur staging brick
* Added HTML escapes to the `replace_unicode_quotes` brick
* Fix bad responses in partition_pdf to raise ValueError
* Adds `partition_html` for partitioning HTML documents.

## 0.2.6

* Small change to how \_read is placed within the inheritance structure since it doesn't really apply to pdf
* Add partitioning brick for calling the document image analysis API

## 0.2.5

* Update python requirement to >=3.7

## 0.2.4

* Add alternative way of importing `Final` to support google colab

## 0.2.3

* Add cleaning bricks for removing prefixes and postfixes
* Add cleaning bricks for extracting text before and after a pattern

## 0.2.2

* Add staging brick for Datasaur

## 0.2.1

* Added brick to convert an ISD dictionary to a list of elements
* Update `PDFDocument` to use the `from_file` method
* Added staging brick for CSV format for ISD (Initial Structured Data) format.
* Added staging brick for separating text into attention window size chunks for `transformers`.
* Added staging brick for LabelBox.
* Added ability to upload LabelStudio predictions
* Added utility function for JSONL reading and writing
* Added staging brick for CSV format for Prodigy
* Added staging brick for Prodigy
* Added ability to upload LabelStudio annotations
* Added text_field and id_field to stage_for_label_studio signature

## 0.2.0

* Initial release of unstructured<|MERGE_RESOLUTION|>--- conflicted
+++ resolved
@@ -1,27 +1,26 @@
-<<<<<<< HEAD
-## 0.10.27-dev0
+## 0.10.28-dev0
 
 ### Enhancements
 
 * **Separated integration tests to reduce test time** Used `pytest` markers to mark long-running integration tests, to facilitate speedier local testing and to run separately in CI.
-=======
+
+### Features
+
+### Fixes
+
 ## 0.10.27
 
 ### Enhancements
 
 * **Leverage dict to share content across ingest pipeline** To share the ingest doc content across steps in the ingest pipeline, this was updated to use a multiprocessing-safe dictionary so changes get persisted and each step has the option to modify the ingest docs in place.
->>>>>>> 808b4ced
-
-### Features
-
-### Fixes
-
-<<<<<<< HEAD
-=======
+
+### Features
+
+### Fixes
+
 * **Removed `ebooklib` as a dependency** `ebooklib` is licensed under AGPL3, which is incompatible with the Apache 2.0 license. Thus it is being removed.
 * **Caching fixes in ingest pipeline** Previously, steps like the source node were not leveraging parameters such as `re_download` to dictate if files should be forced to redownload rather than use what might already exist locally.
 
->>>>>>> 808b4ced
 ## 0.10.26
 
 ### Enhancements
