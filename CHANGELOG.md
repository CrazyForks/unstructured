## 0.15.6-dev0

### Enhancements

### Features

### Fixes

<<<<<<< HEAD
* **Fix Compatibility Issue with Chinese Text in Document Parsing**
=======
* **Update CI for `ingest-test-fixture-update-pr` to resolve NLTK model download errors.**

>>>>>>> 99f72d65

## 0.15.5

### Enhancements

### Features

### Fixes

* **Revert to using `unstructured.pytesseract` fork**. Due to the unavailability of some recent release versions of `pytesseract` on PyPI, the project now uses the `unstructured.pytesseract` fork to ensure stability and continued support.
* **Bump `libreoffice` verson in image.** Bumps the `libreoffice` version to `25.2.5.2` to address CVEs.
* **Downgrade NLTK dependency version for compatibility**. Due to the unavailability of `nltk==3.8.2` on PyPI, the NLTK dependency has been downgraded to `<3.8.2`. This change ensures continued functionality and compatibility.

## 0.15.4

### Enhancements

### Features

### Fixes

* **Resolve an installation error with `pytesseract>=0.3.12` that occurred during `pip install unstructured[pdf]==0.15.3`.**

## 0.15.3

### Enhancements

### Features

### Fixes

* **Remove the custom index URL from `extra-paddleocr.in` to resolve the error in the `setup.py` configuration.**

## 0.15.2

### Enhancements

* **Improve directory handling when extracting image blocks**. The `figures` directory is no longer created when the `extract_image_block_to_payload` parameter is set to `True`.

### Features

* **Added per-class Object Detection metrics in the evaluation**. The metrics include average precision, precision, recall, and f1-score for each class in the dataset.

### Fixes

* **Updates NLTK data file for compatibility with `nltk>=3.8.2`**. The NLTK data file now container `punkt_tab`, making it possible to upgrade to `nltk>=3.8.2`. The `nltk==3.8.2` patches CVE-2024-39705.
* **Renames Astra to Astra DB** Conforms with DataStax internal naming conventions.
* **Accommodate single-column CSV files.** Resolves a limitation of `partition_csv()` where delimiter detection would fail on a single-column CSV file (which naturally has no delimeters).
* **Accommodate `image/jpg` in PPTX as alias for `image/jpeg`.** Resolves problem partitioning PPTX files having an invalid `image/jpg` (should be `image/jpeg`) MIME-type in the `[Content_Types].xml` member of the PPTX Zip archive.
* **Fixes an issue in Object Detection metrics** The issue was in preprocessing/validating the ground truth and predicted data for object detection metrics.
* **Removes dependency on unstructured.pytesseract** Unstructured forked pytesseract while waiting for code to be upstreamed. Now that the new version has been released, this fork can be removed.

## 0.15.1

### Enhancements

* **Improve `pdfminer` embedded `image` extraction to exclude text elements and produce more accurate bounding boxes.** This results in cleaner, more precise element extraction in `pdf` partitioning.

### Features

* **Update partition_eml and partition_msg to capture cc, bcc, and message_id fields** Cc, bcc, and message_id information is captured in element metadata for both msg and email partitioning and `Recipient` elements are generated for cc and bcc when `include_headers=True` for email partitioning.
* **Mark ingest as deprecated** Begin sunset of ingest code in this repo as it's been moved to a dedicated repo.
* **Add `pdf_hi_res_max_pages` argument for partitioning, which allows rejecting PDF files that exceed this page number limit, when the `high_res` strategy is chosen.** By default, it will allow parsing PDF files with an unlimited number of pages.

### Fixes

* **Update `HuggingFaceEmbeddingEncoder` to use `HuggingFaceEmbeddings` from `langchain_huggingface` package instead of the deprecated version from `langchain-community`.** This resolves the deprecation warning and ensures compatibility with future versions of langchain.
* **Update `OpenAIEmbeddingEncoder` to use `OpenAIEmbeddings` from `langchain-openai` package instead of the deprecated version from `langchain-community`.** This resolves the deprecation warning and ensures compatibility with future versions of langchain.
* **Update import of Pinecone exception** Adds compatibility for pinecone-client>=5.0.0
* **File-type detection catches non-existent file-path.** `detect_filetype()` no longer silently falls back to detecting a file-type based on the extension when no file exists at the path provided. Instead `FileNotFoundError` is raised. This provides consistent user notification of a mis-typed path rather than an unpredictable exception from a file-type specific partitioner when the file cannot be opened.
* **EML files specified as a file-path are detected correctly.** Resolved a bug where an EML file submitted to `partition()` as a file-path was identified as TXT and partitioned using `partition_text()`. EML files specified by path are now identified and processed correctly, including processing any attachments.
* **A DOCX, PPTX, or XLSX file specified by path and ambiguously identified as MIME-type "application/octet-stream" is identified correctly.** Resolves a shortcoming where a file specified by path immediately fell back to filename-extension based identification when misidentified as "application/octet-stream", either by asserted content type or a mis-guess by libmagic. An MS Office file misidentified in this way is now correctly identified regardless of its filename and whether it is specified by path or file-like object.
* **Textual content retrieved from a URL with gzip transport compression now partitions correctly.** Resolves a bug where a textual file-type (such as Markdown) retrieved by passing a URL to `partition()` would raise when `gzip` compression was used for transport by the server.
* **A DOCX, PPTX, or XLSX content-type asserted on partition is confirmed or fixed.** Resolves a bug where calling `partition()` with a swapped MS-Office `content_type` would cause the file-type to be misidentified. A DOCX, PPTX, or XLSX MIME-type received by `partition()` is now checked for accuracy and corrected if the file is for a different MS-Office 2007+ type.
* **DOC, PPT, XLS, and MSG files are now auto-detected correctly.** Resolves a bug where DOC, PPT, and XLS files were auto-detected as MSG files under certain circumstances.

## 0.15.0

### Enhancements

* **Improve text clearing process in email partitioning.** Updated the email partitioner to remove both `=\n` and `=\r\n` characters during the clearing process. Previously, only `=\n` characters were removed.
* **Bump unstructured.paddleocr to 2.8.0.1.**
* **Refine HTML parser to accommodate block element nested in phrasing.** HTML parser no longer raises on a block element (e.g. `<p>`, `<div>`) nested inside a phrasing element (e.g. `<strong>` or `<cite>`). Instead it breaks the phrasing run (and therefore element) at the block-item start and begins a new phrasing run after the block-item. This is consistent with how the browser determines element boundaries in this situation.
* **Install rewritten HTML parser to fix 12 existing bugs and provide headroom for refinement and growth.** A rewritten HTML parser resolves a collection of outstanding bugs with HTML partitioning and provides a firm foundation for further elaborating that important partitioner.
* **CI check for dependency licenses** Adds a CI check to ensure dependencies are appropriately licensed.

### Features

* **Add support for specifying OCR language to `partition_pdf()`.** Extend language specification capability to `PaddleOCR` in addition to `TesseractOCR`. Users can now specify OCR languages for both OCR engines when using `partition_pdf()`.
* **Add AstraDB source connector** Adds support for ingesting documents from AstraDB.

### Fixes

* **Remedy error on Windows when `nltk` binaries are downloaded.** Work around a quirk in the Windows implementation of `tempfile.NamedTemporaryFile` where accessing the temporary file by name raises `PermissionError`.
* **Move Astra embedded_dimension to write config**

## 0.14.10

### Enhancements

* **Update unstructured-client dependency** Change unstructured-client dependency pin back to greater than min version and updated tests that were failing given the update.
* **`.doc` files are now supported in the `arm64` image.**. `libreoffice24` is added to the `arm64` image, meaning `.doc` files are now supported. We have follow on work planned to investigate adding `.ppt` support for `arm64` as well.
* **Add table detection metrics: recall, precision and f1.**
* **Remove unused _with_spans metrics.**

### Features

**Add Object Detection Metrics to CI** Add object detection metrics (average precision, precision, recall and f1-score) implementations.

### Fixes

* **Fix counting false negatives and false positives in table structure evaluation.**
* **Fix Slack CI test** Change channel that Slack test is pointing to because previous test bot expired
* **Remove NLTK download** Removes `nltk.download` in favor of downloading from an S3 bucket we host to mitigate CVE-2024-39705

## 0.14.9

### Enhancements

* **Added visualization and OD model result dump for PDF** In PDF `hi_res` strategy the `analysis` parameter can be used to visualize the result of the OD model and dump the result to a file. Additionally, the visualization of bounding boxes of each layout source is rendered and saved for each page.
* **`partition_docx()` distinguishes "file not found" from "not a ZIP archive" error.** `partition_docx()` now provides different error messages for "file not found" and "file is not a ZIP archive (and therefore not a DOCX file)". This aids diagnosis since these two conditions generally point in different directions as to the cause and fix.

### Features

### Fixes

* **Fix a bug where multiple `soffice` processes could be attempted** Add a wait mechanism in `convert_office_doc` so that the function first checks if another `soffice` is running already: if yes wait till the other process finishes or till the wait timeout before spawning a subprocess to run `soffice`
* **`partition()` now forwards `strategy` arg to `partition_docx()`, `partition_pptx()`, and their brokering partitioners for DOC, ODT, and PPT formats.** A `strategy` argument passed to `partition()` (or the default value "auto" assigned by `partition()`) is now forwarded to `partition_docx()`, `partition_pptx()`, and their brokering partitioners when those filetypes are detected.

## 0.14.8

### Enhancements

* **Move arm64 image to wolfi-base** The `arm64` image now runs on `wolfi-base`. The `arm64` build for `wolfi-base` does not yet include `libreoffce`, and so `arm64` does not currently support processing `.doc`, `.ppt`, or `.xls` file. If you need to process those files on `arm64`, use the legacy `rockylinux` image.

### Features

### Fixes

* **Bump unstructured-inference==0.7.36** Fix `ValueError` when converting cells to html.
* **`partition()` now forwards `strategy` arg to `partition_docx()`, `partition_ppt()`, and `partition_pptx()`.** A `strategy` argument passed to `partition()` (or the default value "auto" assigned by `partition()`) is now forwarded to `partition_docx()`, `partition_ppt()`, and `partition_pptx()` when those filetypes are detected.
* **Fix missing sensitive field markers** for embedders

## 0.14.7

### Enhancements

* **Pull from `wolfi-base` image.** The amd64 image now pulls from the `unstructured` `wolfi-base` image to avoid duplication of dependency setup steps.
* **Fix windows temp file.** Make the creation of a temp file in unstructured/partition/pdf_image/ocr.py windows compatible.

### Features

* **Expose conversion functions for tables** Adds public functions to convert tables from HTML to the Deckerd format and back

* **Adds Kafka Source and Destination** New source and destination connector added to all CLI ingest commands to support reading from and writing to Kafka streams. Also supports Confluent Kafka.

### Fixes

* **Fix an error publishing docker images.** Update user in docker-smoke-test to reflect changes made by the amd64 image pull from the "unstructured" "wolfi-base" image.
* **Fix a IndexError when partitioning a pdf with values for both `extract_image_block_types` and `starting_page_number`.

## 0.14.6

### Enhancements

* **Bump unstructured-inference==0.7.35** Fix syntax for generated HTML tables.

### Features

* **tqdm ingest support** add optional flag to ingest flow to print out progress bar of each step in the process.

### Fixes

* **Remove deprecated `overwrite_schema` kwarg from Delta Table connector.** The `overwrite_schema` kwarg is deprecated in `deltalake>=0.18.0`. `schema_mode=` should be used now instead. `schema_mode="overwrite"` is equivalent to `overwrite_schema=True` and `schema_mode="merge"` is equivalent to `overwrite_schema="False"`. `schema_mode` defaults to `None`. You can also now specify `engine`, which defaults to `"pyarrow"`. You need to specify `enginer="rust"` to use `"schema_mode"`.
* **Fix passing parameters to python-client** - Remove parsing list arguments to strings in passing arguments to python-client in Ingest workflow and `partition_via_api`
* **table metric bug fix** get_element_level_alignment()now will find all the matched indices in predicted table data instead of only returning the first match in the case of multiple matches for the same gt string.
* **fsspec connector path/permissions bug** V2 fsspec connectors were failing when defined relative filepaths had leading slash. This strips that slash to guarantee the relative path never has it.
* **Dropbox connector internal file path bugs** Dropbox source connector currently raises exceptions when indexing files due to two issues: a path formatting idiosyncrasy of the Dropbox library and a divergence in the definition of the Dropbox libraries fs.info method, expecting a 'url' parameter rather than 'path'.
* **update table metric evaluation to handle corrected HTML syntax for tables** This change is connected to the update in [unstructured-inference change](https://github.com/Unstructured-IO/unstructured-inference/pull/355) - fixes transforming HTML table to deckerd and internal cells format.

## 0.14.5

### Enhancements

* **Filtering for tar extraction** Adds tar filtering to the compression module for connectors to avoid decompression malicious content in `.tar.gz` files. This was added to the Python `tarfile` lib in Python 3.12. The change only applies when using Python 3.12 and above.
* **Use `python-oxmsg` for `partition_msg()`.** Outlook MSG emails are now partitioned using the `python-oxmsg` package which resolves some shortcomings of the prior MSG parser.

### Features

### Fixes

* **8-bit string Outlook MSG files are parsed.** `partition_msg()` is now able to parse non-unicode Outlook MSG emails.
* **Attachments to Outlook MSG files are extracted intact.** `partition_msg()` is now able to extract attachments without corruption.

## 0.14.4

### Enhancements

* **Move logger error to debug level when PDFminer fails to extract text** which includes error message for Invalid dictionary construct.
* **Add support for Pinecone serverless** Adds Pinecone serverless to the connector tests. Pinecone
    serverless will work version versions >=0.14.2, but hadn't been tested until now.

### Features

- **Allow configuration of the Google Vision API endpoint** Add an environment variable to select the Google Vision API in the US or the EU.

### Fixes

* **Address the issue of unrecognized tables in `UnstructuredTableTransformerModel`** When a table is not recognized, the `element.metadata.text_as_html` attribute is set to an empty string.
* **Remove root handlers in ingest logger**. Removes root handlers in ingest loggers to ensure secrets aren't accidentally exposed in Colab notebooks.
* **Fix V2 S3 Destination Connector authentication** Fixes bugs with S3 Destination Connector where the connection config was neither registered nor properly deserialized.
* **Clarified dependence on particular version of `python-docx`** Pinned `python-docx` version to ensure a particular method `unstructured` uses is included.
* **Ingest preserves original file extension** Ingest V2 introduced a change that dropped the original extension for upgraded connectors. This reverts that change.

## 0.14.3

### Enhancements

* **Move `category` field from Text class to Element class.**
* **`partition_docx()` now supports pluggable picture sub-partitioners.** A subpartitioner that accepts a DOCX `Paragraph` and generates elements is now supported. This allows adding a custom sub-partitioner that extracts images and applies OCR or summarization for the image.
* **Add VoyageAI embedder** Adds VoyageAI embeddings to support embedding via Voyage AI.

### Features

### Fixes

* **Fix `partition_pdf()` to keep spaces in the text**. The control character `\t` is now replaced with a space instead of being removed when merging inferred elements with embedded elements.
* **Turn off XML resolve entities** Sets `resolve_entities=False` for XML parsing with `lxml`
  to avoid text being dynamically injected into the XML document.
* **Add backward compatibility for the deprecated pdf_infer_table_structure parameter**.
* **Add the missing `form_extraction_skip_tables` argument to the `partition_pdf_or_image` call**.
  to avoid text being dynamically injected into the XML document.
* **Chromadb change from Add to Upsert using element_id to make idempotent**
* **Diable `table_as_cells` output by default** to reduce overhead in partition; now `table_as_cells` is only produced when the env `EXTACT_TABLE_AS_CELLS` is `true`
* **Reduce excessive logging** Change per page ocr info level logging into detail level trace logging
* **Replace try block in `document_to_element_list` for handling HTMLDocument** Use `getattr(element, "type", "")` to get the `type` attribute of an element when it exists. This is more explicit way to handle the special case for HTML documents and prevents other types of attribute error from being silenced by the try block

## 0.14.2

### Enhancements

* **Bump unstructured-inference==0.7.33**.

### Features

* **Add attribution to the `pinecone` connector**.

### Fixes

## 0.14.1

### Enhancements

* **Refactor code related to embedded text extraction**. The embedded text extraction code is moved from `unstructured-inference` to `unstructured`.

### Features

* **Large improvements to the ingest process:**
  * Support for multiprocessing and async, with limits for both.
  * Streamlined to process when mapping CLI invocations to the underlying code
  * More granular steps introduced to give better control over process (i.e. dedicated step to uncompress files already in the local filesystem, new optional staging step before upload)
  * Use the python client when calling the unstructured api for partitioning or chunking
  * Saving the final content is now a dedicated destination connector (local) set as the default if none are provided. Avoids adding new files locally if uploading elsewhere.
  * Leverage last modified date when deciding if new files should be downloaded and reprocessed.
  * Add attribution to the `pinecone` connector
  * **Add support for Python 3.12**. `unstructured` now works with Python 3.12!

### Fixes

## 0.14.0

### BREAKING CHANGES

* **Turn table extraction for PDFs and images off by default**. Reverting the default behavior for table extraction to "off" for PDFs and images. A number of users didn't realize we made the change and were impacted by slower processing times due to the extra model call for table extraction.

### Enhancements

* **Skip unnecessary element sorting in `partition_pdf()`**. Skip element sorting when determining whether embedded text can be extracted.
* **Faster evaluation** Support for concurrent processing of documents during evaluation
* **Add strategy parameter to `partition_docx()`.** Behavior of future enhancements may be sensitive the partitioning strategy. Add this parameter so `partition_docx()` is aware of the requested strategy.
* **Add GLOBAL_WORKING_DIR and GLOBAL_WORKING_PROCESS_DIR** configuration parameteres to control temporary storage.

### Features
* **Add form extraction basics (document elements and placeholder code in partition)**. This is to lay the ground work for the future. Form extraction models are not currently available in the library. An attempt to use this functionality will end in a `NotImplementedError`.

### Fixes

* **Add missing starting_page_num param to partition_image**
* **Make the filename and file params for partition_image and partition_pdf match the other partitioners**
* **Fix include_slide_notes and include_page_breaks params in partition_ppt**
* **Re-apply: skip accuracy calculation feature** Overwritten by mistake
* **Fix type hint for paragraph_grouper param** `paragraph_grouper` can be set to `False`, but the type hint did not not reflect this previously.
* **Remove links param from partition_pdf** `links` is extracted during partitioning and is not needed as a paramter in partition_pdf.
* **Improve CSV delimeter detection.** `partition_csv()` would raise on CSV files with very long lines.
* **Fix disk-space leak in `partition_doc()`.** Remove temporary file created but not removed when `file` argument is passed to `partition_doc()`.
* **Fix possible `SyntaxError` or `SyntaxWarning` on regex patterns.** Change regex patterns to raw strings to avoid these warnings/errors in Python 3.11+.
* **Fix disk-space leak in `partition_odt()`.** Remove temporary file created but not removed when `file` argument is passed to `partition_odt()`.
* **AstraDB: option to prevent indexing metadata**
* **Fix Missing py.typed**

## 0.13.7

### Enhancements

* **Remove `page_number` metadata fields** for HTML partition until we have a better strategy to decide page counting.
* **Extract OCRAgent.get_agent().** Generalize access to the configured OCRAgent instance beyond its use for PDFs.
* **Add calculation of table related metrics which take into account colspans and rowspans**
* **Evaluation: skip accuracy calculation** for files for which output and ground truth sizes differ greatly

### Features

* **add ability to get ratio of `cid` characters in embedded text extracted by `pdfminer`**.

### Fixes

* **`partition_docx()` handles short table rows.** The DOCX format allows a table row to start late and/or end early, meaning cells at the beginning or end of a row can be omitted. While there are legitimate uses for this capability, using it in practice is relatively rare. However, it can happen unintentionally when adjusting cell borders with the mouse. Accommodate this case and generate accurate `.text` and `.metadata.text_as_html` for these tables.
* **Remedy macOS test failure not triggered by CI.** Generalize temp-file detection beyond hard-coded Linux-specific prefix.
* **Remove unnecessary warning log for using default layout model.**
* **Add chunking to partition_tsv** Even though partition_tsv() produces a single Table element, chunking is made available because the Table element is often larger than the desired chunk size and must be divided into smaller chunks.

## 0.13.6

### Enhancements

### Features

### Fixes

- **ValueError: Invalid file (FileType.UNK) when parsing Content-Type header with charset directive** URL response Content-Type headers are now parsed according to RFC 9110.

## 0.13.5

### Enhancements

### Features

### Fixes

* **KeyError raised when updating parent_id** In the past, combining `ListItem` elements could result in reusing the same memory location which then led to unexpected side effects when updating element IDs.
* **Bump unstructured-inference==0.7.29**: table transformer predictions are now removed if confidence is below threshold

## 0.13.4

### Enhancements

* **Unique and deterministic hash IDs for elements** Element IDs produced by any partitioning
  function are now deterministic and unique at the document level by default. Before, hashes were
  based only on text; however, they now also take into account the element's sequence number on a
  page, the page's number in the document, and the document's file name.
* **Enable remote chunking via unstructured-ingest** Chunking using unstructured-ingest was
  previously limited to local chunking using the strategies `basic` and `by_title`. Remote chunking
  options via the API are now accessible.
* **Save table in cells format**. `UnstructuredTableTransformerModel` is able to return predicted table in cells format

### Features

* **Add a `PDF_ANNOTATION_THRESHOLD` environment variable to control the capture of embedded links in `partition_pdf()` for `fast` strategy**.
* **Add integration with the Google Cloud Vision API**. Adds a third OCR provider, alongside Tesseract and Paddle: the Google Cloud Vision API.

### Fixes

* **Remove ElementMetadata.section field.**. This field was unused, not populated by any partitioners.

## 0.13.3

### Enhancements

* **Remove duplicate image elements**. Remove image elements identified by PDFMiner that have similar bounding boxes and the same text.
* **Add support for `start_index` in `html` links extraction**
* **Add `strategy` arg value to `_PptxPartitionerOptions`.** This makes this paritioning option available for sub-partitioners to come that may optionally use inference or other expensive operations to improve the partitioning.
* **Support pluggable sub-partitioner for PPTX Picture shapes.** Use a distinct sub-partitioner for partitioning PPTX Picture (image) shapes and allow the default picture sub-partitioner to be replaced at run-time by one of the user's choosing.
* **Introduce `starting_page_number` parameter to partitioning functions** It applies to those partitioners which support `page_number` in element's metadata: PDF, TIFF, XLSX, DOC, DOCX, PPT, PPTX.
* **Redesign the internal mechanism of assigning element IDs** This allows for further enhancements related to element IDs such as deterministic and document-unique hashes. The way partitioning functions operate hasn't changed, which means `unique_element_ids` continues to be `False` by default, utilizing text hashes.

### Features

### Fixes

* **Add support for extracting text from tag tails in HTML**. This fix adds ability to generate separate elements using tag tails.
* **Add support for extracting text from `<b>` tags in HTML** Now `partition_html()` can extract text from `<b>` tags inside container tags (like `<div>`, `<pre>`).
* **Fix pip-compile make target** Missing base.in dependency missing from requirments make file added

## 0.13.2

### Enhancements

### Features

### Fixes

* **Brings back missing word list files** that caused `partition` failures in 0.13.1.

## 0.13.1

### Enhancements

* **Drop constraint on pydantic, supporting later versions** All dependencies has pydantic pinned at an old version. This explicit pin was removed, allowing the latest version to be pulled in when requirements are compiled.

### Features

* **Add a set of new `ElementType`s to extend future element types**

### Fixes

* **Fix `partition_html()` swallowing some paragraphs**. The `partition_html()` only considers elements with limited depth to avoid becoming the text representation of a giant div. This fix increases the limit value.
* **Fix SFTP** Adds flag options to SFTP connector on whether to use ssh keys / agent, with flag values defaulting to False. This is to prevent looking for ssh files when using username and password. Currently, username and password are required, making that always the case.

## 0.13.0

### Enhancements

* **Add `.metadata.is_continuation` to text-split chunks.** `.metadata.is_continuation=True` is added to second-and-later chunks formed by text-splitting an oversized `Table` element but not to their counterpart `Text` element splits. Add this indicator for `CompositeElement` to allow text-split continuation chunks to be identified for downstream processes that may wish to skip intentionally redundant metadata values in continuation chunks.
* **Add `compound_structure_acc` metric to table eval.** Add a new property to `unstructured.metrics.table_eval.TableEvaluation`: `composite_structure_acc`, which is computed from the element level row and column index and content accuracy scores
* **Add `.metadata.orig_elements` to chunks.** `.metadata.orig_elements: list[Element]` is added to chunks during the chunking process (when requested) to allow access to information from the elements each chunk was formed from. This is useful for example to recover metadata fields that cannot be consolidated to a single value for a chunk, like `page_number`, `coordinates`, and `image_base64`.
* **Add `--include_orig_elements` option to Ingest CLI.** By default, when chunking, the original elements used to form each chunk are added to `chunk.metadata.orig_elements` for each chunk. * The `include_orig_elements` parameter allows the user to turn off this behavior to produce a smaller payload when they don't need this metadata.
* **Add Google VertexAI embedder** Adds VertexAI embeddings to support embedding via Google Vertex AI.

### Features

* **Chunking populates `.metadata.orig_elements` for each chunk.** This behavior allows the text and metadata of the elements combined to make each chunk to be accessed. This can be important for example to recover metadata such as `.coordinates` that cannot be consolidated across elements and so is dropped from chunks. This option is controlled by the `include_orig_elements` parameter to `partition_*()` or to the chunking functions. This option defaults to `True` so original-elements are preserved by default. This behavior is not yet supported via the REST APIs or SDKs but will be in a closely subsequent PR to other `unstructured` repositories. The original elements will also not serialize or deserialize yet; this will also be added in a closely subsequent PR.
* **Add Clarifai destination connector** Adds support for writing partitioned and chunked documents into Clarifai.

### Fixes

* **Fix `clean_pdfminer_inner_elements()` to remove only pdfminer (embedded) elements merged with inferred elements**. Previously, some embedded elements were removed even if they were not merged with inferred elements. Now, only embedded elements that are already merged with inferred elements are removed.
* **Clarify IAM Role Requirement for GCS Platform Connectors**. The GCS Source Connector requires Storage Object Viewer and GCS Destination Connector requires Storage Object Creator IAM roles.
* **Change table extraction defaults** Change table extraction defaults in favor of using `skip_infer_table_types` parameter and reflect these changes in documentation.
* **Fix OneDrive dates with inconsistent formatting** Adds logic to conditionally support dates returned by office365 that may vary in date formatting or may be a datetime rather than a string. See previous fix for SharePoint
* **Adds tracking for AstraDB** Adds tracking info so AstraDB can see what source called their api.
* **Support AWS Bedrock Embeddings in ingest CLI** The configs required to instantiate the bedrock embedding class are now exposed in the api and the version of boto being used meets the minimum requirement to introduce the bedrock runtime required to hit the service.
* **Change MongoDB redacting** Original redact secrets solution is causing issues in platform. This fix uses our standard logging redact solution.

## 0.12.6

### Enhancements

* **Improve ability to capture embedded links in `partition_pdf()` for `fast` strategy** Previously, a threshold value that affects the capture of embedded links was set to a fixed value by default. This allows users to specify the threshold value for better capturing.
* **Refactor `add_chunking_strategy` decorator to dispatch by name.** Add `chunk()` function to be used by the `add_chunking_strategy` decorator to dispatch chunking call based on a chunking-strategy name (that can be dynamic at runtime). This decouples chunking dispatch from only those chunkers known at "compile" time and enables runtime registration of custom chunkers.
* **Redefine `table_level_acc` metric for table evaluation.** `table_level_acc` now is an average of individual predicted table's accuracy. A predicted table's accuracy is defined as the sequence matching ratio between itself and its corresponding ground truth table.

### Features

* **Added Unstructured Platform Documentation** The Unstructured Platform is currently in beta. The documentation provides how-to guides for setting up workflow automation, job scheduling, and configuring source and destination connectors.

### Fixes

* **Partitioning raises on file-like object with `.name` not a local file path.** When partitioning a file using the `file=` argument, and `file` is a file-like object (e.g. io.BytesIO) having a `.name` attribute, and the value of `file.name` is not a valid path to a file present on the local filesystem, `FileNotFoundError` is raised. This prevents use of the `file.name` attribute for downstream purposes to, for example, describe the source of a document retrieved from a network location via HTTP.
* **Fix SharePoint dates with inconsistent formatting** Adds logic to conditionally support dates returned by office365 that may vary in date formatting or may be a datetime rather than a string.
* **Include warnings** about the potential risk of installing a version of `pandoc` which does not support RTF files + instructions that will help resolve that issue.
* **Incorporate the `install-pandoc` Makefile recipe** into relevant stages of CI workflow, ensuring it is a version that supports RTF input files.
* **Fix Google Drive source key** Allow passing string for source connector key.
* **Fix table structure evaluations calculations** Replaced special value `-1.0` with `np.nan` and corrected rows filtering of files metrics basing on that.
* **Fix Sharepoint-with-permissions test** Ignore permissions metadata, update test.
* **Fix table structure evaluations for edge case** Fixes the issue when the prediction does not contain any table - no longer errors in such case.

## 0.12.5

### Enhancements

### Features
* Add `date_from_file_object` parameter to partition. If True and if file is provided via `file` parameter it will cause partition to infer last modified date from `file`'s content. If False, last modified metadata will be `None`.

* **Header and footer detection for fast strategy** `partition_pdf` with `fast` strategy now
  detects elements that are in the top or bottom 5 percent of the page as headers and footers.
* **Add parent_element to overlapping case output** Adds parent_element to the output for `identify_overlapping_or_nesting_case` and `catch_overlapping_and_nested_bboxes` functions.
* **Add table structure evaluation** Adds a new function to evaluate the structure of a table and return a metric that represents the quality of the table structure. This function is used to evaluate the quality of the table structure and the table contents.
* **Add AstraDB destination connector** Adds support for writing embedded documents into an AstraDB vector database.
* **Add OctoAI embedder** Adds support for embeddings via OctoAI.

### Fixes

* **Fix passing list type parameters when calling unstructured API via `partition_via_api()`** Update `partition_via_api()` to convert all list type parameters to JSON formatted strings before calling the unstructured client SDK. This will support image block extraction via `partition_via_api()`.
* **Fix `check_connection` in opensearch, databricks, postgres, azure connectors**
* **Fix don't treat plain text files with double quotes as JSON** If a file can be deserialized as JSON but it deserializes as a string, treat it as plain text even though it's valid JSON.
* **Fix `check_connection` in opensearch, databricks, postgres, azure connectors**
* **Fix cluster of bugs in `partition_xlsx()` that dropped content.** Algorithm for detecting "subtables" within a worksheet dropped table elements for certain patterns of populated cells such as when a trailing single-cell row appeared in a contiguous block of populated cells.
* **Improved documentation**. Fixed broken links and improved readability on `Key Concepts` page.
* **Rename `OpenAiEmbeddingConfig` to `OpenAIEmbeddingConfig`.**
* **Fix partition_json() doesn't chunk.** The `@add_chunking_strategy` decorator was missing from `partition_json()` such that pre-partitioned documents serialized to JSON did not chunk when a chunking-strategy was specified.


## 0.12.4

### Enhancements

* **Apply New Version of `black` formatting** The `black` library recently introduced a new major version that introduces new formatting conventions. This change brings code in the `unstructured` repo into compliance with the new conventions.
* **Move ingest imports to local scopes** Moved ingest dependencies into local scopes to be able to import ingest connector classes without the need of installing imported external dependencies. This allows lightweight use of the classes (not the instances. to use the instances as intended you'll still need the dependencies).
* **Add support for `.p7s` files** `partition_email` can now process `.p7s` files. The signature for the signed message is extracted and added to metadata.
* **Fallback to valid content types for emails** If the user selected content type does not exist on the email message, `partition_email` now falls back to anoter valid content type if it's available.

### Features

* **Add .heic file partitioning** .heic image files were previously unsupported and are now supported though partition_image()
* **Add the ability to specify an alternate OCR** implementation by implementing an `OCRAgent` interface and specify it using `OCR_AGENT` environment variable.
* **Add Vectara destination connector** Adds support for writing partitioned documents into a Vectara index.
* **Add ability to detect text in .docx inline shapes** extensions of docx partition, extracts text from inline shapes and includes them in paragraph's text

### Fixes

* **Fix `partition_pdf()` not working when using chipper model with `file`**
* **Handle common incorrect arguments for `languages` and `ocr_languages`** Users are regularly receiving errors on the API because they are defining `ocr_languages` or `languages` with additional quotationmarks, brackets, and similar mistakes. This update handles common incorrect arguments and raises an appropriate warning.
* **Default `hi_res_model_name` now relies on `unstructured-inference`** When no explicit `hi_res_model_name` is passed into `partition` or `partition_pdf_or_image` the default model is picked by `unstructured-inference`'s settings or os env variable `UNSTRUCTURED_HI_RES_MODEL_NAME`; it now returns the same model name regardless of `infer_table_structure`'s value; this function will be deprecated in the future and the default model name will simply rely on `unstructured-inference` and will not consider os env in a future release.
* **Fix remove Vectara requirements from setup.py - there are no dependencies**
* **Add missing dependency files to package manifest**. Updates the file path for the ingest
  dependencies and adds missing extra dependencies.
* **Fix remove Vectara requirements from setup.py - there are no dependencies **
* **Add title to Vectara upload - was not separated out from initial connector **
* **Fix change OpenSearch port to fix potential conflict with Elasticsearch in ingest test **


## 0.12.3

### Enhancements

* **Driver for MongoDB connector.** Adds a driver with `unstructured` version information to the
  MongoDB connector.

### Features

* **Add Databricks Volumes destination connector** Databricks Volumes connector added to ingest CLI.  Users may now use `unstructured-ingest` to write partitioned data to a Databricks Volumes storage service.

### Fixes

* **Fix support for different Chipper versions and prevent running PDFMiner with Chipper**
* **Treat YAML files as text.** Adds YAML MIME types to the file detection code and treats those
  files as text.
* **Fix FSSpec destination connectors check_connection.** FSSpec destination connectors did not use `check_connection`. There was an error when trying to `ls` destination directory - it may not exist at the moment of connector creation. Now `check_connection` calls `ls` on bucket root and this method is called on `initialize` of destination connector.
* **Fix databricks-volumes extra location.** `setup.py` is currently pointing to the wrong location for the databricks-volumes extra requirements. This results in errors when trying to build the wheel for unstructured. This change updates to point to the correct path.
* **Fix uploading None values to Chroma and Pinecone.** Removes keys with None values with Pinecone and Chroma destinations. Pins Pinecone dependency
* **Update documentation.** (i) best practice for table extration by using 'skip_infer_table_types' param, instead of 'pdf_infer_table_structure', and (ii) fixed CSS, RST issues and typo in the documentation.
* **Fix postgres storage of link_texts.** Formatting of link_texts was breaking metadata storage.

## 0.12.2

### Enhancements

### Features

### Fixes

* **Fix index error in table processing.** Bumps the `unstructured-inference` version to address and
  index error that occurs on some tables in the table transformer object.

## 0.12.1

### Enhancements

* **Allow setting image block crop padding parameter** In certain circumstances, adjusting the image block crop padding can improve image block extraction by preventing extracted image blocks from being clipped.
* **Add suport for bitmap images in `partition_image`** Adds support for `.bmp` files in
  `partition`, `partition_image`, and `detect_filetype`.
* **Keep all image elements when using "hi_res" strategy** Previously, `Image` elements with small chunks of text were ignored unless the image block extraction parameters (`extract_images_in_pdf` or `extract_image_block_types`) were specified. Now, all image elements are kept regardless of whether the image block extraction parameters are specified.
* **Add filetype detection for `.wav` files.** Add filetpye detection for `.wav` files.
* **Add "basic" chunking strategy.** Add baseline chunking strategy that includes all shared chunking behaviors without breaking chunks on section or page boundaries.
* **Add overlap option for chunking.** Add option to overlap chunks. Intra-chunk and inter-chunk overlap are requested separately. Intra-chunk overlap is applied only to the second and later chunks formed by text-splitting an oversized chunk. Inter-chunk overlap may also be specified; this applies overlap between "normal" (not-oversized) chunks.
* **Salesforce connector accepts private key path or value.** Salesforce parameter `private-key-file` has been renamed to `private-key`. Private key can be provided as path to file or file contents.
* **Update documentation**: (i) added verbiage about the free API cap limit, (ii) added deprecation warning on ``Staging`` bricks in favor of ``Destination Connectors``, (iii) added warning and code examples to use the SaaS API Endpoints using CLI-vs-SDKs, (iv) fixed example pages formatting, (v) added deprecation on ``model_name`` in favor of ``hi_res_model_name``, (vi) added ``extract_images_in_pdf`` usage in ``partition_pdf`` section, (vii) reorganize and improve the documentation introduction section, and (viii) added PDF table extraction best practices.
* **Add "basic" chunking to ingest CLI.** Add options to ingest CLI allowing access to the new "basic" chunking strategy and overlap options.
* **Make Elasticsearch Destination connector arguments optional.** Elasticsearch Destination connector write settings are made optional and will rely on default values when not specified.
* **Normalize Salesforce artifact names.** Introduced file naming pattern present in other connectors to Salesforce connector.
* **Install Kapa AI chatbot.** Added Kapa.ai website widget on the documentation.

### Features
* **MongoDB Source Connector.** New source connector added to all CLI ingest commands to support downloading/partitioning files from MongoDB.
* **Add OpenSearch source and destination connectors.** OpenSearch, a fork of Elasticsearch, is a popular storage solution for various functionality such as search, or providing intermediary caches within data pipelines. Feature: Added OpenSearch source connector to support downloading/partitioning files. Added OpenSearch destination connector to be able to ingest documents from any supported source, embed them and write the embeddings / documents into OpenSearch.

### Fixes

* **Fix GCS connector converting JSON to string with single quotes.** FSSpec serialization caused conversion of JSON token to string with single quotes. GCS requires token in form of dict so this format is now assured.
* **Pin version of unstructured-client** Set minimum version of unstructured-client to avoid raising a TypeError when passing `api_key_auth` to `UnstructuredClient`
* **Fix the serialization of the Pinecone destination connector.** Presence of the PineconeIndex object breaks serialization due to TypeError: cannot pickle '_thread.lock' object. This removes that object before serialization.
* **Fix the serialization of the Elasticsearch destination connector.** Presence of the _client object breaks serialization due to TypeError: cannot pickle '_thread.lock' object. This removes that object before serialization.
* **Fix the serialization of the Postgres destination connector.** Presence of the _client object breaks serialization due to TypeError: cannot pickle '_thread.lock' object. This removes that object before serialization.
* **Fix documentation and sample code for Chroma.** Was pointing to wrong examples..
* **Fix flatten_dict to be able to flatten tuples inside dicts** Update flatten_dict function to support flattening tuples inside dicts. This is necessary for objects like Coordinates, when the object is not written to the disk, therefore not being converted to a list before getting flattened (still being a tuple).
* **Fix the serialization of the Chroma destination connector.** Presence of the ChromaCollection object breaks serialization due to TypeError: cannot pickle 'module' object. This removes that object before serialization.
* **Fix fsspec connectors returning version as integer.** Connector data source versions should always be string values, however we were using the integer checksum value for the version for fsspec connectors. This casts that value to a string.

## 0.12.0

### Enhancements

* **Drop support for python3.8** All dependencies are now built off of the minimum version of python being `3.10`

## 0.11.9

### Enhancements

* **Rename kwargs related to extracting image blocks** Rename the kwargs related to extracting image blocks for consistency and API usage.

### Features

* **Add PostgreSQL/SQLite destination connector** PostgreSQL and SQLite connector added to ingest CLI.  Users may now use `unstructured-ingest` to write partitioned data to a PostgreSQL or SQLite database. And write embeddings to PostgreSQL pgvector database.

### Fixes

* **Handle users providing fully spelled out languages** Occasionally some users are defining the `languages` param as a fully spelled out language instead of a language code. This adds a dictionary for common languages so those small mistakes are caught and silently fixed.
* **Fix unequal row-length in HTMLTable.text_as_html.** Fixes to other aspects of partition_html() in v0.11 allowed unequal cell-counts in table rows. Make the cells in each row correspond 1:1 with cells in the original table row. This fix also removes "noise" cells resulting from HTML-formatting whitespace and eliminates the "column-shifting" of cells that previously resulted from noise-cells.
* **Fix MongoDB connector URI password redaction.** MongoDB documentation states that characters `$ : / ? # [ ] @` must be percent encoded. URIs with password containing such special character were not redacted.

## 0.11.8

### Enhancements

* **Add SaaS API User Guide.** This documentation serves as a guide for Unstructured SaaS API users to register, receive an API key and URL, and manage your account and billing information.
* **Add inter-chunk overlap capability.** Implement overlap between chunks. This applies to all chunks prior to any text-splitting of oversized chunks so is a distinct behavior; overlap at text-splits of oversized chunks is independent of inter-chunk overlap (distinct chunk boundaries) and can be requested separately. Note this capability is not yet available from the API but will shortly be made accessible using a new `overlap_all` kwarg on partition functions.

### Features

### Fixes

## 0.11.7

### Enhancements

* **Add intra-chunk overlap capability.** Implement overlap for split-chunks where text-splitting is used to divide an oversized chunk into two or more chunks that fit in the chunking window. Note this capability is not yet available from the API but will shortly be made accessible using a new `overlap` kwarg on partition functions.
* **Update encoders to leverage dataclasses** All encoders now follow a class approach which get annotated with the dataclass decorator. Similar to the connectors, it uses a nested dataclass for the configs required to configure a client as well as a field/property approach to cache the client. This makes sure any variable associated with the class exists as a dataclass field.

### Features

* **Add Qdrant destination connector.** Adds support for writing documents and embeddings into a Qdrant collection.
* **Store base64 encoded image data in metadata fields.** Rather than saving to file, stores base64 encoded data of the image bytes and the mimetype for the image in metadata fields: `image_base64` and `image_mime_type` (if that is what the user specifies by some other param like `pdf_extract_to_payload`). This would allow the API to have parity with the library.

### Fixes

* **Fix table structure metric script** Update the call to table agent to now provide OCR tokens as required
* **Fix element extraction not working when using "auto" strategy for pdf and image** If element extraction is specified, the "auto" strategy falls back to the "hi_res" strategy.
* **Fix a bug passing a custom url to `partition_via_api`** Users that self host the api were not able to pass their custom url to `partition_via_api`.

## 0.11.6

### Enhancements

* **Update the layout analysis script.** The previous script only supported annotating `final` elements. The updated script also supports annotating `inferred` and `extracted` elements.
* **AWS Marketplace API documentation**: Added the user guide, including setting up VPC and CloudFormation, to deploy Unstructured API on AWS platform.
* **Azure Marketplace API documentation**: Improved the user guide to deploy Azure Marketplace API by adding references to Azure documentation.
* **Integration documentation**: Updated URLs for the `staging_for` bricks

### Features

* **Partition emails with base64-encoded text.** Automatically handles and decodes base64 encoded text in emails with content type `text/plain` and `text/html`.
* **Add Chroma destination connector** Chroma database connector added to ingest CLI.  Users may now use `unstructured-ingest` to write partitioned/embedded data to a Chroma vector database.
* **Add Elasticsearch destination connector.** Problem: After ingesting data from a source, users might want to move their data into a destination. Elasticsearch is a popular storage solution for various functionality such as search, or providing intermediary caches within data pipelines. Feature: Added Elasticsearch destination connector to be able to ingest documents from any supported source, embed them and write the embeddings / documents into Elasticsearch.

### Fixes

* **Enable --fields argument omission for elasticsearch connector** Solves two bugs where removing the optional parameter --fields broke the connector due to an integer processing error and using an elasticsearch config for a destination connector resulted in a serialization issue when optional parameter --fields was not provided.
* **Add hi_res_model_name** Adds kwarg to relevant functions and add comments that model_name is to be deprecated.

## 0.11.5

### Enhancements

### Features

### Fixes

* **Fix `partition_pdf()` and `partition_image()` importation issue.** Reorganize `pdf.py` and `image.py` modules to be consistent with other types of document import code.

## 0.11.4

### Enhancements

* **Refactor image extraction code.** The image extraction code is moved from `unstructured-inference` to `unstructured`.
* **Refactor pdfminer code.** The pdfminer code is moved from `unstructured-inference` to `unstructured`.
* **Improve handling of auth data for fsspec connectors.** Leverage an extension of the dataclass paradigm to support a `sensitive` annotation for fields related to auth (i.e. passwords, tokens). Refactor all fsspec connectors to use explicit access configs rather than a generic dictionary.
* **Add glob support for fsspec connectors** Similar to the glob support in the ingest local source connector, similar filters are now enabled on all fsspec based source connectors to limit files being partitioned.
* Define a constant for the splitter "+" used in tesseract ocr languages.

### Features

* **Save tables in PDF's separately as images.** The "table" elements are saved as `table-<pageN>-<tableN>.jpg`. This filename is presented in the `image_path` metadata field for the Table element. The default would be to not do this.
* **Add Weaviate destination connector** Weaviate connector added to ingest CLI.  Users may now use `unstructured-ingest` to write partitioned data from over 20 data sources (so far) to a Weaviate object collection.
* **Sftp Source Connector.** New source connector added to support downloading/partitioning files from Sftp.

### Fixes

* **Fix pdf `hi_res` partitioning failure when pdfminer fails.** Implemented logic to fall back to the "inferred_layout + OCR" if pdfminer fails in the `hi_res` strategy.
* **Fix a bug where image can be scaled too large for tesseract** Adds a limit to prevent auto-scaling an image beyond the maximum size `tesseract` can handle for ocr layout detection
* **Update partition_csv to handle different delimiters** CSV files containing both non-comma delimiters and commas in the data were throwing an error in Pandas. `partition_csv` now identifies the correct delimiter before the file is processed.
* **partition returning cid code in `hi_res`** occasionally pdfminer can fail to decode the text in an pdf file and return cid code as text. Now when this happens the text from OCR is used.

## 0.11.2

### Enhancements

* **Updated Documentation**: (i) Added examples, and (ii) API Documentation, including Usage, SDKs, Azure Marketplace, and parameters and validation errors.

### Features

* * **Add Pinecone destination connector.** Problem: After ingesting data from a source, users might want to produce embeddings for their data and write these into a vector DB. Pinecone is an option among these vector databases. Feature: Added Pinecone destination connector to be able to ingest documents from any supported source, embed them and write the embeddings / documents into Pinecone.

### Fixes

* **Process chunking parameter names in ingest correctly** Solves a bug where chunking parameters weren't being processed and used by ingest cli by renaming faulty parameter names and prepends; adds relevant parameters to ingest pinecone test to verify that the parameters are functional.

## 0.11.1

### Enhancements

* **Use `pikepdf` to repair invalid PDF structure** for PDFminer when we see error `PSSyntaxError` when PDFminer opens the document and creates the PDFminer pages object or processes a single PDF page.
* **Batch Source Connector support** For instances where it is more optimal to read content from a source connector in batches, a new batch ingest doc is added which created multiple ingest docs after reading them in in batches per process.

### Features

* **Staging Brick for Coco Format** Staging brick which converts a list of Elements into Coco Format.
* **Adds HubSpot connector** Adds connector to retrieve call, communications, emails, notes, products and tickets from HubSpot

### Fixes

* **Do not extract text of `<style>` tags in HTML.** `<style>` tags containing CSS in invalid positions previously contributed to element text. Do not consider text node of a `<style>` element as textual content.
* **Fix DOCX merged table cell repeats cell text.** Only include text for a merged cell, not for each underlying cell spanned by the merge.
* **Fix tables not extracted from DOCX header/footers.** Headers and footers in DOCX documents skip tables defined in the header and commonly used for layout/alignment purposes. Extract text from tables as a string and include in the `Header` and `Footer` document elements.
* **Fix output filepath for fsspec-based source connectors.** Previously the base directory was being included in the output filepath unnecessarily.

## 0.11.0

### Enhancements

* **Add a class for the strategy constants.** Add a class `PartitionStrategy` for the strategy constants and use the constants to replace strategy strings.
* **Temporary Support for paddle language parameter.** User can specify default langage code for paddle with ENV `DEFAULT_PADDLE_LANG` before we have the language mapping for paddle.
* **Improve DOCX page-break fidelity.** Improve page-break fidelity such that a paragraph containing a page-break is split into two elements, one containing the text before the page-break and the other the text after. Emit the PageBreak element between these two and assign the correct page-number (n and n+1 respectively) to the two textual elements.

### Features

* **Add ad-hoc fields to `ElementMetadata` instance.** End-users can now add their own metadata fields simply by assigning to an element-metadata attribute-name of their choice, like `element.metadata.coefficient = 0.58`. These fields will round-trip through JSON and can be accessed with dotted notation.
* **MongoDB Destination Connector.** New destination connector added to all CLI ingest commands to support writing partitioned json output to mongodb.

### Fixes

* **Fix `TYPE_TO_TEXT_ELEMENT_MAP`.** Updated `Figure` mapping from `FigureCaption` to `Image`.
* **Handle errors when extracting PDF text** Certain pdfs throw unexpected errors when being opened by `pdfminer`, causing `partition_pdf()` to fail. We expect to be able to partition smoothly using an alternative strategy if text extraction doesn't work.  Added exception handling to handle unexpected errors when extracting pdf text and to help determine pdf strategy.
* **Fix `fast` strategy fall back to `ocr_only`** The `fast` strategy should not fall back to a more expensive strategy.
* **Remove default user ./ssh folder** The default notebook user during image build would create the known_hosts file with incorrect ownership, this is legacy and no longer needed so it was removed.
* **Include `languages` in metadata when partitioning `strategy=hi_res` or `fast`** User defined `languages` was previously used for text detection, but not included in the resulting element metadata for some strategies. `languages` will now be included in the metadata regardless of partition strategy for pdfs and images.
* **Handle a case where Paddle returns a list item in ocr_data as None** In partition, while parsing PaddleOCR data, it was assumed that PaddleOCR does not return None for any list item in ocr_data. Removed the assumption by skipping the text region whenever this happens.
* **Fix some pdfs returning `KeyError: 'N'`** Certain pdfs were throwing this error when being opened by pdfminer. Added a wrapper function for pdfminer that allows these documents to be partitioned.
* **Fix mis-splits on `Table` chunks.** Remedies repeated appearance of full `.text_as_html` on metadata of each `TableChunk` split from a `Table` element too large to fit in the chunking window.
* **Import tables_agent from inference** so that we don't have to initialize a global table agent in unstructured OCR again
* **Fix empty table is identified as bulleted-table.** A table with no text content was mistakenly identified as a bulleted-table and processed by the wrong branch of the initial HTML partitioner.
* **Fix partition_html() emits empty (no text) tables.** A table with cells nested below a `<thead>` or `<tfoot>` element was emitted as a table element having no text and unparseable HTML in `element.metadata.text_as_html`. Do not emit empty tables to the element stream.
* **Fix HTML `element.metadata.text_as_html` contains spurious <br> elements in invalid locations.** The HTML generated for the `text_as_html` metadata for HTML tables contained `<br>` elements invalid locations like between `<table>` and `<tr>`. Change the HTML generator such that these do not appear.
* **Fix HTML table cells enclosed in <thead> and <tfoot> elements are dropped.** HTML table cells nested in a `<thead>` or `<tfoot>` element were not detected and the text in those cells was omitted from the table element text and `.text_as_html`. Detect table rows regardless of the semantic tag they may be nested in.
* **Remove whitespace padding from `.text_as_html`.** `tabulate` inserts padding spaces to achieve visual alignment of columns in HTML tables it generates. Add our own HTML generator to do this simple job and omit that padding as well as newlines ("\n") used for human readability.
* **Fix local connector with absolute input path** When passed an absolute filepath for the input document path, the local connector incorrectly writes the output file to the input file directory. This fixes such that the output in this case is written to `output-dir/input-filename.json`

## 0.10.30

### Enhancements

* **Support nested DOCX tables.** In DOCX, like HTML, a table cell can itself contain a table. In this case, create nested HTML tables to reflect that structure and create a plain-text table with captures all the text in nested tables, formatting it as a reasonable facsimile of a table.
* **Add connection check to ingest connectors** Each source and destination connector now support a `check_connection()` method which makes sure a valid connection can be established with the source/destination given any authentication credentials in a lightweight request.

### Features

* **Add functionality to do a second OCR on cropped table images.** Changes to the values for scaling ENVs affect entire page OCR output(OCR regression) so we now do a second OCR for tables.
* **Adds ability to pass timeout for a request when partitioning via a `url`.** `partition` now accepts a new optional parameter `request_timeout` which if set will prevent any `requests.get` from hanging indefinitely and instead will raise a timeout error. This is useful when partitioning a url that may be slow to respond or may not respond at all.

### Fixes

* **Fix logic that determines pdf auto strategy.** Previously, `_determine_pdf_auto_strategy` returned `hi_res` strategy only if `infer_table_structure` was true. It now returns the `hi_res` strategy if either `infer_table_structure` or `extract_images_in_pdf` is true.
* **Fix invalid coordinates when parsing tesseract ocr data.** Previously, when parsing tesseract ocr data, the ocr data had invalid bboxes if zoom was set to `0`. A logical check is now added to avoid such error.
* **Fix ingest partition parameters not being passed to the api.** When using the --partition-by-api flag via unstructured-ingest, none of the partition arguments are forwarded, meaning that these options are disregarded. With this change, we now pass through all of the relevant partition arguments to the api. This allows a user to specify all of the same partition arguments they would locally and have them respected when specifying --partition-by-api.
* **Support tables in section-less DOCX.** Generalize solution for MS Chat Transcripts exported as DOCX by including tables in the partitioned output when present.
* **Support tables that contain only numbers when partitioning via `ocr_only`** Tables that contain only numbers are returned as floats in a pandas.DataFrame when the image is converted from `.image_to_data()`. An AttributeError was raised downstream when trying to `.strip()` the floats.
* **Improve DOCX page-break detection.** DOCX page breaks are reliably indicated by `w:lastRenderedPageBreak` elements present in the document XML. Page breaks are NOT reliably indicated by "hard" page-breaks inserted by the author and when present are redundant to a `w:lastRenderedPageBreak` element so cause over-counting if used. Use rendered page-breaks only.

## 0.10.29

### Enhancements

* **Adds include_header argument for partition_csv and partition_tsv** Now supports retaining header rows in CSV and TSV documents element partitioning.
* **Add retry logic for all source connectors** All http calls being made by the ingest source connectors have been isolated and wrapped by the `SourceConnectionNetworkError` custom error, which triggers the retry logic, if enabled, in the ingest pipeline.
* **Google Drive source connector supports credentials from memory** Originally, the connector expected a filepath to pull the credentials from when creating the client. This was expanded to support passing that information from memory as a dict if access to the file system might not be available.
* **Add support for generic partition configs in ingest cli** Along with the explicit partition options supported by the cli, an `additional_partition_args` arg was added to allow users to pass in any other arguments that should be added when calling partition(). This helps keep any changes to the input parameters of the partition() exposed in the CLI.
* **Map full output schema for table-based destination connectors** A full schema was introduced to map the type of all output content from the json partition output and mapped to a flattened table structure to leverage table-based destination connectors. The delta table destination connector was updated at the moment to take advantage of this.
* **Incorporate multiple embedding model options into ingest, add diff test embeddings** Problem: Ingest pipeline already supported embedding functionality, however users might want to use different types of embedding providers. Enhancement: Extend ingest pipeline so that users can specify and embed via a particular embedding provider from a range of options. Also adds a diff test to compare output from an embedding module with the expected output

### Features

* **Allow setting table crop parameter** In certain circumstances, adjusting the table crop padding may improve table.

### Fixes

* **Fixes `partition_text` to prevent empty elements** Adds a check to filter out empty bullets.
* **Handle empty string for `ocr_languages` with values for `languages`** Some API users ran into an issue with sending `languages` params because the API defaulted to also using an empty string for `ocr_languages`. This update handles situations where `languages` is defined and `ocr_languages` is an empty string.
* **Fix PDF tried to loop through None** Previously the PDF annotation extraction tried to loop through `annots` that resolved out as None. A logical check added to avoid such error.
* **Ingest session handler not being shared correctly** All ingest docs that leverage the session handler should only need to set it once per process. It was recreating it each time because the right values weren't being set nor available given how dataclasses work in python.
* **Ingest download-only fix.** Previously the download only flag was being checked after the doc factory pipeline step, which occurs before the files are actually downloaded by the source node. This check was moved after the source node to allow for the files to be downloaded first before exiting the pipeline.
* **Fix flaky chunk-metadata.** Prior implementation was sensitive to element order in the section resulting in metadata values sometimes being dropped. Also, not all metadata items can be consolidated across multiple elements (e.g. coordinates) and so are now dropped from consolidated metadata.
* **Fix tesseract error `Estimating resolution as X`** leaded by invalid language parameters input. Proceed with defalut language `eng` when `lang.py` fails to find valid language code for tesseract, so that we don't pass an empty string to tesseract CLI and raise an exception in downstream.

## 0.10.28

### Enhancements

* **Add table structure evaluation helpers** Adds functions to evaluate the similarity between predicted table structure and actual table structure.
* **Use `yolox` by default for table extraction when partitioning pdf/image** `yolox` model provides higher recall of the table regions than the quantized version and it is now the default element detection model when `infer_table_structure=True` for partitioning pdf/image files
* **Remove pdfminer elements from inside tables** Previously, when using `hi_res` some elements where extracted using pdfminer too, so we removed pdfminer from the tables pipeline to avoid duplicated elements.
* **Fsspec downstream connectors** New destination connector added to ingest CLI, users may now use `unstructured-ingest` to write to any of the following:
  * Azure
  * Box
  * Dropbox
  * Google Cloud Service

### Features

* **Update `ocr_only` strategy in `partition_pdf()`** Adds the functionality to get accurate coordinate data when partitioning PDFs and Images with the `ocr_only` strategy.

### Fixes
* **Fixed SharePoint permissions for the fetching to be opt-in** Problem: Sharepoint permissions were trying to be fetched even when no reletad cli params were provided, and this gave an error due to values for those keys not existing. Fix: Updated getting keys to be with .get() method and changed the "skip-check" to check individual cli params rather than checking the existance of a config object.

* **Fixes issue where tables from markdown documents were being treated as text** Problem: Tables from markdown documents were being treated as text, and not being extracted as tables. Solution: Enable the `tables` extension when instantiating the `python-markdown` object. Importance: This will allow users to extract structured data from tables in markdown documents.
* **Fix wrong logger for paddle info** Replace the logger from unstructured-inference with the logger from unstructured for paddle_ocr.py module.
* **Fix ingest pipeline to be able to use chunking and embedding together** Problem: When ingest pipeline was using chunking and embedding together, embedding outputs were empty and the outputs of chunking couldn't be re-read into memory and be forwarded to embeddings. Fix: Added CompositeElement type to TYPE_TO_TEXT_ELEMENT_MAP to be able to process CompositeElements with unstructured.staging.base.isd_to_elements
* **Fix unnecessary mid-text chunk-splitting.** The "pre-chunker" did not consider separator blank-line ("\n\n") length when grouping elements for a single chunk. As a result, sections were frequently over-populated producing a over-sized chunk that required mid-text splitting.
* **Fix frequent dissociation of title from chunk.** The sectioning algorithm included the title of the next section with the prior section whenever it would fit, frequently producing association of a section title with the prior section and dissociating it from its actual section. Fix this by performing combination of whole sections only.
* **Fix PDF attempt to get dict value from string.** Fixes a rare edge case that prevented some PDF's from being partitioned. The `get_uris_from_annots` function tried to access the dictionary value of a string instance variable. Assign `None` to the annotation variable if the instance type is not dictionary to avoid the erroneous attempt.

## 0.10.27

### Enhancements

* **Leverage dict to share content across ingest pipeline** To share the ingest doc content across steps in the ingest pipeline, this was updated to use a multiprocessing-safe dictionary so changes get persisted and each step has the option to modify the ingest docs in place.

### Features

### Fixes

* **Removed `ebooklib` as a dependency** `ebooklib` is licensed under AGPL3, which is incompatible with the Apache 2.0 license. Thus it is being removed.
* **Caching fixes in ingest pipeline** Previously, steps like the source node were not leveraging parameters such as `re_download` to dictate if files should be forced to redownload rather than use what might already exist locally.

## 0.10.26

### Enhancements

* **Add text CCT CI evaluation workflow** Adds cct text extraction evaluation metrics to the current ingest workflow to measure the performance of each file extracted as well as aggregated-level performance.

### Features

* **Functionality to catch and classify overlapping/nested elements** Method to identify overlapping-bboxes cases within detected elements in a document. It returns two values: a boolean defining if there are overlapping elements present, and a list reporting them with relevant metadata. The output includes information about the `overlapping_elements`, `overlapping_case`, `overlapping_percentage`, `largest_ngram_percentage`, `overlap_percentage_total`, `max_area`, `min_area`, and `total_area`.
* **Add Local connector source metadata** python's os module used to pull stats from local file when processing via the local connector and populates fields such as last modified time, created time.

### Fixes

* **Fixes elements partitioned from an image file missing certain metadata** Metadata for image files, like file type, was being handled differently from other file types. This caused a bug where other metadata, like the file name, was being missed. This change brought metadata handling for image files to be more in line with the handling for other file types so that file name and other metadata fields are being captured.
* **Adds `typing-extensions` as an explicit dependency** This package is an implicit dependency, but the module is being imported directly in `unstructured.documents.elements` so the dependency should be explicit in case changes in other dependencies lead to `typing-extensions` being dropped as a dependency.
* **Stop passing `extract_tables` to `unstructured-inference` since it is now supported in `unstructured` instead** Table extraction previously occurred in `unstructured-inference`, but that logic, except for the table model itself, is now a part of the `unstructured` library. Thus the parameter triggering table extraction is no longer passed to the `unstructured-inference` package. Also noted the table output regression for PDF files.
* **Fix a bug in Table partitioning** Previously the `skip_infer_table_types` variable used in `partition` was not being passed down to specific file partitioners. Now you can utilize the `skip_infer_table_types` list variable when calling `partition` to specify the filetypes for which you want to skip table extraction, or the `infer_table_structure` boolean variable on the file specific partitioning function.
* **Fix partition docx without sections** Some docx files, like those from teams output, do not contain sections and it would produce no results because the code assumes all components are in sections. Now if no sections is detected from a document we iterate through the paragraphs and return contents found in the paragraphs.
* **Fix out-of-order sequencing of split chunks.** Fixes behavior where "split" chunks were inserted at the beginning of the chunk sequence. This would produce a chunk sequence like [5a, 5b, 3a, 3b, 1, 2, 4] when sections 3 and 5 exceeded `max_characters`.
* **Deserialization of ingest docs fixed** When ingest docs are being deserialized as part of the ingest pipeline process (cli), there were certain fields that weren't getting persisted (metadata and date processed). The from_dict method was updated to take these into account and a unit test added to check.
* **Map source cli command configs when destination set** Due to how the source connector is dynamically called when the destination connector is set via the CLI, the configs were being set incorrectoy, causing the source connector to break. The configs were fixed and updated to take into account Fsspec-specific connectors.

## 0.10.25

### Enhancements

* **Duplicate CLI param check** Given that many of the options associated with the `Click` based cli ingest commands are added dynamically from a number of configs, a check was incorporated to make sure there were no duplicate entries to prevent new configs from overwriting already added options.
* **Ingest CLI refactor for better code reuse** Much of the ingest cli code can be templated and was a copy-paste across files, adding potential risk. Code was refactored to use a base class which had much of the shared code templated.

### Features

* **Table OCR refactor** support Table OCR with pre-computed OCR data to ensure we only do one OCR for entrie document. User can specify
ocr agent tesseract/paddle in environment variable `OCR_AGENT` for OCRing the entire document.
* **Adds accuracy function** The accuracy scoring was originally an option under `calculate_edit_distance`. For easy function call, it is now a wrapper around the original function that calls edit_distance and return as "score".
* **Adds HuggingFaceEmbeddingEncoder** The HuggingFace Embedding Encoder uses a local embedding model as opposed to using an API.
* **Add AWS bedrock embedding connector** `unstructured.embed.bedrock` now provides a connector to use AWS bedrock's `titan-embed-text` model to generate embeddings for elements. This features requires valid AWS bedrock setup and an internet connectionto run.

### Fixes

* **Import PDFResourceManager more directly** We were importing `PDFResourceManager` from `pdfminer.converter` which was causing an error for some users. We changed to import from the actual location of `PDFResourceManager`, which is `pdfminer.pdfinterp`.
* **Fix language detection of elements with empty strings** This resolves a warning message that was raised by `langdetect` if the language was attempted to be detected on an empty string. Language detection is now skipped for empty strings.
* **Fix chunks breaking on regex-metadata matches.** Fixes "over-chunking" when `regex_metadata` was used, where every element that contained a regex-match would start a new chunk.
* **Fix regex-metadata match offsets not adjusted within chunk.** Fixes incorrect regex-metadata match start/stop offset in chunks where multiple elements are combined.
* **Map source cli command configs when destination set** Due to how the source connector is dynamically called when the destination connector is set via the CLI, the configs were being set incorrectoy, causing the source connector to break. The configs were fixed and updated to take into account Fsspec-specific connectors.
* **Fix metrics folder not discoverable** Fixes issue where unstructured/metrics folder is not discoverable on PyPI by adding an `__init__.py` file under the folder.
* **Fix a bug when `parition_pdf` get `model_name=None`** In API usage the `model_name` value is `None` and the `cast` function in `partition_pdf` would return `None` and lead to attribution error. Now we use `str` function to explicit convert the content to string so it is garanteed to have `starts_with` and other string functions as attributes
* **Fix html partition fail on tables without `tbody` tag** HTML tables may sometimes just contain headers without body (`tbody` tag)

## 0.10.24

### Enhancements

* **Improve natural reading order** Some `OCR` elements with only spaces in the text have full-page width in the bounding box, which causes the `xycut` sorting to not work as expected. Now the logic to parse OCR results removes any elements with only spaces (more than one space).
* **Ingest compression utilities and fsspec connector support** Generic utility code added to handle files that get pulled from a source connector that are either tar or zip compressed and uncompress them locally. This is then processed using a local source connector. Currently this functionality has been incorporated into the fsspec connector and all those inheriting from it (currently: Azure Blob Storage, Google Cloud Storage, S3, Box, and Dropbox).
* **Ingest destination connectors support for writing raw list of elements** Along with the default write method used in the ingest pipeline to write the json content associated with the ingest docs, each destination connector can now also write a raw list of elements to the desired downstream location without having an ingest doc associated with it.

### Features

* **Adds element type percent match function** In order to evaluate the element type extracted, we add a function that calculates the matched percentage between two frequency dictionary.

### Fixes

* **Fix paddle model file not discoverable** Fixes issue where ocr_models/paddle_ocr.py file is not discoverable on PyPI by adding
an `__init__.py` file under the folder.
* **Chipper v2 Fixes** Includes fix for a memory leak and rare last-element bbox fix. (unstructured-inference==0.7.7)
* **Fix image resizing issue** Includes fix related to resizing images in the tables pipeline. (unstructured-inference==0.7.6)

## 0.10.23

### Enhancements

* **Add functionality to limit precision when serializing to json** Precision for `points` is limited to 1 decimal point if coordinates["system"] == "PixelSpace" (otherwise 2 decimal points?). Precision for `detection_class_prob` is limited to 5 decimal points.
* **Fix csv file detection logic when mime-type is text/plain** Previously the logic to detect csv file type was considering only first row's comma count comparing with the header_row comma count and both the rows being same line the result was always true, Now the logic is changed to consider the comma's count for all the lines except first line and compare with header_row comma count.
* **Improved inference speed for Chipper V2** API requests with 'hi_res_model_name=chipper' now have ~2-3x faster responses.

### Features

### Fixes

* **Cleans up temporary files after conversion** Previously a file conversion utility was leaving temporary files behind on the filesystem without removing them when no longer needed. This fix helps prevent an accumulation of temporary files taking up excessive disk space.
* **Fixes `under_non_alpha_ratio` dividing by zero** Although this function guarded against a specific cause of division by zero, there were edge cases slipping through like strings with only whitespace. This update more generally prevents the function from performing a division by zero.
* **Fix languages default** Previously the default language was being set to English when elements didn't have text or if langdetect could not detect the language. It now defaults to None so there is not misleading information about the language detected.
* **Fixes recursion limit error that was being raised when partitioning Excel documents of a certain size** Previously we used a recursive method to find subtables within an excel sheet. However this would run afoul of Python's recursion depth limit when there was a contiguous block of more than 1000 cells within a sheet. This function has been updated to use the NetworkX library which avoids Python recursion issues.

## 0.10.22

### Enhancements

* **bump `unstructured-inference` to `0.7.3`** The updated version of `unstructured-inference` supports a new version of the Chipper model, as well as a cleaner schema for its output classes. Support is included for new inference features such as hierarchy and ordering.
* **Expose skip_infer_table_types in ingest CLI.** For each connector a new `--skip-infer-table-types` parameter was added to map to the `skip_infer_table_types` partition argument. This gives more granular control to unstructured-ingest users, allowing them to specify the file types for which we should attempt table extraction.
* **Add flag to ingest CLI to raise error if any single doc fails in pipeline** Currently if a single doc fails in the pipeline, the whole thing halts due to the error. This flag defaults to log an error but continue with the docs it can.
* **Emit hyperlink metadata for DOCX file-type.** DOCX partitioner now adds `metadata.links`, `metadata.link_texts` and `metadata.link_urls` for elements that contain a hyperlink that points to an external resource. So-called "jump" links pointing to document internal locations (such as those found in a table-of-contents "jumping" to a chapter or section) are excluded.

### Features

* **Add `elements_to_text` as a staging helper function** In order to get a single clean text output from unstructured for metric calculations, automate the process of extracting text from elements using this function.
* **Adds permissions(RBAC) data ingestion functionality for the Sharepoint connector.** Problem: Role based access control is an important component in many data storage systems. Users may need to pass permissions (RBAC) data to downstream systems when ingesting data. Feature: Added permissions data ingestion functionality to the Sharepoint connector.

### Fixes

* **Fixes PDF list parsing creating duplicate list items** Previously a bug in PDF list item parsing caused removal of other elements and duplication of the list item
* **Fixes duplicated elements** Fixes issue where elements are duplicated when embeddings are generated. This will allow users to generate embeddings for their list of Elements without duplicating/breaking the orginal content.
* **Fixes failure when flagging for embeddings through unstructured-ingest** Currently adding the embedding parameter to any connector results in a failure on the copy stage. This is resolves the issue by adding the IngestDoc to the context map in the embedding node's `run` method. This allows users to specify that connectors fetch embeddings without failure.
* **Fix ingest pipeline reformat nodes not discoverable** Fixes issue where  reformat nodes raise ModuleNotFoundError on import. This was due to the directory was missing `__init__.py` in order to make it discoverable.
* **Fix default language in ingest CLI** Previously the default was being set to english which injected potentially incorrect information to downstream language detection libraries. By setting the default to None allows those libraries to better detect what language the text is in the doc being processed.

## 0.10.21

* **Adds Scarf analytics**.

## 0.10.20

### Enhancements

* **Add document level language detection functionality.** Adds the "auto" default for the languages param to all partitioners. The primary language present in the document is detected using the `langdetect` package. Additional param `detect_language_per_element` is also added for partitioners that return multiple elements. Defaults to `False`.
* **Refactor OCR code** The OCR code for entire page is moved from unstructured-inference to unstructured. On top of continuing support for OCR language parameter, we also support two OCR processing modes, "entire_page" or "individual_blocks".
* **Align to top left when shrinking bounding boxes for `xy-cut` sorting:** Update `shrink_bbox()` to keep top left rather than center.
* **Add visualization script to annotate elements** This script is often used to analyze/visualize elements with coordinates (e.g. partition_pdf()).
* **Adds data source properties to the Jira, Github and Gitlab connectors** These properties (date_created, date_modified, version, source_url, record_locator) are written to element metadata during ingest, mapping elements to information about the document source from which they derive. This functionality enables downstream applications to reveal source document applications, e.g. a link to a GDrive doc, Salesforce record, etc.
* **Improve title detection in pptx documents** The default title textboxes on a pptx slide are now categorized as titles.
* **Improve hierarchy detection in pptx documents** List items, and other slide text are properly nested under the slide title. This will enable better chunking of pptx documents.
* **Refactor of the ingest cli workflow** The refactored approach uses a dynamically set pipeline with a snapshot along each step to save progress and accommodate continuation from a snapshot if an error occurs. This also allows the pipeline to dynamically assign any number of steps to modify the partitioned content before it gets written to a destination.
* **Applies `max_characters=<n>` argument to all element types in `add_chunking_strategy` decorator** Previously this argument was only utilized in chunking Table elements and now applies to all partitioned elements if `add_chunking_strategy` decorator is utilized, further preparing the elements for downstream processing.
* **Add common retry strategy utilities for unstructured-ingest** Dynamic retry strategy with exponential backoff added to Notion source connector.
*
### Features

* **Adds `bag_of_words` and `percent_missing_text` functions** In order to count the word frequencies in two input texts and calculate the percentage of text missing relative to the source document.
* **Adds `edit_distance` calculation metrics** In order to benchmark the cleaned, extracted text with unstructured, `edit_distance` (`Levenshtein distance`) is included.
* **Adds detection_origin field to metadata** Problem: Currently isn't an easy way to find out how an element was created. With this change that information is added. Importance: With this information the developers and users are now able to know how an element was created to make decisions on how to use it. In order tu use this feature
setting UNSTRUCTURED_INCLUDE_DEBUG_METADATA=true is needed.
* **Adds a function that calculates frequency of the element type and its depth** To capture the accuracy of element type extraction, this function counts the occurrences of each unique element type with its depth for use in element metrics.

### Fixes

* **Fix zero division error in annotation bbox size** This fixes the bug where we find annotation bboxes realted to an element that need to divide the intersection size between annotation bbox and element bbox by the size of the annotation bbox
* **Fix prevent metadata module from importing dependencies from unnecessary modules** Problem: The `metadata` module had several top level imports that were only used in and applicable to code related to specific document types, while there were many general-purpose functions. As a result, general-purpose functions couldn't be used without unnecessary dependencies being installed. Fix: moved 3rd party dependency top level imports to inside the functions in which they are used and applied a decorator to check that the dependency is installed and emit a helpful error message if not.
* **Fixes category_depth None value for Title elements** Problem: `Title` elements from `chipper` get `category_depth`= None even when `Headline` and/or `Subheadline` elements are present in the same page. Fix: all `Title` elements with `category_depth` = None should be set to have a depth of 0 instead iff there are `Headline` and/or `Subheadline` element-types present. Importance: `Title` elements should be equivalent html `H1` when nested headings are present; otherwise, `category_depth` metadata can result ambiguous within elements in a page.
* **Tweak `xy-cut` ordering output to be more column friendly** This results in the order of elements more closely reflecting natural reading order which benefits downstream applications. While element ordering from `xy-cut` is usually mostly correct when ordering multi-column documents, sometimes elements from a RHS column will appear before elements in a LHS column. Fix: add swapped `xy-cut` ordering by sorting by X coordinate first and then Y coordinate.
* **Fixes badly initialized Formula** Problem: YoloX contain new types of elements, when loading a document that contain formulas a new element of that class
should be generated, however the Formula class inherits from Element instead of Text. After this change the element is correctly created with the correct class
allowing the document to be loaded. Fix: Change parent class for Formula to Text. Importance: Crucial to be able to load documents that contain formulas.
* **Fixes pdf uri error** An error was encountered when URI type of `GoToR` which refers to pdf resources outside of its own was detected since no condition catches such case. The code is fixing the issue by initialize URI before any condition check.


## 0.10.19

### Enhancements

* **Adds XLSX document level language detection** Enhancing on top of language detection functionality in previous release, we now support language detection within `.xlsx` file type at Element level.
* **bump `unstructured-inference` to `0.6.6`** The updated version of `unstructured-inference` makes table extraction in `hi_res` mode configurable to fine tune table extraction performance; it also improves element detection by adding a deduplication post processing step in the `hi_res` partitioning of pdfs and images.
* **Detect text in HTML Heading Tags as Titles** This will increase the accuracy of hierarchies in HTML documents and provide more accurate element categorization. If text is in an HTML heading tag and is not a list item, address, or narrative text, categorize it as a title.
* **Update python-based docs** Refactor docs to use the actual unstructured code rather than using the subprocess library to run the cli command itself.
* **Adds Table support for the `add_chunking_strategy` decorator to partition functions.** In addition to combining elements under Title elements, user's can now specify the `max_characters=<n>` argument to chunk Table elements into TableChunk elements with `text` and `text_as_html` of length <n> characters. This means partitioned Table results are ready for use in downstream applications without any post processing.
* **Expose endpoint url for s3 connectors** By allowing for the endpoint url to be explicitly overwritten, this allows for any non-AWS data providers supporting the s3 protocol to be supported (i.e. minio).

### Features

* **change default `hi_res` model for pdf/image partition to `yolox`** Now partitioning pdf/image using `hi_res` strategy utilizes `yolox_quantized` model isntead of `detectron2_onnx` model. This new default model has better recall for tables and produces more detailed categories for elements.
* **XLSX can now reads subtables within one sheet** Problem: Many .xlsx files are not created to be read as one full table per sheet. There are subtables, text and header along with more informations to extract from each sheet. Feature: This `partition_xlsx` now can reads subtable(s) within one .xlsx sheet, along with extracting other title and narrative texts. Importance: This enhance the power of .xlsx reading to not only one table per sheet, allowing user to capture more data tables from the file, if exists.
* **Update Documentation on Element Types and Metadata**: We have updated the documentation according to the latest element types and metadata. It includes the common and additional metadata provided by the Partitions and Connectors.

### Fixes

* **Fixes partition_pdf is_alnum reference bug** Problem: The `partition_pdf` when attempt to get bounding box from element experienced a reference before assignment error when the first object is not text extractable.  Fix: Switched to a flag when the condition is met. Importance: Crucial to be able to partition with pdf.
* **Fix various cases of HTML text missing after partition**
  Problem: Under certain circumstances, text immediately after some HTML tags will be misssing from partition result.
  Fix: Updated code to deal with these cases.
  Importance: This will ensure the correctness when partitioning HTML and Markdown documents.
* **Fixes chunking when `detection_class_prob` appears in Element metadata** Problem: when `detection_class_prob` appears in Element metadata, Elements will only be combined by chunk_by_title if they have the same `detection_class_prob` value (which is rare). This is unlikely a case we ever need to support and most often results in no chunking. Fix: `detection_class_prob` is included in the chunking list of metadata keys excluded for similarity comparison. Importance: This change allows `chunk_by_title` to operate as intended for documents which include `detection_class_prob` metadata in their Elements.

## 0.10.18

### Enhancements

* **Better detection of natural reading order in images and PDF's** The elements returned by partition better reflect natural reading order in some cases, particularly in complicated multi-column layouts, leading to better chunking and retrieval for downstream applications. Achieved by improving the `xy-cut` sorting to preprocess bboxes, shrinking all bounding boxes by 90% along x and y axes (still centered around the same center point), which allows projection lines to be drawn where not possible before if layout bboxes overlapped.
* **Improves `partition_xml` to be faster and more memory efficient when partitioning large XML files** The new behavior is to partition iteratively to prevent loading the entire XML tree into memory at once in most use cases.
* **Adds data source properties to SharePoint, Outlook, Onedrive, Reddit, Slack, DeltaTable connectors** These properties (date_created, date_modified, version, source_url, record_locator) are written to element metadata during ingest, mapping elements to information about the document source from which they derive. This functionality enables downstream applications to reveal source document applications, e.g. a link to a GDrive doc, Salesforce record, etc.
* **Add functionality to save embedded images in PDF's separately as images** This allows users to save embedded images in PDF's separately as images, given some directory path. The saved image path is written to the metadata for the Image element. Downstream applications may benefit by providing users with image links from relevant "hits."
* **Azure Cognite Search destination connector** New Azure Cognitive Search destination connector added to ingest CLI.  Users may now use `unstructured-ingest` to write partitioned data from over 20 data sources (so far) to an Azure Cognitive Search index.
* **Improves salesforce partitioning** Partitions Salesforce data as xlm instead of text for improved detail and flexibility. Partitions htmlbody instead of textbody for Salesforce emails. Importance: Allows all Salesforce fields to be ingested and gives Salesforce emails more detailed partitioning.
* **Add document level language detection functionality.** Introduces the "auto" default for the languages param, which then detects the languages present in the document using the `langdetect` package. Adds the document languages as ISO 639-3 codes to the element metadata. Implemented only for the partition_text function to start.
* **PPTX partitioner refactored in preparation for enhancement.** Behavior should be unchanged except that shapes enclosed in a group-shape are now included, as many levels deep as required (a group-shape can itself contain a group-shape).
* **Embeddings support for the SharePoint SourceConnector via unstructured-ingest CLI** The SharePoint connector can now optionally create embeddings from the elements it pulls out during partition and upload those embeddings to Azure Cognitive Search index.
* **Improves hierarchy from docx files by leveraging natural hierarchies built into docx documents**  Hierarchy can now be detected from an indentation level for list bullets/numbers and by style name (e.g. Heading 1, List Bullet 2, List Number).
* **Chunking support for the SharePoint SourceConnector via unstructured-ingest CLI** The SharePoint connector can now optionally chunk the elements pulled out during partition via the chunking unstructured brick. This can be used as a stage before creating embeddings.

### Features

* **Adds `links` metadata in `partition_pdf` for `fast` strategy.** Problem: PDF files contain rich information and hyperlink that Unstructured did not captured earlier. Feature: `partition_pdf` now can capture embedded links within the file along with its associated text and page number. Importance: Providing depth in extracted elements give user a better understanding and richer context of documents. This also enables user to map to other elements within the document if the hyperlink is refered internally.
* **Adds the embedding module to be able to embed Elements** Problem: Many NLP applications require the ability to represent parts of documents in a semantic way. Until now, Unstructured did not have text embedding ability within the core library. Feature: This embedding module is able to track embeddings related data with a class, embed a list of elements, and return an updated list of Elements with the *embeddings* property. The module is also able to embed query strings. Importance: Ability to embed documents or parts of documents will enable users to make use of these semantic representations in different NLP applications, such as search, retrieval, and retrieval augmented generation.

### Fixes

* **Fixes a metadata source serialization bug** Problem: In unstructured elements, when loading an elements json file from the disk, the data_source attribute is assumed to be an instance of DataSourceMetadata and the code acts based on that. However the loader did not satisfy the assumption, and loaded it as a dict instead, causing an error. Fix: Added necessary code block to initialize a DataSourceMetadata object, also refactored DataSourceMetadata.from_dict() method to remove redundant code. Importance: Crucial to be able to load elements (which have data_source fields) from json files.
* **Fixes issue where unstructured-inference was not getting updated** Problem: unstructured-inference was not getting upgraded to the version to match unstructured release when doing a pip install.  Solution: using `pip install unstructured[all-docs]` it will now upgrade both unstructured and unstructured-inference. Importance: This will ensure that the inference library is always in sync with the unstructured library, otherwise users will be using outdated libraries which will likely lead to unintended behavior.
* **Fixes SharePoint connector failures if any document has an unsupported filetype** Problem: Currently the entire connector ingest run fails if a single IngestDoc has an unsupported filetype. This is because a ValueError is raised in the IngestDoc's `__post_init__`. Fix: Adds a try/catch when the IngestConnector runs get_ingest_docs such that the error is logged but all processable documents->IngestDocs are still instantiated and returned. Importance: Allows users to ingest SharePoint content even when some files with unsupported filetypes exist there.
* **Fixes Sharepoint connector server_path issue** Problem: Server path for the Sharepoint Ingest Doc was incorrectly formatted, causing issues while fetching pages from the remote source. Fix: changes formatting of remote file path before instantiating SharepointIngestDocs and appends a '/' while fetching pages from the remote source. Importance: Allows users to fetch pages from Sharepoint Sites.
* **Fixes Sphinx errors.** Fixes errors when running Sphinx `make html` and installs library to suppress warnings.
* **Fixes a metadata backwards compatibility error** Problem: When calling `partition_via_api`, the hosted api may return an element schema that's newer than the current `unstructured`. In this case, metadata fields were added which did not exist in the local `ElementMetadata` dataclass, and `__init__()` threw an error. Fix: remove nonexistent fields before instantiating in `ElementMetadata.from_json()`. Importance: Crucial to avoid breaking changes when adding fields.
* **Fixes issue with Discord connector when a channel returns `None`** Problem: Getting the `jump_url` from a nonexistent Discord `channel` fails. Fix: property `jump_url` is now retrieved within the same context as the messages from the channel. Importance: Avoids cascading issues when the connector fails to fetch information about a Discord channel.
* **Fixes occasionally SIGABTR when writing table with `deltalake` on Linux** Problem: occasionally on Linux ingest can throw a `SIGABTR` when writing `deltalake` table even though the table was written correctly. Fix: put the writing function into a `Process` to ensure its execution to the fullest extent before returning to the main process. Importance: Improves stability of connectors using `deltalake`
* **Fixes badly initialized Formula** Problem: YoloX contain new types of elements, when loading a document that contain formulas a new element of that class should be generated, however the Formula class inherits from Element instead of Text. After this change the element is correctly created with the correct class allowing the document to be loaded. Fix: Change parent class for Formula to Text. Importance: Crucial to be able to load documents that contain formulas.

## 0.10.16

### Enhancements

* **Adds data source properties to Airtable, Confluence, Discord, Elasticsearch, Google Drive, and Wikipedia connectors** These properties (date_created, date_modified, version, source_url, record_locator) are written to element metadata during ingest, mapping elements to information about the document source from which they derive. This functionality enables downstream applications to reveal source document applications, e.g. a link to a GDrive doc, Salesforce record, etc.
* **DOCX partitioner refactored in preparation for enhancement.** Behavior should be unchanged except in multi-section documents containing different headers/footers for different sections. These will now emit all distinct headers and footers encountered instead of just those for the last section.
* **Add a function to map between Tesseract and standard language codes.** This allows users to input language information to the `languages` param in any Tesseract-supported langcode or any ISO 639 standard language code.
* **Add document level language detection functionality.** Introduces the "auto" default for the languages param, which then detects the languages present in the document using the `langdetect` package. Implemented only for the partition_text function to start.

### Features

### Fixes

* ***Fixes an issue that caused a partition error for some PDF's.** Fixes GH Issue 1460 by bypassing a coordinate check if an element has invalid coordinates.

## 0.10.15


### Enhancements

* **Support for better element categories from the next-generation image-to-text model ("chipper").** Previously, not all of the classifications from Chipper were being mapped to proper `unstructured` element categories so the consumer of the library would see many `UncategorizedText` elements. This fixes the issue, improving the granularity of the element categories outputs for better downstream processing and chunking. The mapping update is:
  * "Threading": `NarrativeText`
  * "Form": `NarrativeText`
  * "Field-Name": `Title`
  * "Value": `NarrativeText`
  * "Link": `NarrativeText`
  * "Headline": `Title` (with `category_depth=1`)
  * "Subheadline": `Title` (with `category_depth=2`)
  * "Abstract": `NarrativeText`
* **Better ListItem grouping for PDF's (fast strategy).** The `partition_pdf` with `fast` strategy previously broke down some numbered list item lines as separate elements. This enhancement leverages the x,y coordinates and bbox sizes to help decide whether the following chunk of text is a continuation of the immediate previous detected ListItem element or not, and not detect it as its own non-ListItem element.
* **Fall back to text-based classification for uncategorized Layout elements for Images and PDF's**. Improves element classification by running existing text-based rules on previously `UncategorizedText` elements.
* **Adds table partitioning for Partitioning for many doc types including: .html, .epub., .md, .rst, .odt, and .msg.** At the core of this change is the .html partition functionality, which is leveraged by the other effected doc types. This impacts many scenarios where `Table` Elements are now propery extracted.
* **Create and add `add_chunking_strategy` decorator to partition functions.** Previously, users were responsible for their own chunking after partitioning elements, often required for downstream applications. Now, individual elements may be combined into right-sized chunks where min and max character size may be specified if `chunking_strategy=by_title`. Relevant elements are grouped together for better downstream results. This enables users immediately use partitioned results effectively in downstream applications (e.g. RAG architecture apps) without any additional post-processing.
* **Adds `languages` as an input parameter and marks `ocr_languages` kwarg for deprecation in pdf, image, and auto partitioning functions.** Previously, language information was only being used for Tesseract OCR for image-based documents and was in a Tesseract specific string format, but by refactoring into a list of standard language codes independent of Tesseract, the `unstructured` library will better support `languages` for other non-image pipelines and/or support for other OCR engines.
* **Removes `UNSTRUCTURED_LANGUAGE` env var usage and replaces `language` with `languages` as an input parameter to unstructured-partition-text_type functions.** The previous parameter/input setup was not user-friendly or scalable to the variety of elements being processed. By refactoring the inputted language information into a list of standard language codes, we can support future applications of the element language such as detection, metadata, and multi-language elements. Now, to skip English specific checks, set the `languages` parameter to any non-English language(s).
* **Adds `xlsx` and `xls` filetype extensions to the `skip_infer_table_types` default list in `partition`.** By adding these file types to the input parameter these files should not go through table extraction. Users can still specify if they would like to extract tables from these filetypes, but will have to set the `skip_infer_table_types` to exclude the desired filetype extension. This avoids mis-representing complex spreadsheets where there may be multiple sub-tables and other content.
* **Better debug output related to sentence counting internals**. Clarify message when sentence is not counted toward sentence count because there aren't enough words, relevant for developers focused on `unstructured`s NLP internals.
* **Faster ocr_only speed for partitioning PDF and images.** Use `unstructured_pytesseract.run_and_get_multiple_output` function to reduce the number of calls to `tesseract` by half when partitioning pdf or image with `tesseract`
* **Adds data source properties to fsspec connectors** These properties (date_created, date_modified, version, source_url, record_locator) are written to element metadata during ingest, mapping elements to information about the document source from which they derive. This functionality enables downstream applications to reveal source document applications, e.g. a link to a GDrive doc, Salesforce record, etc.
* **Add delta table destination connector** New delta table destination connector added to ingest CLI.  Users may now use `unstructured-ingest` to write partitioned data from over 20 data sources (so far) to a Delta Table.
* **Rename to Source and Destination Connectors in the Documentation.** Maintain naming consistency between Connectors codebase and documentation with the first addition to a destination connector.
* **Non-HTML text files now return unstructured-elements as opposed to HTML-elements.** Previously the text based files that went through `partition_html` would return HTML-elements but now we preserve the format from the input using `source_format` argument in the partition call.
* **Adds `PaddleOCR` as an optional alternative to `Tesseract`** for OCR in processing of PDF or Image files, it is installable via the `makefile` command `install-paddleocr`. For experimental purposes only.
* **Bump unstructured-inference** to 0.5.28. This version bump markedly improves the output of table data, rendered as `metadata.text_as_html` in an element. These changes include:
  * add env variable `ENTIRE_PAGE_OCR` to specify using paddle or tesseract on entire page OCR
  * table structure detection now pads the input image by 25 pixels in all 4 directions to improve its recall (0.5.27)
  * support paddle with both cpu and gpu and assume it is pre-installed (0.5.26)
  * fix a bug where `cells_to_html` doesn't handle cells spanning multiple rows properly (0.5.25)
  * remove `cv2` preprocessing step before OCR step in table transformer (0.5.24)

### Features

* **Adds element metadata via `category_depth` with default value None**.
  * This additional metadata is useful for vectordb/LLM, chunking strategies, and retrieval applications.
* **Adds a naive hierarchy for elements via a `parent_id` on the element's metadata**
  * Users will now have more metadata for implementing vectordb/LLM chunking strategies. For example, text elements could be queried by their preceding title element.
  * Title elements created from HTML headings will properly nest

### Fixes

* **`add_pytesseract_bboxes_to_elements` no longer returns `nan` values**. The function logic is now broken into new methods
  `_get_element_box` and `convert_multiple_coordinates_to_new_system`
* **Selecting a different model wasn't being respected when calling `partition_image`.** Problem: `partition_pdf` allows for passing a `model_name` parameter. Given the similarity between the image and PDF pipelines, the expected behavior is that `partition_image` should support the same parameter, but `partition_image` was unintentionally not passing along its `kwargs`. This was corrected by adding the kwargs to the downstream call.
* **Fixes a chunking issue via dropping the field "coordinates".** Problem: chunk_by_title function was chunking each element to its own individual chunk while it needed to group elements into a fewer number of chunks. We've discovered that this happens due to a metadata matching logic in chunk_by_title function, and discovered that elements with different metadata can't be put into the same chunk. At the same time, any element with "coordinates" essentially had different metadata than other elements, due each element locating in different places and having different coordinates. Fix: That is why we have included the key "coordinates" inside a list of excluded metadata keys, while doing this "metadata_matches" comparision. Importance: This change is crucial to be able to chunk by title for documents which include "coordinates" metadata in their elements.

## 0.10.14

### Enhancements

* Update all connectors to use new downstream architecture
  * New click type added to parse comma-delimited string inputs
  * Some CLI options renamed

### Features

### Fixes

## 0.10.13

### Enhancements

* Updated documentation: Added back support doc types for partitioning, more Python codes in the API page,  RAG definition, and use case.
* Updated Hi-Res Metadata: PDFs and Images using Hi-Res strategy now have layout model class probabilities added ot metadata.
* Updated the `_detect_filetype_from_octet_stream()` function to use libmagic to infer the content type of file when it is not a zip file.
* Tesseract minor version bump to 5.3.2

### Features

* Add Jira Connector to be able to pull issues from a Jira organization
* Add `clean_ligatures` function to expand ligatures in text


### Fixes

* `partition_html` breaks on `<br>` elements.
* Ingest error handling to properly raise errors when wrapped
* GH issue 1361: fixes a sortig error that prevented some PDF's from being parsed
* Bump unstructured-inference
  * Brings back embedded images in PDF's (0.5.23)

## 0.10.12

### Enhancements

* Removed PIL pin as issue has been resolved upstream
* Bump unstructured-inference
  * Support for yolox_quantized layout detection model (0.5.20)
* YoloX element types added


### Features

* Add Salesforce Connector to be able to pull Account, Case, Campaign, EmailMessage, Lead

### Fixes


* Bump unstructured-inference
  * Avoid divide-by-zero errors swith `safe_division` (0.5.21)

## 0.10.11

### Enhancements

* Bump unstructured-inference
  * Combine entire-page OCR output with layout-detected elements, to ensure full coverage of the page (0.5.19)

### Features

* Add in ingest cli s3 writer

### Fixes

* Fix a bug where `xy-cut` sorting attemps to sort elements without valid coordinates; now xy cut sorting only works when **all** elements have valid coordinates

## 0.10.10

### Enhancements

* Adds `text` as an input parameter to `partition_xml`.
* `partition_xml` no longer runs through `partition_text`, avoiding incorrect splitting
  on carriage returns in the XML. Since `partition_xml` no longer calls `partition_text`,
  `min_partition` and `max_partition` are no longer supported in `partition_xml`.
* Bump `unstructured-inference==0.5.18`, change non-default detectron2 classification threshold
* Upgrade base image from rockylinux 8 to rockylinux 9
* Serialize IngestDocs to JSON when passing to subprocesses

### Features

### Fixes

- Fix a bug where mismatched `elements` and `bboxes` are passed into `add_pytesseract_bbox_to_elements`

## 0.10.9

### Enhancements

* Fix `test_json` to handle only non-extra dependencies file types (plain-text)

### Features

* Adds `chunk_by_title` to break a document into sections based on the presence of `Title`
  elements.
* add new extraction function `extract_image_urls_from_html` to extract all img related URL from html text.

### Fixes

* Make cv2 dependency optional
* Edit `add_pytesseract_bbox_to_elements`'s (`ocr_only` strategy) `metadata.coordinates.points` return type to `Tuple` for consistency.
* Re-enable test-ingest-confluence-diff for ingest tests
* Fix syntax for ingest test check number of files
* Fix csv and tsv partitioners loosing the first line of the files when creating elements

## 0.10.8

### Enhancements

* Release docker image that installs Python 3.10 rather than 3.8

### Features

### Fixes

## 0.10.7

### Enhancements

### Features

### Fixes

* Remove overly aggressive ListItem chunking for images and PDF's which typically resulted in inchorent elements.

## 0.10.6

### Enhancements

* Enable `partition_email` and `partition_msg` to detect if an email is PGP encryped. If
  and email is PGP encryped, the functions will return an empy list of elements and
  emit a warning about the encrypted content.
* Add threaded Slack conversations into Slack connector output
* Add functionality to sort elements using `xy-cut` sorting approach in `partition_pdf` for `hi_res` and `fast` strategies
* Bump unstructured-inference
  * Set OMP_THREAD_LIMIT to 1 if not set for better tesseract perf (0.5.17)

### Features

* Extract coordinates from PDFs and images when using OCR only strategy and add to metadata

### Fixes

* Update `partition_html` to respect the order of `<pre>` tags.
* Fix bug in `partition_pdf_or_image` where two partitions were called if `strategy == "ocr_only"`.
* Bump unstructured-inference
  * Fix issue where temporary files were being left behind (0.5.16)
* Adds deprecation warning for the `file_filename` kwarg to `partition`, `partition_via_api`,
  and `partition_multiple_via_api`.
* Fix documentation build workflow by pinning dependencies

## 0.10.5

### Enhancements

* Create new CI Pipelines
  - Checking text, xml, email, and html doc tests against the library installed without extras
  - Checking each library extra against their respective tests
* `partition` raises an error and tells the user to install the appropriate extra if a filetype
  is detected that is missing dependencies.
* Add custom errors to ingest
* Bump `unstructured-ingest==0.5.15`
  - Handle an uncaught TesseractError (0.5.15)
  - Add TIFF test file and TIFF filetype to `test_from_image_file` in `test_layout` (0.5.14)
* Use `entire_page` ocr mode for pdfs and images
* Add notes on extra installs to docs
* Adds ability to reuse connections per process in unstructured-ingest

### Features
* Add delta table connector

### Fixes

## 0.10.4
* Pass ocr_mode in partition_pdf and set the default back to individual pages for now
* Add diagrams and descriptions for ingest design in the ingest README

### Features
* Supports multipage TIFF image partitioning

### Fixes

## 0.10.2

### Enhancements
* Bump unstructured-inference==0.5.13:
  - Fix extracted image elements being included in layout merge, addresses the issue
    where an entire-page image in a PDF was not passed to the layout model when using hi_res.

### Features

### Fixes

## 0.10.1

### Enhancements
* Bump unstructured-inference==0.5.12:
  - fix to avoid trace for certain PDF's (0.5.12)
  - better defaults for DPI for hi_res and  Chipper (0.5.11)
  - implement full-page OCR (0.5.10)

### Features

### Fixes

* Fix dead links in repository README (Quick Start > Install for local development, and Learn more > Batch Processing)
* Update document dependencies to include tesseract-lang for additional language support (required for tests to pass)

## 0.10.0

### Enhancements

* Add `include_header` kwarg to `partition_xlsx` and change default behavior to `True`
* Update the `links` and `emphasized_texts` metadata fields

### Features

### Fixes

## 0.9.3

### Enhancements

* Pinned dependency cleanup.
* Update `partition_csv` to always use `soupparser_fromstring` to parse `html text`
* Update `partition_tsv` to always use `soupparser_fromstring` to parse `html text`
* Add `metadata.section` to capture epub table of contents data
* Add `unique_element_ids` kwarg to partition functions. If `True`, will use a UUID
  for element IDs instead of a SHA-256 hash.
* Update `partition_xlsx` to always use `soupparser_fromstring` to parse `html text`
* Add functionality to switch `html` text parser based on whether the `html` text contains emoji
* Add functionality to check if a string contains any emoji characters
* Add CI tests around Notion

### Features

* Add Airtable Connector to be able to pull views/tables/bases from an Airtable organization

### Fixes

* fix pdf partition of list items being detected as titles in OCR only mode
* make notion module discoverable
* fix emails with `Content-Distribution: inline` and `Content-Distribution: attachment` with no filename
* Fix email attachment filenames which had `=` in the filename itself

## 0.9.2


### Enhancements

* Update table extraction section in API documentation to sync with change in Prod API
* Update Notion connector to extract to html
* Added UUID option for `element_id`
* Bump unstructured-inference==0.5.9:
  - better caching of models
  - another version of detectron2 available, though the default layout model is unchanged
* Added UUID option for element_id
* Added UUID option for element_id
* CI improvements to run ingest tests in parallel

### Features

* Adds Sharepoint connector.

### Fixes

* Bump unstructured-inference==0.5.9:
  - ignores Tesseract errors where no text is extracted for tiles that indeed, have no text

## 0.9.1

### Enhancements

* Adds --partition-pdf-infer-table-structure to unstructured-ingest.
* Enable `partition_html` to skip headers and footers with the `skip_headers_and_footers` flag.
* Update `partition_doc` and `partition_docx` to track emphasized texts in the output
* Adds post processing function `filter_element_types`
* Set the default strategy for partitioning images to `hi_res`
* Add page break parameter section in API documentation to sync with change in Prod API
* Update `partition_html` to track emphasized texts in the output
* Update `XMLDocument._read_xml` to create `<p>` tag element for the text enclosed in the `<pre>` tag
* Add parameter `include_tail_text` to `_construct_text` to enable (skip) tail text inclusion
* Add Notion connector

### Features

### Fixes

* Remove unused `_partition_via_api` function
* Fixed emoji bug in `partition_xlsx`.
* Pass `file_filename` metadata when partitioning file object
* Skip ingest test on missing Slack token
* Add Dropbox variables to CI environments
* Remove default encoding for ingest
* Adds new element type `EmailAddress` for recognising email address in the  text
* Simplifies `min_partition` logic; makes partitions falling below the `min_partition`
  less likely.
* Fix bug where ingest test check for number of files fails in smoke test
* Fix unstructured-ingest entrypoint failure

## 0.9.0

### Enhancements

* Dependencies are now split by document type, creating a slimmer base installation.

## 0.8.8

### Enhancements

### Features

### Fixes

* Rename "date" field to "last_modified"
* Adds Box connector

### Fixes

## 0.8.7

### Enhancements

* Put back useful function `split_by_paragraph`

### Features

### Fixes

* Fix argument order in NLTK download step

## 0.8.6

### Enhancements

### Features

### Fixes

* Remove debug print lines and non-functional code

## 0.8.5

### Enhancements

* Add parameter `skip_infer_table_types` to enable (skip) table extraction for other doc types
* Adds optional Unstructured API unit tests in CI
* Tracks last modified date for all document types.
* Add auto_paragraph_grouper to detect new-line and blank-line new paragraph for .txt files.
* refactor the ingest cli to better support expanding supported connectors

## 0.8.3

### Enhancements

### Features

### Fixes

* NLTK now only gets downloaded if necessary.
* Handling for empty tables in Word Documents and PowerPoints.

## 0.8.4

### Enhancements

* Additional tests and refactor of JSON detection.
* Update functionality to retrieve image metadata from a page for `document_to_element_list`
* Links are now tracked in `partition_html` output.
* Set the file's current position to the beginning after reading the file in `convert_to_bytes`
* Add `min_partition` kwarg to that combines elements below a specified threshold and modifies splitting of strings longer than max partition so words are not split.
* set the file's current position to the beginning after reading the file in `convert_to_bytes`
* Add slide notes to pptx
* Add `--encoding` directive to ingest
* Improve json detection by `detect_filetype`

### Features

* Adds Outlook connector
* Add support for dpi parameter in inference library
* Adds Onedrive connector.
* Add Confluence connector for ingest cli to pull the body text from all documents from all spaces in a confluence domain.

### Fixes

* Fixes issue with email partitioning where From field was being assigned the To field value.
* Use the `image_metadata` property of the `PageLayout` instance to get the page image info in the `document_to_element_list`
* Add functionality to write images to computer storage temporarily instead of keeping them in memory for `ocr_only` strategy
* Add functionality to convert a PDF in small chunks of pages at a time for `ocr_only` strategy
* Adds `.txt`, `.text`, and `.tab` to list of extensions to check if file
  has a `text/plain` MIME type.
* Enables filters to be passed to `partition_doc` so it doesn't error with LibreOffice7.
* Removed old error message that's superseded by `requires_dependencies`.
* Removes using `hi_res` as the default strategy value for `partition_via_api` and `partition_multiple_via_api`

## 0.8.1

### Enhancements

* Add support for Python 3.11

### Features

### Fixes

* Fixed `auto` strategy detected scanned document as having extractable text and using `fast` strategy, resulting in no output.
* Fix list detection in MS Word documents.
* Don't instantiate an element with a coordinate system when there isn't a way to get its location data.

## 0.8.0

### Enhancements

* Allow model used for hi res pdf partition strategy to be chosen when called.
* Updated inference package

### Features

* Add `metadata_filename` parameter across all partition functions

### Fixes

* Update to ensure `convert_to_datafame` grabs all of the metadata fields.
* Adjust encoding recognition threshold value in `detect_file_encoding`
* Fix KeyError when `isd_to_elements` doesn't find a type
* Fix `_output_filename` for local connector, allowing single files to be written correctly to the disk

* Fix for cases where an invalid encoding is extracted from an email header.

### BREAKING CHANGES

* Information about an element's location is no longer returned as top-level attributes of an element. Instead, it is returned in the `coordinates` attribute of the element's metadata.

## 0.7.12

### Enhancements

* Adds `include_metadata` kwarg to `partition_doc`, `partition_docx`, `partition_email`, `partition_epub`, `partition_json`, `partition_msg`, `partition_odt`, `partition_org`, `partition_pdf`, `partition_ppt`, `partition_pptx`, `partition_rst`, and `partition_rtf`
### Features

* Add Elasticsearch connector for ingest cli to pull specific fields from all documents in an index.
* Adds Dropbox connector

### Fixes

* Fix tests that call unstructured-api by passing through an api-key
* Fixed page breaks being given (incorrect) page numbers
* Fix skipping download on ingest when a source document exists locally

## 0.7.11

### Enhancements

* More deterministic element ordering when using `hi_res` PDF parsing strategy (from unstructured-inference bump to 0.5.4)
* Make large model available (from unstructured-inference bump to 0.5.3)
* Combine inferred elements with extracted elements (from unstructured-inference bump to 0.5.2)
* `partition_email` and `partition_msg` will now process attachments if `process_attachments=True`
  and a attachment partitioning functions is passed through with `attachment_partitioner=partition`.

### Features

### Fixes

* Fix tests that call unstructured-api by passing through an api-key
* Fixed page breaks being given (incorrect) page numbers
* Fix skipping download on ingest when a source document exists locally

## 0.7.10

### Enhancements

* Adds a `max_partition` parameter to `partition_text`, `partition_pdf`, `partition_email`,
  `partition_msg` and `partition_xml` that sets a limit for the size of an individual
  document elements. Defaults to `1500` for everything except `partition_xml`, which has
  a default value of `None`.
* DRY connector refactor

### Features

* `hi_res` model for pdfs and images is selectable via environment variable.

### Fixes

* CSV check now ignores escaped commas.
* Fix for filetype exploration util when file content does not have a comma.
* Adds negative lookahead to bullet pattern to avoid detecting plain text line
  breaks like `-------` as list items.
* Fix pre tag parsing for `partition_html`
* Fix lookup error for annotated Arabic and Hebrew encodings

## 0.7.9

### Enhancements

* Improvements to string check for leafs in `partition_xml`.
* Adds --partition-ocr-languages to unstructured-ingest.

### Features

* Adds `partition_org` for processed Org Mode documents.

### Fixes

## 0.7.8

### Enhancements

### Features

* Adds Google Cloud Service connector

### Fixes

* Updates the `parse_email` for `partition_eml` so that `unstructured-api` passes the smoke tests
* `partition_email` now works if there is no message content
* Updates the `"fast"` strategy for `partition_pdf` so that it's able to recursively
* Adds recursive functionality to all fsspec connectors
* Adds generic --recursive ingest flag

## 0.7.7

### Enhancements

* Adds functionality to replace the `MIME` encodings for `eml` files with one of the common encodings if a `unicode` error occurs
* Adds missed file-like object handling in `detect_file_encoding`
* Adds functionality to extract charset info from `eml` files

### Features

* Added coordinate system class to track coordinate types and convert to different coordinate

### Fixes

* Adds an `html_assemble_articles` kwarg to `partition_html` to enable users to capture
  control whether content outside of `<article>` tags is captured when
  `<article>` tags are present.
* Check for the `xml` attribute on `element` before looking for pagebreaks in `partition_docx`.

## 0.7.6

### Enhancements

* Convert fast startegy to ocr_only for images
* Adds support for page numbers in `.docx` and `.doc` when user or renderer
  created page breaks are present.
* Adds retry logic for the unstructured-ingest Biomed connector

### Features

* Provides users with the ability to extract additional metadata via regex.
* Updates `partition_docx` to include headers and footers in the output.
* Create `partition_tsv` and associated tests. Make additional changes to `detect_filetype`.

### Fixes

* Remove fake api key in test `partition_via_api` since we now require valid/empty api keys
* Page number defaults to `None` instead of `1` when page number is not present in the metadata.
  A page number of `None` indicates that page numbers are not being tracked for the document
  or that page numbers do not apply to the element in question..
* Fixes an issue with some pptx files. Assume pptx shapes are found in top left position of slide
  in case the shape.top and shape.left attributes are `None`.

## 0.7.5

### Enhancements

* Adds functionality to sort elements in `partition_pdf` for `fast` strategy
* Adds ingest tests with `--fast` strategy on PDF documents
* Adds --api-key to unstructured-ingest

### Features

* Adds `partition_rst` for processed ReStructured Text documents.

### Fixes

* Adds handling for emails that do not have a datetime to extract.
* Adds pdf2image package as core requirement of unstructured (with no extras)

## 0.7.4

### Enhancements

* Allows passing kwargs to request data field for `partition_via_api` and `partition_multiple_via_api`
* Enable MIME type detection if libmagic is not available
* Adds handling for empty files in `detect_filetype` and `partition`.

### Features

### Fixes

* Reslove `grpcio` import issue on `weaviate.schema.validate_schema` for python 3.9 and 3.10
* Remove building `detectron2` from source in Dockerfile

## 0.7.3

### Enhancements

* Update IngestDoc abstractions and add data source metadata in ElementMetadata

### Features

### Fixes

* Pass `strategy` parameter down from `partition` for `partition_image`
* Filetype detection if a CSV has a `text/plain` MIME type
* `convert_office_doc` no longers prints file conversion info messages to stdout.
* `partition_via_api` reflects the actual filetype for the file processed in the API.

## 0.7.2

### Enhancements

* Adds an optional encoding kwarg to `elements_to_json` and `elements_from_json`
* Bump version of base image to use new stable version of tesseract

### Features

### Fixes

* Update the `read_txt_file` utility function to keep using `spooled_to_bytes_io_if_needed` for xml
* Add functionality to the `read_txt_file` utility function to handle file-like object from URL
* Remove the unused parameter `encoding` from `partition_pdf`
* Change auto.py to have a `None` default for encoding
* Add functionality to try other common encodings for html and xml files if an error related to the encoding is raised and the user has not specified an encoding.
* Adds benchmark test with test docs in example-docs
* Re-enable test_upload_label_studio_data_with_sdk
* File detection now detects code files as plain text
* Adds `tabulate` explicitly to dependencies
* Fixes an issue in `metadata.page_number` of pptx files
* Adds showing help if no parameters passed

## 0.7.1

### Enhancements

### Features

* Add `stage_for_weaviate` to stage `unstructured` outputs for upload to Weaviate, along with
  a helper function for defining a class to use in Weaviate schemas.
* Builds from Unstructured base image, built off of Rocky Linux 8.7, this resolves almost all CVE's in the image.

### Fixes

## 0.7.0

### Enhancements

* Installing `detectron2` from source is no longer required when using the `local-inference` extra.
* Updates `.pptx` parsing to include text in tables.

### Features

### Fixes

* Fixes an issue in `_add_element_metadata` that caused all elements to have `page_number=1`
  in the element metadata.
* Adds `.log` as a file extension for TXT files.
* Adds functionality to try other common encodings for email (`.eml`) files if an error related to the encoding is raised and the user has not specified an encoding.
* Allow passed encoding to be used in the `replace_mime_encodings`
* Fixes page metadata for `partition_html` when `include_metadata=False`
* A `ValueError` now raises if `file_filename` is not specified when you use `partition_via_api`
  with a file-like object.

## 0.6.11

### Enhancements

* Supports epub tests since pandoc is updated in base image

### Features


### Fixes


## 0.6.10

### Enhancements

* XLS support from auto partition

### Features

### Fixes

## 0.6.9

### Enhancements

* fast strategy for pdf now keeps element bounding box data
* setup.py refactor

### Features

### Fixes

* Adds functionality to try other common encodings if an error related to the encoding is raised and the user has not specified an encoding.
* Adds additional MIME types for CSV

## 0.6.8

### Enhancements

### Features

* Add `partition_csv` for CSV files.

### Fixes

## 0.6.7

### Enhancements

* Deprecate `--s3-url` in favor of `--remote-url` in CLI
* Refactor out non-connector-specific config variables
* Add `file_directory` to metadata
* Add `page_name` to metadata. Currently used for the sheet name in XLSX documents.
* Added a `--partition-strategy` parameter to unstructured-ingest so that users can specify
  partition strategy in CLI. For example, `--partition-strategy fast`.
* Added metadata for filetype.
* Add Discord connector to pull messages from a list of channels
* Refactor `unstructured/file-utils/filetype.py` to better utilise hashmap to return mime type.
* Add local declaration of DOCX_MIME_TYPES and XLSX_MIME_TYPES for `test_filetype.py`.

### Features

* Add `partition_xml` for XML files.
* Add `partition_xlsx` for Microsoft Excel documents.

### Fixes

* Supports `hml` filetype for partition as a variation of html filetype.
* Makes `pytesseract` a function level import in `partition_pdf` so you can use the `"fast"`
  or `"hi_res"` strategies if `pytesseract` is not installed. Also adds the
  `required_dependencies` decorator for the `"hi_res"` and `"ocr_only"` strategies.
* Fix to ensure `filename` is tracked in metadata for `docx` tables.

## 0.6.6

### Enhancements

* Adds an `"auto"` strategy that chooses the partitioning strategy based on document
  characteristics and function kwargs. This is the new default strategy for `partition_pdf`
  and `partition_image`. Users can maintain existing behavior by explicitly setting
  `strategy="hi_res"`.
* Added an additional trace logger for NLP debugging.
* Add `get_date` method to `ElementMetadata` for converting the datestring to a `datetime` object.
* Cleanup the `filename` attribute on `ElementMetadata` to remove the full filepath.

### Features

* Added table reading as html with URL parsing to `partition_docx` in docx
* Added metadata field for text_as_html for docx files

### Fixes

* `fileutils/file_type` check json and eml decode ignore error
* `partition_email` was updated to more flexibly handle deviations from the RFC-2822 standard.
  The time in the metadata returns `None` if the time does not match RFC-2822 at all.
* Include all metadata fields when converting to dataframe or CSV

## 0.6.5

### Enhancements

* Added support for SpooledTemporaryFile file argument.

### Features

### Fixes


## 0.6.4

### Enhancements

* Added an "ocr_only" strategy for `partition_pdf`. Refactored the strategy decision
  logic into its own module.

### Features

### Fixes

## 0.6.3

### Enhancements

* Add an "ocr_only" strategy for `partition_image`.

### Features

* Added `partition_multiple_via_api` for partitioning multiple documents in a single REST
  API call.
* Added `stage_for_baseplate` function to prepare outputs for ingestion into Baseplate.
* Added `partition_odt` for processing Open Office documents.

### Fixes

* Updates the grouping logic in the `partition_pdf` fast strategy to group together text
  in the same bounding box.

## 0.6.2

### Enhancements

* Added logic to `partition_pdf` for detecting copy protected PDFs and falling back
  to the hi res strategy when necessary.


### Features

* Add `partition_via_api` for partitioning documents through the hosted API.

### Fixes

* Fix how `exceeds_cap_ratio` handles empty (returns `True` instead of `False`)
* Updates `detect_filetype` to properly detect JSONs when the MIME type is `text/plain`.

## 0.6.1

### Enhancements

* Updated the table extraction parameter name to be more descriptive

### Features

### Fixes

## 0.6.0

### Enhancements

* Adds an `ssl_verify` kwarg to `partition` and `partition_html` to enable turning off
  SSL verification for HTTP requests. SSL verification is on by default.
* Allows users to pass in ocr language to `partition_pdf` and `partition_image` through
  the `ocr_language` kwarg. `ocr_language` corresponds to the code for the language pack
  in Tesseract. You will need to install the relevant Tesseract language pack to use a
  given language.

### Features

* Table extraction is now possible for pdfs from `partition` and `partition_pdf`.
* Adds support for extracting attachments from `.msg` files

### Fixes

* Adds an `ssl_verify` kwarg to `partition` and `partition_html` to enable turning off
  SSL verification for HTTP requests. SSL verification is on by default.

## 0.5.13

### Enhancements

* Allow headers to be passed into `partition` when `url` is used.

### Features

* `bytes_string_to_string` cleaning brick for bytes string output.

### Fixes

* Fixed typo in call to `exactly_one` in `partition_json`
* unstructured-documents encode xml string if document_tree is `None` in `_read_xml`.
* Update to `_read_xml` so that Markdown files with embedded HTML process correctly.
* Fallback to "fast" strategy only emits a warning if the user specifies the "hi_res" strategy.
* unstructured-partition-text_type exceeds_cap_ratio fix returns and how capitalization ratios are calculated
* `partition_pdf` and `partition_text` group broken paragraphs to avoid fragmented `NarrativeText` elements.
* .json files resolved as "application/json" on centos7 (or other installs with older libmagic libs)

## 0.5.12

### Enhancements

* Add OS mimetypes DB to docker image, mainly for unstructured-api compat.
* Use the image registry as a cache when building Docker images.
* Adds the ability for `partition_text` to group together broken paragraphs.
* Added method to utils to allow date time format validation

### Features
* Add Slack connector to pull messages for a specific channel

* Add --partition-by-api parameter to unstructured-ingest
* Added `partition_rtf` for processing rich text files.
* `partition` now accepts a `url` kwarg in addition to `file` and `filename`.

### Fixes

* Allow encoding to be passed into `replace_mime_encodings`.
* unstructured-ingest connector-specific dependencies are imported on demand.
* unstructured-ingest --flatten-metadata supported for local connector.
* unstructured-ingest fix runtime error when using --metadata-include.

## 0.5.11

### Enhancements

### Features

### Fixes

* Guard against null style attribute in docx document elements
* Update HTML encoding to better support foreign language characters

## 0.5.10

### Enhancements

* Updated inference package
* Add sender, recipient, date, and subject to element metadata for emails

### Features

* Added `--download-only` parameter to `unstructured-ingest`

### Fixes

* FileNotFound error when filename is provided but file is not on disk

## 0.5.9

### Enhancements

### Features

### Fixes

* Convert file to str in helper `split_by_paragraph` for `partition_text`

## 0.5.8

### Enhancements

* Update `elements_to_json` to return string when filename is not specified
* `elements_from_json` may take a string instead of a filename with the `text` kwarg
* `detect_filetype` now does a final fallback to file extension.
* Empty tags are now skipped during the depth check for HTML processing.

### Features

* Add local file system to `unstructured-ingest`
* Add `--max-docs` parameter to `unstructured-ingest`
* Added `partition_msg` for processing MSFT Outlook .msg files.

### Fixes

* `convert_file_to_text` now passes through the `source_format` and `target_format` kwargs.
  Previously they were hard coded.
* Partitioning functions that accept a `text` kwarg no longer raise an error if an empty
  string is passed (and empty list of elements is returned instead).
* `partition_json` no longer fails if the input is an empty list.
* Fixed bug in `chunk_by_attention_window` that caused the last word in segments to be cut-off
  in some cases.

### BREAKING CHANGES

* `stage_for_transformers` now returns a list of elements, making it consistent with other
  staging bricks

## 0.5.7

### Enhancements

* Refactored codebase using `exactly_one`
* Adds ability to pass headers when passing a url in partition_html()
* Added optional `content_type` and `file_filename` parameters to `partition()` to bypass file detection

### Features

* Add `--flatten-metadata` parameter to `unstructured-ingest`
* Add `--fields-include` parameter to `unstructured-ingest`

### Fixes

## 0.5.6

### Enhancements

* `contains_english_word()`, used heavily in text processing, is 10x faster.

### Features

* Add `--metadata-include` and `--metadata-exclude` parameters to `unstructured-ingest`
* Add `clean_non_ascii_chars` to remove non-ascii characters from unicode string

### Fixes

* Fix problem with PDF partition (duplicated test)

## 0.5.4

### Enhancements

* Added Biomedical literature connector for ingest cli.
* Add `FsspecConnector` to easily integrate any existing `fsspec` filesystem as a connector.
* Rename `s3_connector.py` to `s3.py` for readability and consistency with the
  rest of the connectors.
* Now `S3Connector` relies on `s3fs` instead of on `boto3`, and it inherits
  from `FsspecConnector`.
* Adds an `UNSTRUCTURED_LANGUAGE_CHECKS` environment variable to control whether or not language
  specific checks like vocabulary and POS tagging are applied. Set to `"true"` for higher
  resolution partitioning and `"false"` for faster processing.
* Improves `detect_filetype` warning to include filename when provided.
* Adds a "fast" strategy for partitioning PDFs with PDFMiner. Also falls back to the "fast"
  strategy if detectron2 is not available.
* Start deprecation life cycle for `unstructured-ingest --s3-url` option, to be deprecated in
  favor of `--remote-url`.

### Features

* Add `AzureBlobStorageConnector` based on its `fsspec` implementation inheriting
from `FsspecConnector`
* Add `partition_epub` for partitioning e-books in EPUB3 format.

### Fixes

* Fixes processing for text files with `message/rfc822` MIME type.
* Open xml files in read-only mode when reading contents to construct an XMLDocument.

## 0.5.3

### Enhancements

* `auto.partition()` can now load Unstructured ISD json documents.
* Simplify partitioning functions.
* Improve logging for ingest CLI.

### Features

* Add `--wikipedia-auto-suggest` argument to the ingest CLI to disable automatic redirection
  to pages with similar names.
* Add setup script for Amazon Linux 2
* Add optional `encoding` argument to the `partition_(text/email/html)` functions.
* Added Google Drive connector for ingest cli.
* Added Gitlab connector for ingest cli.

### Fixes

## 0.5.2

### Enhancements

* Fully move from printing to logging.
* `unstructured-ingest` now uses a default `--download_dir` of `$HOME/.cache/unstructured/ingest`
rather than a "tmp-ingest-" dir in the working directory.

### Features

### Fixes

* `setup_ubuntu.sh` no longer fails in some contexts by interpreting
`DEBIAN_FRONTEND=noninteractive` as a command
* `unstructured-ingest` no longer re-downloads files when --preserve-downloads
is used without --download-dir.
* Fixed an issue that was causing text to be skipped in some HTML documents.

## 0.5.1

### Enhancements

### Features

### Fixes

* Fixes an error causing JavaScript to appear in the output of `partition_html` sometimes.
* Fix several issues with the `requires_dependencies` decorator, including the error message
  and how it was used, which had caused an error for `unstructured-ingest --github-url ...`.

## 0.5.0

### Enhancements

* Add `requires_dependencies` Python decorator to check dependencies are installed before
  instantiating a class or running a function

### Features

* Added Wikipedia connector for ingest cli.

### Fixes

* Fix `process_document` file cleaning on failure
* Fixes an error introduced in the metadata tracking commit that caused `NarrativeText`
  and `FigureCaption` elements to be represented as `Text` in HTML documents.

## 0.4.16

### Enhancements

* Fallback to using file extensions for filetype detection if `libmagic` is not present

### Features

* Added setup script for Ubuntu
* Added GitHub connector for ingest cli.
* Added `partition_md` partitioner.
* Added Reddit connector for ingest cli.

### Fixes

* Initializes connector properly in ingest.main::MainProcess
* Restricts version of unstructured-inference to avoid multithreading issue

## 0.4.15

### Enhancements

* Added `elements_to_json` and `elements_from_json` for easier serialization/deserialization
* `convert_to_dict`, `dict_to_elements` and `convert_to_csv` are now aliases for functions
  that use the ISD terminology.

### Fixes

* Update to ensure all elements are preserved during serialization/deserialization

## 0.4.14

* Automatically install `nltk` models in the `tokenize` module.

## 0.4.13

* Fixes unstructured-ingest cli.

## 0.4.12

* Adds console_entrypoint for unstructured-ingest, other structure/doc updates related to ingest.
* Add `parser` parameter to `partition_html`.

## 0.4.11

* Adds `partition_doc` for partitioning Word documents in `.doc` format. Requires `libreoffice`.
* Adds `partition_ppt` for partitioning PowerPoint documents in `.ppt` format. Requires `libreoffice`.

## 0.4.10

* Fixes `ElementMetadata` so that it's JSON serializable when the filename is a `Path` object.

## 0.4.9

* Added ingest modules and s3 connector, sample ingest script
* Default to `url=None` for `partition_pdf` and `partition_image`
* Add ability to skip English specific check by setting the `UNSTRUCTURED_LANGUAGE` env var to `""`.
* Document `Element` objects now track metadata

## 0.4.8

* Modified XML and HTML parsers not to load comments.

## 0.4.7

* Added the ability to pull an HTML document from a url in `partition_html`.
* Added the the ability to get file summary info from lists of filenames and lists
  of file contents.
* Added optional page break to `partition` for `.pptx`, `.pdf`, images, and `.html` files.
* Added `to_dict` method to document elements.
* Include more unicode quotes in `replace_unicode_quotes`.

## 0.4.6

* Loosen the default cap threshold to `0.5`.
* Add a `UNSTRUCTURED_NARRATIVE_TEXT_CAP_THRESHOLD` environment variable for controlling
  the cap ratio threshold.
* Unknown text elements are identified as `Text` for HTML and plain text documents.
* `Body Text` styles no longer default to `NarrativeText` for Word documents. The style information
  is insufficient to determine that the text is narrative.
* Upper cased text is lower cased before checking for verbs. This helps avoid some missed verbs.
* Adds an `Address` element for capturing elements that only contain an address.
* Suppress the `UserWarning` when detectron is called.
* Checks that titles and narrative test have at least one English word.
* Checks that titles and narrative text are at least 50% alpha characters.
* Restricts titles to a maximum word length. Adds a `UNSTRUCTURED_TITLE_MAX_WORD_LENGTH`
  environment variable for controlling the max number of words in a title.
* Updated `partition_pptx` to order the elements on the page

## 0.4.4

* Updated `partition_pdf` and `partition_image` to return `unstructured` `Element` objects
* Fixed the healthcheck url path when partitioning images and PDFs via API
* Adds an optional `coordinates` attribute to document objects
* Adds `FigureCaption` and `CheckBox` document elements
* Added ability to split lists detected in `LayoutElement` objects
* Adds `partition_pptx` for partitioning PowerPoint documents
* LayoutParser models now download from HugginfaceHub instead of DropBox
* Fixed file type detection for XML and HTML files on Amazone Linux

## 0.4.3

* Adds `requests` as a base dependency
* Fix in `exceeds_cap_ratio` so the function doesn't break with empty text
* Fix bug in `_parse_received_data`.
* Update `detect_filetype` to properly handle `.doc`, `.xls`, and `.ppt`.

## 0.4.2

* Added `partition_image` to process documents in an image format.
* Fixed utf-8 encoding error in `partition_email` with attachments for `text/html`

## 0.4.1

* Added support for text files in the `partition` function
* Pinned `opencv-python` for easier installation on Linux

## 0.4.0

* Added generic `partition` brick that detects the file type and routes a file to the appropriate
  partitioning brick.
* Added a file type detection module.
* Updated `partition_html` and `partition_eml` to support file-like objects in 'rb' mode.
* Cleaning brick for removing ordered bullets `clean_ordered_bullets`.
* Extract brick method for ordered bullets `extract_ordered_bullets`.
* Test for `clean_ordered_bullets`.
* Test for `extract_ordered_bullets`.
* Added `partition_docx` for pre-processing Word Documents.
* Added new REGEX patterns to extract email header information
* Added new functions to extract header information `parse_received_data` and `partition_header`
* Added new function to parse plain text files `partition_text`
* Added new cleaners functions `extract_ip_address`, `extract_ip_address_name`, `extract_mapi_id`, `extract_datetimetz`
* Add new `Image` element and function to find embedded images `find_embedded_images`
* Added `get_directory_file_info` for summarizing information about source documents

## 0.3.5

* Add support for local inference
* Add new pattern to recognize plain text dash bullets
* Add test for bullet patterns
* Fix for `partition_html` that allows for processing `div` tags that have both text and child
  elements
* Add ability to extract document metadata from `.docx`, `.xlsx`, and `.jpg` files.
* Helper functions for identifying and extracting phone numbers
* Add new function `extract_attachment_info` that extracts and decodes the attachment
of an email.
* Staging brick to convert a list of `Element`s to a `pandas` dataframe.
* Add plain text functionality to `partition_email`

## 0.3.4

* Python-3.7 compat

## 0.3.3

* Removes BasicConfig from logger configuration
* Adds the `partition_email` partitioning brick
* Adds the `replace_mime_encodings` cleaning bricks
* Small fix to HTML parsing related to processing list items with sub-tags
* Add `EmailElement` data structure to store email documents

## 0.3.2

* Added `translate_text` brick for translating text between languages
* Add an `apply` method to make it easier to apply cleaners to elements

## 0.3.1

* Added \_\_init.py\_\_ to `partition`

## 0.3.0

* Implement staging brick for Argilla. Converts lists of `Text` elements to `argilla` dataset classes.
* Removing the local PDF parsing code and any dependencies and tests.
* Reorganizes the staging bricks in the unstructured.partition module
* Allow entities to be passed into the Datasaur staging brick
* Added HTML escapes to the `replace_unicode_quotes` brick
* Fix bad responses in partition_pdf to raise ValueError
* Adds `partition_html` for partitioning HTML documents.

## 0.2.6

* Small change to how \_read is placed within the inheritance structure since it doesn't really apply to pdf
* Add partitioning brick for calling the document image analysis API

## 0.2.5

* Update python requirement to >=3.7

## 0.2.4

* Add alternative way of importing `Final` to support google colab

## 0.2.3

* Add cleaning bricks for removing prefixes and postfixes
* Add cleaning bricks for extracting text before and after a pattern

## 0.2.2

* Add staging brick for Datasaur

## 0.2.1

* Added brick to convert an ISD dictionary to a list of elements
* Update `PDFDocument` to use the `from_file` method
* Added staging brick for CSV format for ISD (Initial Structured Data) format.
* Added staging brick for separating text into attention window size chunks for `transformers`.
* Added staging brick for LabelBox.
* Added ability to upload LabelStudio predictions
* Added utility function for JSONL reading and writing
* Added staging brick for CSV format for Prodigy
* Added staging brick for Prodigy
* Added ability to upload LabelStudio annotations
* Added text_field and id_field to stage_for_label_studio signature

## 0.2.0

* Initial release of unstructured<|MERGE_RESOLUTION|>--- conflicted
+++ resolved
@@ -6,12 +6,10 @@
 
 ### Fixes
 
-<<<<<<< HEAD
+* **Update CI for `ingest-test-fixture-update-pr` to resolve NLTK model download errors.**
 * **Fix Compatibility Issue with Chinese Text in Document Parsing**
-=======
-* **Update CI for `ingest-test-fixture-update-pr` to resolve NLTK model download errors.**
-
->>>>>>> 99f72d65
+
+
 
 ## 0.15.5
 
