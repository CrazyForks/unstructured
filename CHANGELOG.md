--- conflicted
+++ resolved
@@ -1,10 +1,13 @@
-<<<<<<< HEAD
-## 0.15.5-dev0
-
-### Enhancements
-
-* Fix Compatibility Issue with Chinese Text in Document Parsing
-=======
+## 0.15.6-dev0
+
+### Enhancements
+
+### Features
+
+### Fixes
+
+* **Fix Compatibility Issue with Chinese Text in Document Parsing**
+
 ## 0.15.5
 
 ### Enhancements
@@ -16,7 +19,6 @@
 * **Revert to using `unstructured.pytesseract` fork**. Due to the unavailability of some recent release versions of `pytesseract` on PyPI, the project now uses the `unstructured.pytesseract` fork to ensure stability and continued support.
 * **Bump `libreoffice` verson in image.** Bumps the `libreoffice` version to `25.2.5.2` to address CVEs.
 * **Downgrade NLTK dependency version for compatibility**. Due to the unavailability of `nltk==3.8.2` on PyPI, the NLTK dependency has been downgraded to `<3.8.2`. This change ensures continued functionality and compatibility.
->>>>>>> fc264263
 
 ## 0.15.4
 
