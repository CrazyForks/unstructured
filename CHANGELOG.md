<<<<<<< HEAD
## 0.14.8-dev4
=======
## 0.14.9-dev6

### Enhancements

* **Added visualization and OD model result dump for PDF** In PDF `hi_res` strategy the `analysis` parameter can be used
  to visualize the result of the OD model and dump the result to a file.
  Additionally, the visualization of bounding boxes of each layout source is rendered and saved
  for each page.

### Features

### Fixes

* **Fix a bug where multiple `soffice` processes could be attempted** Add a wait mechanism in `convert_office_doc` so that the function first checks if another `soffice` is running already: if yes wait till the other process finishes or till the wait timeout before spawning a subprocess to run `soffice`
* **`partition()` now forwards `strategy` arg to `partition_docx()`, `partition_pptx()`, and their brokering partitioners for DOC, ODT, and PPT formats.** A `strategy` argument passed to `partition()` (or the default value "auto" assigned by `partition()`) is now forwarded to `partition_docx()`, `partition_pptx()`, and their brokering partitioners when those filetypes are detected.

## 0.14.8
>>>>>>> 5179b739

### Enhancements

* **Move arm64 image to wolfi-base** The `arm64` image now runs on `wolfi-base`. The `arm64` build for `wolfi-base` does not yet include `libreoffce`, and so `arm64` does not currently support processing `.doc`, `.ppt`, or `.xls` file. If you need to process those files on `arm64`, use the legacy `rockylinux` image.

### Features

### Fixes

* **Bump unstructured-inference==0.7.36** Fix `ValueError` when converting cells to html.
* **`partition()` now forwards `strategy` arg to `partition_docx()`, `partition_ppt()`, and `partition_pptx()`.** A `strategy` argument passed to `partition()` (or the default value "auto" assigned by `partition()`) is now forwarded to `partition_docx()`, `partition_ppt()`, and `partition_pptx()` when those filetypes are detected.
* **Fix missing sensitive field markers** for embedders

## 0.14.7

### Enhancements

* **Pull from `wolfi-base` image.** The amd64 image now pulls from the `unstructured` `wolfi-base` image to avoid duplication of dependency setup steps.
* **Fix windows temp file.** Make the creation of a temp file in unstructured/partition/pdf_image/ocr.py windows compatible.

### Features

* **Expose conversion functions for tables** Adds public functions to convert tables from HTML to the Deckerd format and back

* **Adds Kafka Source and Destination** New source and destination connector added to all CLI ingest commands to support reading from and writing to Kafka streams. Also supports Confluent Kafka.

### Fixes

* **Fix an error publishing docker images.** Update user in docker-smoke-test to reflect changes made by the amd64 image pull from the "unstructured" "wolfi-base" image.
* **Fix a IndexError when partitioning a pdf with values for both `extract_image_block_types` and `starting_page_number`.

## 0.14.6

### Enhancements

* **Bump unstructured-inference==0.7.35** Fix syntax for generated HTML tables.

### Features

* **tqdm ingest support** add optional flag to ingest flow to print out progress bar of each step in the process.

### Fixes

* **Remove deprecated `overwrite_schema` kwarg from Delta Table connector.** The `overwrite_schema` kwarg is deprecated in `deltalake>=0.18.0`. `schema_mode=` should be used now instead. `schema_mode="overwrite"` is equivalent to `overwrite_schema=True` and `schema_mode="merge"` is equivalent to `overwrite_schema="False"`. `schema_mode` defaults to `None`. You can also now specify `engine`, which defaults to `"pyarrow"`. You need to specify `enginer="rust"` to use `"schema_mode"`.
* **Fix passing parameters to python-client** - Remove parsing list arguments to strings in passing arguments to python-client in Ingest workflow and `partition_via_api`
* **table metric bug fix** get_element_level_alignment()now will find all the matched indices in predicted table data instead of only returning the first match in the case of multiple matches for the same gt string.
* **fsspec connector path/permissions bug** V2 fsspec connectors were failing when defined relative filepaths had leading slash. This strips that slash to guarantee the relative path never has it.
* **Dropbox connector internal file path bugs** Dropbox source connector currently raises exceptions when indexing files due to two issues: a path formatting idiosyncrasy of the Dropbox library and a divergence in the definition of the Dropbox libraries fs.info method, expecting a 'url' parameter rather than 'path'.
* **update table metric evaluation to handle corrected HTML syntax for tables** This change is connected to the update in [unstructured-inference change](https://github.com/Unstructured-IO/unstructured-inference/pull/355) - fixes transforming HTML table to deckerd and internal cells format.

## 0.14.5

### Enhancements

* **Filtering for tar extraction** Adds tar filtering to the compression module for connectors to avoid decompression malicious content in `.tar.gz` files. This was added to the Python `tarfile` lib in Python 3.12. The change only applies when using Python 3.12 and above.
* **Use `python-oxmsg` for `partition_msg()`.** Outlook MSG emails are now partitioned using the `python-oxmsg` package which resolves some shortcomings of the prior MSG parser.

### Features

### Fixes

* **8-bit string Outlook MSG files are parsed.** `partition_msg()` is now able to parse non-unicode Outlook MSG emails.
* **Attachments to Outlook MSG files are extracted intact.** `partition_msg()` is now able to extract attachments without corruption.

## 0.14.4

### Enhancements

* **Move logger error to debug level when PDFminer fails to extract text** which includes error message for Invalid dictionary construct.
* **Add support for Pinecone serverless** Adds Pinecone serverless to the connector tests. Pinecone
    serverless will work version versions >=0.14.2, but hadn't been tested until now.

### Features

- **Allow configuration of the Google Vision API endpoint** Add an environment variable to select the Google Vision API in the US or the EU.

### Fixes

* **Address the issue of unrecognized tables in `UnstructuredTableTransformerModel`** When a table is not recognized, the `element.metadata.text_as_html` attribute is set to an empty string.
* **Remove root handlers in ingest logger**. Removes root handlers in ingest loggers to ensure secrets aren't accidentally exposed in Colab notebooks.
* **Fix V2 S3 Destination Connector authentication** Fixes bugs with S3 Destination Connector where the connection config was neither registered nor properly deserialized.
* **Clarified dependence on particular version of `python-docx`** Pinned `python-docx` version to ensure a particular method `unstructured` uses is included.
* **Ingest preserves original file extension** Ingest V2 introduced a change that dropped the original extension for upgraded connectors. This reverts that change.

## 0.14.3

### Enhancements

* **Move `category` field from Text class to Element class.**
* **`partition_docx()` now supports pluggable picture sub-partitioners.** A subpartitioner that accepts a DOCX `Paragraph` and generates elements is now supported. This allows adding a custom sub-partitioner that extracts images and applies OCR or summarization for the image.
* **Add VoyageAI embedder** Adds VoyageAI embeddings to support embedding via Voyage AI.

### Features

### Fixes

* **Fix `partition_pdf()` to keep spaces in the text**. The control character `\t` is now replaced with a space instead of being removed when merging inferred elements with embedded elements.
* **Turn off XML resolve entities** Sets `resolve_entities=False` for XML parsing with `lxml`
  to avoid text being dynamically injected into the XML document.
* **Add backward compatibility for the deprecated pdf_infer_table_structure parameter**.
* **Add the missing `form_extraction_skip_tables` argument to the `partition_pdf_or_image` call**.
  to avoid text being dynamically injected into the XML document.
* **Chromadb change from Add to Upsert using element_id to make idempotent**
* **Diable `table_as_cells` output by default** to reduce overhead in partition; now `table_as_cells` is only produced when the env `EXTACT_TABLE_AS_CELLS` is `true`
* **Reduce excessive logging** Change per page ocr info level logging into detail level trace logging
* **Replace try block in `document_to_element_list` for handling HTMLDocument** Use `getattr(element, "type", "")` to get the `type` attribute of an element when it exists. This is more explicit way to handle the special case for HTML documents and prevents other types of attribute error from being silenced by the try block

## 0.14.2

### Enhancements

* **Bump unstructured-inference==0.7.33**.

### Features

* **Add attribution to the `pinecone` connector**.

### Fixes

## 0.14.1

### Enhancements

* **Refactor code related to embedded text extraction**. The embedded text extraction code is moved from `unstructured-inference` to `unstructured`.

### Features

* **Large improvements to the ingest process:**
  * Support for multiprocessing and async, with limits for both.
  * Streamlined to process when mapping CLI invocations to the underlying code
  * More granular steps introduced to give better control over process (i.e. dedicated step to uncompress files already in the local filesystem, new optional staging step before upload)
  * Use the python client when calling the unstructured api for partitioning or chunking
  * Saving the final content is now a dedicated destination connector (local) set as the default if none are provided. Avoids adding new files locally if uploading elsewhere.
  * Leverage last modified date when deciding if new files should be downloaded and reprocessed.
  * Add attribution to the `pinecone` connector
  * **Add support for Python 3.12**. `unstructured` now works with Python 3.12!

### Fixes

## 0.14.0

### BREAKING CHANGES

* **Turn table extraction for PDFs and images off by default**. Reverting the default behavior for table extraction to "off" for PDFs and images. A number of users didn't realize we made the change and were impacted by slower processing times due to the extra model call for table extraction.

### Enhancements

* **Skip unnecessary element sorting in `partition_pdf()`**. Skip element sorting when determining whether embedded text can be extracted.
* **Faster evaluation** Support for concurrent processing of documents during evaluation
* **Add strategy parameter to `partition_docx()`.** Behavior of future enhancements may be sensitive the partitioning strategy. Add this parameter so `partition_docx()` is aware of the requested strategy.
* **Add GLOBAL_WORKING_DIR and GLOBAL_WORKING_PROCESS_DIR** configuration parameteres to control temporary storage.

### Features
* **Add form extraction basics (document elements and placeholder code in partition)**. This is to lay the ground work for the future. Form extraction models are not currently available in the library. An attempt to use this functionality will end in a `NotImplementedError`.

### Fixes

* **Add missing starting_page_num param to partition_image**
* **Make the filename and file params for partition_image and partition_pdf match the other partitioners**
* **Fix include_slide_notes and include_page_breaks params in partition_ppt**
* **Re-apply: skip accuracy calculation feature** Overwritten by mistake
* **Fix type hint for paragraph_grouper param** `paragraph_grouper` can be set to `False`, but the type hint did not not reflect this previously.
* **Remove links param from partition_pdf** `links` is extracted during partitioning and is not needed as a paramter in partition_pdf.
* **Improve CSV delimeter detection.** `partition_csv()` would raise on CSV files with very long lines.
* **Fix disk-space leak in `partition_doc()`.** Remove temporary file created but not removed when `file` argument is passed to `partition_doc()`.
* **Fix possible `SyntaxError` or `SyntaxWarning` on regex patterns.** Change regex patterns to raw strings to avoid these warnings/errors in Python 3.11+.
* **Fix disk-space leak in `partition_odt()`.** Remove temporary file created but not removed when `file` argument is passed to `partition_odt()`.
* **AstraDB: option to prevent indexing metadata**
* **Fix Missing py.typed**

## 0.13.7

### Enhancements

* **Remove `page_number` metadata fields** for HTML partition until we have a better strategy to decide page counting.
* **Extract OCRAgent.get_agent().** Generalize access to the configured OCRAgent instance beyond its use for PDFs.
* **Add calculation of table related metrics which take into account colspans and rowspans**
* **Evaluation: skip accuracy calculation** for files for which output and ground truth sizes differ greatly

### Features

* **add ability to get ratio of `cid` characters in embedded text extracted by `pdfminer`**.

### Fixes

* **`partition_docx()` handles short table rows.** The DOCX format allows a table row to start late and/or end early, meaning cells at the beginning or end of a row can be omitted. While there are legitimate uses for this capability, using it in practice is relatively rare. However, it can happen unintentionally when adjusting cell borders with the mouse. Accommodate this case and generate accurate `.text` and `.metadata.text_as_html` for these tables.
* **Remedy macOS test failure not triggered by CI.** Generalize temp-file detection beyond hard-coded Linux-specific prefix.
* **Remove unnecessary warning log for using default layout model.**
* **Add chunking to partition_tsv** Even though partition_tsv() produces a single Table element, chunking is made available because the Table element is often larger than the desired chunk size and must be divided into smaller chunks.

## 0.13.6

### Enhancements

### Features

### Fixes

- **ValueError: Invalid file (FileType.UNK) when parsing Content-Type header with charset directive** URL response Content-Type headers are now parsed according to RFC 9110.

## 0.13.5

### Enhancements

### Features

### Fixes

* **KeyError raised when updating parent_id** In the past, combining `ListItem` elements could result in reusing the same memory location which then led to unexpected side effects when updating element IDs.
* **Bump unstructured-inference==0.7.29**: table transformer predictions are now removed if confidence is below threshold

## 0.13.4

### Enhancements

* **Unique and deterministic hash IDs for elements** Element IDs produced by any partitioning
  function are now deterministic and unique at the document level by default. Before, hashes were
  based only on text; however, they now also take into account the element's sequence number on a
  page, the page's number in the document, and the document's file name.
* **Enable remote chunking via unstructured-ingest** Chunking using unstructured-ingest was
  previously limited to local chunking using the strategies `basic` and `by_title`. Remote chunking
  options via the API are now accessible.
* **Save table in cells format**. `UnstructuredTableTransformerModel` is able to return predicted table in cells format

### Features

* **Add a `PDF_ANNOTATION_THRESHOLD` environment variable to control the capture of embedded links in `partition_pdf()` for `fast` strategy**.
* **Add integration with the Google Cloud Vision API**. Adds a third OCR provider, alongside Tesseract and Paddle: the Google Cloud Vision API.

### Fixes

* **Remove ElementMetadata.section field.**. This field was unused, not populated by any partitioners.

## 0.13.3

### Enhancements

* **Remove duplicate image elements**. Remove image elements identified by PDFMiner that have similar bounding boxes and the same text.
* **Add support for `start_index` in `html` links extraction**
* **Add `strategy` arg value to `_PptxPartitionerOptions`.** This makes this paritioning option available for sub-partitioners to come that may optionally use inference or other expensive operations to improve the partitioning.
* **Support pluggable sub-partitioner for PPTX Picture shapes.** Use a distinct sub-partitioner for partitioning PPTX Picture (image) shapes and allow the default picture sub-partitioner to be replaced at run-time by one of the user's choosing.
* **Introduce `starting_page_number` parameter to partitioning functions** It applies to those partitioners which support `page_number` in element's metadata: PDF, TIFF, XLSX, DOC, DOCX, PPT, PPTX.
* **Redesign the internal mechanism of assigning element IDs** This allows for further enhancements related to element IDs such as deterministic and document-unique hashes. The way partitioning functions operate hasn't changed, which means `unique_element_ids` continues to be `False` by default, utilizing text hashes.

### Features

### Fixes

* **Add support for extracting text from tag tails in HTML**. This fix adds ability to generate separate elements using tag tails.
* **Add support for extracting text from `<b>` tags in HTML** Now `partition_html()` can extract text from `<b>` tags inside container tags (like `<div>`, `<pre>`).
* **Fix pip-compile make target** Missing base.in dependency missing from requirments make file added

## 0.13.2

### Enhancements

### Features

### Fixes

* **Brings back missing word list files** that caused `partition` failures in 0.13.1.

## 0.13.1

### Enhancements

* **Drop constraint on pydantic, supporting later versions** All dependencies has pydantic pinned at an old version. This explicit pin was removed, allowing the latest version to be pulled in when requirements are compiled.

### Features

* **Add a set of new `ElementType`s to extend future element types**

### Fixes

* **Fix `partition_html()` swallowing some paragraphs**. The `partition_html()` only considers elements with limited depth to avoid becoming the text representation of a giant div. This fix increases the limit value.
* **Fix SFTP** Adds flag options to SFTP connector on whether to use ssh keys / agent, with flag values defaulting to False. This is to prevent looking for ssh files when using username and password. Currently, username and password are required, making that always the case.

## 0.13.0

### Enhancements

* **Add `.metadata.is_continuation` to text-split chunks.** `.metadata.is_continuation=True` is added to second-and-later chunks formed by text-splitting an oversized `Table` element but not to their counterpart `Text` element splits. Add this indicator for `CompositeElement` to allow text-split continuation chunks to be identified for downstream processes that may wish to skip intentionally redundant metadata values in continuation chunks.
* **Add `compound_structure_acc` metric to table eval.** Add a new property to `unstructured.metrics.table_eval.TableEvaluation`: `composite_structure_acc`, which is computed from the element level row and column index and content accuracy scores
* **Add `.metadata.orig_elements` to chunks.** `.metadata.orig_elements: list[Element]` is added to chunks during the chunking process (when requested) to allow access to information from the elements each chunk was formed from. This is useful for example to recover metadata fields that cannot be consolidated to a single value for a chunk, like `page_number`, `coordinates`, and `image_base64`.
* **Add `--include_orig_elements` option to Ingest CLI.** By default, when chunking, the original elements used to form each chunk are added to `chunk.metadata.orig_elements` for each chunk. * The `include_orig_elements` parameter allows the user to turn off this behavior to produce a smaller payload when they don't need this metadata.
* **Add Google VertexAI embedder** Adds VertexAI embeddings to support embedding via Google Vertex AI.

### Features

* **Chunking populates `.metadata.orig_elements` for each chunk.** This behavior allows the text and metadata of the elements combined to make each chunk to be accessed. This can be important for example to recover metadata such as `.coordinates` that cannot be consolidated across elements and so is dropped from chunks. This option is controlled by the `include_orig_elements` parameter to `partition_*()` or to the chunking functions. This option defaults to `True` so original-elements are preserved by default. This behavior is not yet supported via the REST APIs or SDKs but will be in a closely subsequent PR to other `unstructured` repositories. The original elements will also not serialize or deserialize yet; this will also be added in a closely subsequent PR.
* **Add Clarifai destination connector** Adds support for writing partitioned and chunked documents into Clarifai.

### Fixes

* **Fix `clean_pdfminer_inner_elements()` to remove only pdfminer (embedded) elements merged with inferred elements**. Previously, some embedded elements were removed even if they were not merged with inferred elements. Now, only embedded elements that are already merged with inferred elements are removed.
* **Clarify IAM Role Requirement for GCS Platform Connectors**. The GCS Source Connector requires Storage Object Viewer and GCS Destination Connector requires Storage Object Creator IAM roles.
* **Change table extraction defaults** Change table extraction defaults in favor of using `skip_infer_table_types` parameter and reflect these changes in documentation.
* **Fix OneDrive dates with inconsistent formatting** Adds logic to conditionally support dates returned by office365 that may vary in date formatting or may be a datetime rather than a string. See previous fix for SharePoint
* **Adds tracking for AstraDB** Adds tracking info so AstraDB can see what source called their api.
* **Support AWS Bedrock Embeddings in ingest CLI** The configs required to instantiate the bedrock embedding class are now exposed in the api and the version of boto being used meets the minimum requirement to introduce the bedrock runtime required to hit the service.
* **Change MongoDB redacting** Original redact secrets solution is causing issues in platform. This fix uses our standard logging redact solution.

## 0.12.6

### Enhancements

* **Improve ability to capture embedded links in `partition_pdf()` for `fast` strategy** Previously, a threshold value that affects the capture of embedded links was set to a fixed value by default. This allows users to specify the threshold value for better capturing.
* **Refactor `add_chunking_strategy` decorator to dispatch by name.** Add `chunk()` function to be used by the `add_chunking_strategy` decorator to dispatch chunking call based on a chunking-strategy name (that can be dynamic at runtime). This decouples chunking dispatch from only those chunkers known at "compile" time and enables runtime registration of custom chunkers.
* **Redefine `table_level_acc` metric for table evaluation.** `table_level_acc` now is an average of individual predicted table's accuracy. A predicted table's accuracy is defined as the sequence matching ratio between itself and its corresponding ground truth table.

### Features

* **Added Unstructured Platform Documentation** The Unstructured Platform is currently in beta. The documentation provides how-to guides for setting up workflow automation, job scheduling, and configuring source and destination connectors.

### Fixes

* **Partitioning raises on file-like object with `.name` not a local file path.** When partitioning a file using the `file=` argument, and `file` is a file-like object (e.g. io.BytesIO) having a `.name` attribute, and the value of `file.name` is not a valid path to a file present on the local filesystem, `FileNotFoundError` is raised. This prevents use of the `file.name` attribute for downstream purposes to, for example, describe the source of a document retrieved from a network location via HTTP.
* **Fix SharePoint dates with inconsistent formatting** Adds logic to conditionally support dates returned by office365 that may vary in date formatting or may be a datetime rather than a string.
* **Include warnings** about the potential risk of installing a version of `pandoc` which does not support RTF files + instructions that will help resolve that issue.
* **Incorporate the `install-pandoc` Makefile recipe** into relevant stages of CI workflow, ensuring it is a version that supports RTF input files.
* **Fix Google Drive source key** Allow passing string for source connector key.
* **Fix table structure evaluations calculations** Replaced special value `-1.0` with `np.nan` and corrected rows filtering of files metrics basing on that.
* **Fix Sharepoint-with-permissions test** Ignore permissions metadata, update test.
* **Fix table structure evaluations for edge case** Fixes the issue when the prediction does not contain any table - no longer errors in such case.

## 0.12.5

### Enhancements

### Features
* Add `date_from_file_object` parameter to partition. If True and if file is provided via `file` parameter it will cause partition to infer last modified date from `file`'s content. If False, last modified metadata will be `None`.

* **Header and footer detection for fast strategy** `partition_pdf` with `fast` strategy now
  detects elements that are in the top or bottom 5 percent of the page as headers and footers.
* **Add parent_element to overlapping case output** Adds parent_element to the output for `identify_overlapping_or_nesting_case` and `catch_overlapping_and_nested_bboxes` functions.
* **Add table structure evaluation** Adds a new function to evaluate the structure of a table and return a metric that represents the quality of the table structure. This function is used to evaluate the quality of the table structure and the table contents.
* **Add AstraDB destination connector** Adds support for writing embedded documents into an AstraDB vector database.
* **Add OctoAI embedder** Adds support for embeddings via OctoAI.

### Fixes

* **Fix passing list type parameters when calling unstructured API via `partition_via_api()`** Update `partition_via_api()` to convert all list type parameters to JSON formatted strings before calling the unstructured client SDK. This will support image block extraction via `partition_via_api()`.
* **Fix `check_connection` in opensearch, databricks, postgres, azure connectors**
* **Fix don't treat plain text files with double quotes as JSON** If a file can be deserialized as JSON but it deserializes as a string, treat it as plain text even though it's valid JSON.
* **Fix `check_connection` in opensearch, databricks, postgres, azure connectors**
* **Fix cluster of bugs in `partition_xlsx()` that dropped content.** Algorithm for detecting "subtables" within a worksheet dropped table elements for certain patterns of populated cells such as when a trailing single-cell row appeared in a contiguous block of populated cells.
* **Improved documentation**. Fixed broken links and improved readability on `Key Concepts` page.
* **Rename `OpenAiEmbeddingConfig` to `OpenAIEmbeddingConfig`.**
* **Fix partition_json() doesn't chunk.** The `@add_chunking_strategy` decorator was missing from `partition_json()` such that pre-partitioned documents serialized to JSON did not chunk when a chunking-strategy was specified.


## 0.12.4

### Enhancements

* **Apply New Version of `black` formatting** The `black` library recently introduced a new major version that introduces new formatting conventions. This change brings code in the `unstructured` repo into compliance with the new conventions.
* **Move ingest imports to local scopes** Moved ingest dependencies into local scopes to be able to import ingest connector classes without the need of installing imported external dependencies. This allows lightweight use of the classes (not the instances. to use the instances as intended you'll still need the dependencies).
* **Add support for `.p7s` files** `partition_email` can now process `.p7s` files. The signature for the signed message is extracted and added to metadata.
* **Fallback to valid content types for emails** If the user selected content type does not exist on the email message, `partition_email` now falls back to anoter valid content type if it's available.

### Features

* **Add .heic file partitioning** .heic image files were previously unsupported and are now supported though partition_image()
* **Add the ability to specify an alternate OCR** implementation by implementing an `OCRAgent` interface and specify it using `OCR_AGENT` environment variable.
* **Add Vectara destination connector** Adds support for writing partitioned documents into a Vectara index.
* **Add ability to detect text in .docx inline shapes** extensions of docx partition, extracts text from inline shapes and includes them in paragraph's text

### Fixes

* **Fix `partition_pdf()` not working when using chipper model with `file`**
* **Handle common incorrect arguments for `languages` and `ocr_languages`** Users are regularly receiving errors on the API because they are defining `ocr_languages` or `languages` with additional quotationmarks, brackets, and similar mistakes. This update handles common incorrect arguments and raises an appropriate warning.
* **Default `hi_res_model_name` now relies on `unstructured-inference`** When no explicit `hi_res_model_name` is passed into `partition` or `partition_pdf_or_image` the default model is picked by `unstructured-inference`'s settings or os env variable `UNSTRUCTURED_HI_RES_MODEL_NAME`; it now returns the same model name regardless of `infer_table_structure`'s value; this function will be deprecated in the future and the default model name will simply rely on `unstructured-inference` and will not consider os env in a future release.
* **Fix remove Vectara requirements from setup.py - there are no dependencies**
* **Add missing dependency files to package manifest**. Updates the file path for the ingest
  dependencies and adds missing extra dependencies.
* **Fix remove Vectara requirements from setup.py - there are no dependencies **
* **Add title to Vectara upload - was not separated out from initial connector **
* **Fix change OpenSearch port to fix potential conflict with Elasticsearch in ingest test **


## 0.12.3

### Enhancements

* **Driver for MongoDB connector.** Adds a driver with `unstructured` version information to the
  MongoDB connector.

### Features

* **Add Databricks Volumes destination connector** Databricks Volumes connector added to ingest CLI.  Users may now use `unstructured-ingest` to write partitioned data to a Databricks Volumes storage service.

### Fixes

* **Fix support for different Chipper versions and prevent running PDFMiner with Chipper**
* **Treat YAML files as text.** Adds YAML MIME types to the file detection code and treats those
  files as text.
* **Fix FSSpec destination connectors check_connection.** FSSpec destination connectors did not use `check_connection`. There was an error when trying to `ls` destination directory - it may not exist at the moment of connector creation. Now `check_connection` calls `ls` on bucket root and this method is called on `initialize` of destination connector.
* **Fix databricks-volumes extra location.** `setup.py` is currently pointing to the wrong location for the databricks-volumes extra requirements. This results in errors when trying to build the wheel for unstructured. This change updates to point to the correct path.
* **Fix uploading None values to Chroma and Pinecone.** Removes keys with None values with Pinecone and Chroma destinations. Pins Pinecone dependency
* **Update documentation.** (i) best practice for table extration by using 'skip_infer_table_types' param, instead of 'pdf_infer_table_structure', and (ii) fixed CSS, RST issues and typo in the documentation.
* **Fix postgres storage of link_texts.** Formatting of link_texts was breaking metadata storage.

## 0.12.2

### Enhancements

### Features

### Fixes

* **Fix index error in table processing.** Bumps the `unstructured-inference` version to address and
  index error that occurs on some tables in the table transformer object.

## 0.12.1

### Enhancements

* **Allow setting image block crop padding parameter** In certain circumstances, adjusting the image block crop padding can improve image block extraction by preventing extracted image blocks from being clipped.
* **Add suport for bitmap images in `partition_image`** Adds support for `.bmp` files in
  `partition`, `partition_image`, and `detect_filetype`.
* **Keep all image elements when using "hi_res" strategy** Previously, `Image` elements with small chunks of text were ignored unless the image block extraction parameters (`extract_images_in_pdf` or `extract_image_block_types`) were specified. Now, all image elements are kept regardless of whether the image block extraction parameters are specified.
* **Add filetype detection for `.wav` files.** Add filetpye detection for `.wav` files.
* **Add "basic" chunking strategy.** Add baseline chunking strategy that includes all shared chunking behaviors without breaking chunks on section or page boundaries.
* **Add overlap option for chunking.** Add option to overlap chunks. Intra-chunk and inter-chunk overlap are requested separately. Intra-chunk overlap is applied only to the second and later chunks formed by text-splitting an oversized chunk. Inter-chunk overlap may also be specified; this applies overlap between "normal" (not-oversized) chunks.
* **Salesforce connector accepts private key path or value.** Salesforce parameter `private-key-file` has been renamed to `private-key`. Private key can be provided as path to file or file contents.
* **Update documentation**: (i) added verbiage about the free API cap limit, (ii) added deprecation warning on ``Staging`` bricks in favor of ``Destination Connectors``, (iii) added warning and code examples to use the SaaS API Endpoints using CLI-vs-SDKs, (iv) fixed example pages formatting, (v) added deprecation on ``model_name`` in favor of ``hi_res_model_name``, (vi) added ``extract_images_in_pdf`` usage in ``partition_pdf`` section, (vii) reorganize and improve the documentation introduction section, and (viii) added PDF table extraction best practices.
* **Add "basic" chunking to ingest CLI.** Add options to ingest CLI allowing access to the new "basic" chunking strategy and overlap options.
* **Make Elasticsearch Destination connector arguments optional.** Elasticsearch Destination connector write settings are made optional and will rely on default values when not specified.
* **Normalize Salesforce artifact names.** Introduced file naming pattern present in other connectors to Salesforce connector.
* **Install Kapa AI chatbot.** Added Kapa.ai website widget on the documentation.

### Features
* **MongoDB Source Connector.** New source connector added to all CLI ingest commands to support downloading/partitioning files from MongoDB.
* **Add OpenSearch source and destination connectors.** OpenSearch, a fork of Elasticsearch, is a popular storage solution for various functionality such as search, or providing intermediary caches within data pipelines. Feature: Added OpenSearch source connector to support downloading/partitioning files. Added OpenSearch destination connector to be able to ingest documents from any supported source, embed them and write the embeddings / documents into OpenSearch.

### Fixes

* **Fix GCS connector converting JSON to string with single quotes.** FSSpec serialization caused conversion of JSON token to string with single quotes. GCS requires token in form of dict so this format is now assured.
* **Pin version of unstructured-client** Set minimum version of unstructured-client to avoid raising a TypeError when passing `api_key_auth` to `UnstructuredClient`
* **Fix the serialization of the Pinecone destination connector.** Presence of the PineconeIndex object breaks serialization due to TypeError: cannot pickle '_thread.lock' object. This removes that object before serialization.
* **Fix the serialization of the Elasticsearch destination connector.** Presence of the _client object breaks serialization due to TypeError: cannot pickle '_thread.lock' object. This removes that object before serialization.
* **Fix the serialization of the Postgres destination connector.** Presence of the _client object breaks serialization due to TypeError: cannot pickle '_thread.lock' object. This removes that object before serialization.
* **Fix documentation and sample code for Chroma.** Was pointing to wrong examples..
* **Fix flatten_dict to be able to flatten tuples inside dicts** Update flatten_dict function to support flattening tuples inside dicts. This is necessary for objects like Coordinates, when the object is not written to the disk, therefore not being converted to a list before getting flattened (still being a tuple).
* **Fix the serialization of the Chroma destination connector.** Presence of the ChromaCollection object breaks serialization due to TypeError: cannot pickle 'module' object. This removes that object before serialization.
* **Fix fsspec connectors returning version as integer.** Connector data source versions should always be string values, however we were using the integer checksum value for the version for fsspec connectors. This casts that value to a string.

## 0.12.0

### Enhancements

* **Drop support for python3.8** All dependencies are now built off of the minimum version of python being `3.10`

## 0.11.9

### Enhancements

* **Rename kwargs related to extracting image blocks** Rename the kwargs related to extracting image blocks for consistency and API usage.

### Features

* **Add PostgreSQL/SQLite destination connector** PostgreSQL and SQLite connector added to ingest CLI.  Users may now use `unstructured-ingest` to write partitioned data to a PostgreSQL or SQLite database. And write embeddings to PostgreSQL pgvector database.

### Fixes

* **Handle users providing fully spelled out languages** Occasionally some users are defining the `languages` param as a fully spelled out language instead of a language code. This adds a dictionary for common languages so those small mistakes are caught and silently fixed.
* **Fix unequal row-length in HTMLTable.text_as_html.** Fixes to other aspects of partition_html() in v0.11 allowed unequal cell-counts in table rows. Make the cells in each row correspond 1:1 with cells in the original table row. This fix also removes "noise" cells resulting from HTML-formatting whitespace and eliminates the "column-shifting" of cells that previously resulted from noise-cells.
* **Fix MongoDB connector URI password redaction.** MongoDB documentation states that characters `$ : / ? # [ ] @` must be percent encoded. URIs with password containing such special character were not redacted.

## 0.11.8

### Enhancements

* **Add SaaS API User Guide.** This documentation serves as a guide for Unstructured SaaS API users to register, receive an API key and URL, and manage your account and billing information.
* **Add inter-chunk overlap capability.** Implement overlap between chunks. This applies to all chunks prior to any text-splitting of oversized chunks so is a distinct behavior; overlap at text-splits of oversized chunks is independent of inter-chunk overlap (distinct chunk boundaries) and can be requested separately. Note this capability is not yet available from the API but will shortly be made accessible using a new `overlap_all` kwarg on partition functions.

### Features

### Fixes

## 0.11.7

### Enhancements

* **Add intra-chunk overlap capability.** Implement overlap for split-chunks where text-splitting is used to divide an oversized chunk into two or more chunks that fit in the chunking window. Note this capability is not yet available from the API but will shortly be made accessible using a new `overlap` kwarg on partition functions.
* **Update encoders to leverage dataclasses** All encoders now follow a class approach which get annotated with the dataclass decorator. Similar to the connectors, it uses a nested dataclass for the configs required to configure a client as well as a field/property approach to cache the client. This makes sure any variable associated with the class exists as a dataclass field.

### Features

* **Add Qdrant destination connector.** Adds support for writing documents and embeddings into a Qdrant collection.
* **Store base64 encoded image data in metadata fields.** Rather than saving to file, stores base64 encoded data of the image bytes and the mimetype for the image in metadata fields: `image_base64` and `image_mime_type` (if that is what the user specifies by some other param like `pdf_extract_to_payload`). This would allow the API to have parity with the library.

### Fixes

* **Fix table structure metric script** Update the call to table agent to now provide OCR tokens as required
* **Fix element extraction not working when using "auto" strategy for pdf and image** If element extraction is specified, the "auto" strategy falls back to the "hi_res" strategy.
* **Fix a bug passing a custom url to `partition_via_api`** Users that self host the api were not able to pass their custom url to `partition_via_api`.

## 0.11.6

### Enhancements

* **Update the layout analysis script.** The previous script only supported annotating `final` elements. The updated script also supports annotating `inferred` and `extracted` elements.
* **AWS Marketplace API documentation**: Added the user guide, including setting up VPC and CloudFormation, to deploy Unstructured API on AWS platform.
* **Azure Marketplace API documentation**: Improved the user guide to deploy Azure Marketplace API by adding references to Azure documentation.
* **Integration documentation**: Updated URLs for the `staging_for` bricks

### Features

* **Partition emails with base64-encoded text.** Automatically handles and decodes base64 encoded text in emails with content type `text/plain` and `text/html`.
* **Add Chroma destination connector** Chroma database connector added to ingest CLI.  Users may now use `unstructured-ingest` to write partitioned/embedded data to a Chroma vector database.
* **Add Elasticsearch destination connector.** Problem: After ingesting data from a source, users might want to move their data into a destination. Elasticsearch is a popular storage solution for various functionality such as search, or providing intermediary caches within data pipelines. Feature: Added Elasticsearch destination connector to be able to ingest documents from any supported source, embed them and write the embeddings / documents into Elasticsearch.

### Fixes

* **Enable --fields argument omission for elasticsearch connector** Solves two bugs where removing the optional parameter --fields broke the connector due to an integer processing error and using an elasticsearch config for a destination connector resulted in a serialization issue when optional parameter --fields was not provided.
* **Add hi_res_model_name** Adds kwarg to relevant functions and add comments that model_name is to be deprecated.

## 0.11.5

### Enhancements

### Features

### Fixes

* **Fix `partition_pdf()` and `partition_image()` importation issue.** Reorganize `pdf.py` and `image.py` modules to be consistent with other types of document import code.

## 0.11.4

### Enhancements

* **Refactor image extraction code.** The image extraction code is moved from `unstructured-inference` to `unstructured`.
* **Refactor pdfminer code.** The pdfminer code is moved from `unstructured-inference` to `unstructured`.
* **Improve handling of auth data for fsspec connectors.** Leverage an extension of the dataclass paradigm to support a `sensitive` annotation for fields related to auth (i.e. passwords, tokens). Refactor all fsspec connectors to use explicit access configs rather than a generic dictionary.
* **Add glob support for fsspec connectors** Similar to the glob support in the ingest local source connector, similar filters are now enabled on all fsspec based source connectors to limit files being partitioned.
* Define a constant for the splitter "+" used in tesseract ocr languages.

### Features

* **Save tables in PDF's separately as images.** The "table" elements are saved as `table-<pageN>-<tableN>.jpg`. This filename is presented in the `image_path` metadata field for the Table element. The default would be to not do this.
* **Add Weaviate destination connector** Weaviate connector added to ingest CLI.  Users may now use `unstructured-ingest` to write partitioned data from over 20 data sources (so far) to a Weaviate object collection.
* **Sftp Source Connector.** New source connector added to support downloading/partitioning files from Sftp.

### Fixes

* **Fix pdf `hi_res` partitioning failure when pdfminer fails.** Implemented logic to fall back to the "inferred_layout + OCR" if pdfminer fails in the `hi_res` strategy.
* **Fix a bug where image can be scaled too large for tesseract** Adds a limit to prevent auto-scaling an image beyond the maximum size `tesseract` can handle for ocr layout detection
* **Update partition_csv to handle different delimiters** CSV files containing both non-comma delimiters and commas in the data were throwing an error in Pandas. `partition_csv` now identifies the correct delimiter before the file is processed.
* **partition returning cid code in `hi_res`** occasionally pdfminer can fail to decode the text in an pdf file and return cid code as text. Now when this happens the text from OCR is used.

## 0.11.2

### Enhancements

* **Updated Documentation**: (i) Added examples, and (ii) API Documentation, including Usage, SDKs, Azure Marketplace, and parameters and validation errors.

### Features

* * **Add Pinecone destination connector.** Problem: After ingesting data from a source, users might want to produce embeddings for their data and write these into a vector DB. Pinecone is an option among these vector databases. Feature: Added Pinecone destination connector to be able to ingest documents from any supported source, embed them and write the embeddings / documents into Pinecone.

### Fixes

* **Process chunking parameter names in ingest correctly** Solves a bug where chunking parameters weren't being processed and used by ingest cli by renaming faulty parameter names and prepends; adds relevant parameters to ingest pinecone test to verify that the parameters are functional.

## 0.11.1

### Enhancements

* **Use `pikepdf` to repair invalid PDF structure** for PDFminer when we see error `PSSyntaxError` when PDFminer opens the document and creates the PDFminer pages object or processes a single PDF page.
* **Batch Source Connector support** For instances where it is more optimal to read content from a source connector in batches, a new batch ingest doc is added which created multiple ingest docs after reading them in in batches per process.

### Features

* **Staging Brick for Coco Format** Staging brick which converts a list of Elements into Coco Format.
* **Adds HubSpot connector** Adds connector to retrieve call, communications, emails, notes, products and tickets from HubSpot

### Fixes

* **Do not extract text of `<style>` tags in HTML.** `<style>` tags containing CSS in invalid positions previously contributed to element text. Do not consider text node of a `<style>` element as textual content.
* **Fix DOCX merged table cell repeats cell text.** Only include text for a merged cell, not for each underlying cell spanned by the merge.
* **Fix tables not extracted from DOCX header/footers.** Headers and footers in DOCX documents skip tables defined in the header and commonly used for layout/alignment purposes. Extract text from tables as a string and include in the `Header` and `Footer` document elements.
* **Fix output filepath for fsspec-based source connectors.** Previously the base directory was being included in the output filepath unnecessarily.

## 0.11.0

### Enhancements

* **Add a class for the strategy constants.** Add a class `PartitionStrategy` for the strategy constants and use the constants to replace strategy strings.
* **Temporary Support for paddle language parameter.** User can specify default langage code for paddle with ENV `DEFAULT_PADDLE_LANG` before we have the language mapping for paddle.
* **Improve DOCX page-break fidelity.** Improve page-break fidelity such that a paragraph containing a page-break is split into two elements, one containing the text before the page-break and the other the text after. Emit the PageBreak element between these two and assign the correct page-number (n and n+1 respectively) to the two textual elements.

### Features

* **Add ad-hoc fields to `ElementMetadata` instance.** End-users can now add their own metadata fields simply by assigning to an element-metadata attribute-name of their choice, like `element.metadata.coefficient = 0.58`. These fields will round-trip through JSON and can be accessed with dotted notation.
* **MongoDB Destination Connector.** New destination connector added to all CLI ingest commands to support writing partitioned json output to mongodb.

### Fixes

* **Fix `TYPE_TO_TEXT_ELEMENT_MAP`.** Updated `Figure` mapping from `FigureCaption` to `Image`.
* **Handle errors when extracting PDF text** Certain pdfs throw unexpected errors when being opened by `pdfminer`, causing `partition_pdf()` to fail. We expect to be able to partition smoothly using an alternative strategy if text extraction doesn't work.  Added exception handling to handle unexpected errors when extracting pdf text and to help determine pdf strategy.
* **Fix `fast` strategy fall back to `ocr_only`** The `fast` strategy should not fall back to a more expensive strategy.
* **Remove default user ./ssh folder** The default notebook user during image build would create the known_hosts file with incorrect ownership, this is legacy and no longer needed so it was removed.
* **Include `languages` in metadata when partitioning `strategy=hi_res` or `fast`** User defined `languages` was previously used for text detection, but not included in the resulting element metadata for some strategies. `languages` will now be included in the metadata regardless of partition strategy for pdfs and images.
* **Handle a case where Paddle returns a list item in ocr_data as None** In partition, while parsing PaddleOCR data, it was assumed that PaddleOCR does not return None for any list item in ocr_data. Removed the assumption by skipping the text region whenever this happens.
* **Fix some pdfs returning `KeyError: 'N'`** Certain pdfs were throwing this error when being opened by pdfminer. Added a wrapper function for pdfminer that allows these documents to be partitioned.
* **Fix mis-splits on `Table` chunks.** Remedies repeated appearance of full `.text_as_html` on metadata of each `TableChunk` split from a `Table` element too large to fit in the chunking window.
* **Import tables_agent from inference** so that we don't have to initialize a global table agent in unstructured OCR again
* **Fix empty table is identified as bulleted-table.** A table with no text content was mistakenly identified as a bulleted-table and processed by the wrong branch of the initial HTML partitioner.
* **Fix partition_html() emits empty (no text) tables.** A table with cells nested below a `<thead>` or `<tfoot>` element was emitted as a table element having no text and unparseable HTML in `element.metadata.text_as_html`. Do not emit empty tables to the element stream.
* **Fix HTML `element.metadata.text_as_html` contains spurious <br> elements in invalid locations.** The HTML generated for the `text_as_html` metadata for HTML tables contained `<br>` elements invalid locations like between `<table>` and `<tr>`. Change the HTML generator such that these do not appear.
* **Fix HTML table cells enclosed in <thead> and <tfoot> elements are dropped.** HTML table cells nested in a `<thead>` or `<tfoot>` element were not detected and the text in those cells was omitted from the table element text and `.text_as_html`. Detect table rows regardless of the semantic tag they may be nested in.
* **Remove whitespace padding from `.text_as_html`.** `tabulate` inserts padding spaces to achieve visual alignment of columns in HTML tables it generates. Add our own HTML generator to do this simple job and omit that padding as well as newlines ("\n") used for human readability.
* **Fix local connector with absolute input path** When passed an absolute filepath for the input document path, the local connector incorrectly writes the output file to the input file directory. This fixes such that the output in this case is written to `output-dir/input-filename.json`

## 0.10.30

### Enhancements

* **Support nested DOCX tables.** In DOCX, like HTML, a table cell can itself contain a table. In this case, create nested HTML tables to reflect that structure and create a plain-text table with captures all the text in nested tables, formatting it as a reasonable facsimile of a table.
* **Add connection check to ingest connectors** Each source and destination connector now support a `check_connection()` method which makes sure a valid connection can be established with the source/destination given any authentication credentials in a lightweight request.

### Features

* **Add functionality to do a second OCR on cropped table images.** Changes to the values for scaling ENVs affect entire page OCR output(OCR regression) so we now do a second OCR for tables.
* **Adds ability to pass timeout for a request when partitioning via a `url`.** `partition` now accepts a new optional parameter `request_timeout` which if set will prevent any `requests.get` from hanging indefinitely and instead will raise a timeout error. This is useful when partitioning a url that may be slow to respond or may not respond at all.

### Fixes

* **Fix logic that determines pdf auto strategy.** Previously, `_determine_pdf_auto_strategy` returned `hi_res` strategy only if `infer_table_structure` was true. It now returns the `hi_res` strategy if either `infer_table_structure` or `extract_images_in_pdf` is true.
* **Fix invalid coordinates when parsing tesseract ocr data.** Previously, when parsing tesseract ocr data, the ocr data had invalid bboxes if zoom was set to `0`. A logical check is now added to avoid such error.
* **Fix ingest partition parameters not being passed to the api.** When using the --partition-by-api flag via unstructured-ingest, none of the partition arguments are forwarded, meaning that these options are disregarded. With this change, we now pass through all of the relevant partition arguments to the api. This allows a user to specify all of the same partition arguments they would locally and have them respected when specifying --partition-by-api.
* **Support tables in section-less DOCX.** Generalize solution for MS Chat Transcripts exported as DOCX by including tables in the partitioned output when present.
* **Support tables that contain only numbers when partitioning via `ocr_only`** Tables that contain only numbers are returned as floats in a pandas.DataFrame when the image is converted from `.image_to_data()`. An AttributeError was raised downstream when trying to `.strip()` the floats.
* **Improve DOCX page-break detection.** DOCX page breaks are reliably indicated by `w:lastRenderedPageBreak` elements present in the document XML. Page breaks are NOT reliably indicated by "hard" page-breaks inserted by the author and when present are redundant to a `w:lastRenderedPageBreak` element so cause over-counting if used. Use rendered page-breaks only.

## 0.10.29

### Enhancements

* **Adds include_header argument for partition_csv and partition_tsv** Now supports retaining header rows in CSV and TSV documents element partitioning.
* **Add retry logic for all source connectors** All http calls being made by the ingest source connectors have been isolated and wrapped by the `SourceConnectionNetworkError` custom error, which triggers the retry logic, if enabled, in the ingest pipeline.
* **Google Drive source connector supports credentials from memory** Originally, the connector expected a filepath to pull the credentials from when creating the client. This was expanded to support passing that information from memory as a dict if access to the file system might not be available.
* **Add support for generic partition configs in ingest cli** Along with the explicit partition options supported by the cli, an `additional_partition_args` arg was added to allow users to pass in any other arguments that should be added when calling partition(). This helps keep any changes to the input parameters of the partition() exposed in the CLI.
* **Map full output schema for table-based destination connectors** A full schema was introduced to map the type of all output content from the json partition output and mapped to a flattened table structure to leverage table-based destination connectors. The delta table destination connector was updated at the moment to take advantage of this.
* **Incorporate multiple embedding model options into ingest, add diff test embeddings** Problem: Ingest pipeline already supported embedding functionality, however users might want to use different types of embedding providers. Enhancement: Extend ingest pipeline so that users can specify and embed via a particular embedding provider from a range of options. Also adds a diff test to compare output from an embedding module with the expected output

### Features

* **Allow setting table crop parameter** In certain circumstances, adjusting the table crop padding may improve table.

### Fixes

* **Fixes `partition_text` to prevent empty elements** Adds a check to filter out empty bullets.
* **Handle empty string for `ocr_languages` with values for `languages`** Some API users ran into an issue with sending `languages` params because the API defaulted to also using an empty string for `ocr_languages`. This update handles situations where `languages` is defined and `ocr_languages` is an empty string.
* **Fix PDF tried to loop through None** Previously the PDF annotation extraction tried to loop through `annots` that resolved out as None. A logical check added to avoid such error.
* **Ingest session handler not being shared correctly** All ingest docs that leverage the session handler should only need to set it once per process. It was recreating it each time because the right values weren't being set nor available given how dataclasses work in python.
* **Ingest download-only fix.** Previously the download only flag was being checked after the doc factory pipeline step, which occurs before the files are actually downloaded by the source node. This check was moved after the source node to allow for the files to be downloaded first before exiting the pipeline.
* **Fix flaky chunk-metadata.** Prior implementation was sensitive to element order in the section resulting in metadata values sometimes being dropped. Also, not all metadata items can be consolidated across multiple elements (e.g. coordinates) and so are now dropped from consolidated metadata.
* **Fix tesseract error `Estimating resolution as X`** leaded by invalid language parameters input. Proceed with defalut language `eng` when `lang.py` fails to find valid language code for tesseract, so that we don't pass an empty string to tesseract CLI and raise an exception in downstream.

## 0.10.28

### Enhancements

* **Add table structure evaluation helpers** Adds functions to evaluate the similarity between predicted table structure and actual table structure.
* **Use `yolox` by default for table extraction when partitioning pdf/image** `yolox` model provides higher recall of the table regions than the quantized version and it is now the default element detection model when `infer_table_structure=True` for partitioning pdf/image files
* **Remove pdfminer elements from inside tables** Previously, when using `hi_res` some elements where extracted using pdfminer too, so we removed pdfminer from the tables pipeline to avoid duplicated elements.
* **Fsspec downstream connectors** New destination connector added to ingest CLI, users may now use `unstructured-ingest` to write to any of the following:
  * Azure
  * Box
  * Dropbox
  * Google Cloud Service

### Features

* **Update `ocr_only` strategy in `partition_pdf()`** Adds the functionality to get accurate coordinate data when partitioning PDFs and Images with the `ocr_only` strategy.

### Fixes
* **Fixed SharePoint permissions for the fetching to be opt-in** Problem: Sharepoint permissions were trying to be fetched even when no reletad cli params were provided, and this gave an error due to values for those keys not existing. Fix: Updated getting keys to be with .get() method and changed the "skip-check" to check individual cli params rather than checking the existance of a config object.

* **Fixes issue where tables from markdown documents were being treated as text** Problem: Tables from markdown documents were being treated as text, and not being extracted as tables. Solution: Enable the `tables` extension when instantiating the `python-markdown` object. Importance: This will allow users to extract structured data from tables in markdown documents.
* **Fix wrong logger for paddle info** Replace the logger from unstructured-inference with the logger from unstructured for paddle_ocr.py module.
* **Fix ingest pipeline to be able to use chunking and embedding together** Problem: When ingest pipeline was using chunking and embedding together, embedding outputs were empty and the outputs of chunking couldn't be re-read into memory and be forwarded to embeddings. Fix: Added CompositeElement type to TYPE_TO_TEXT_ELEMENT_MAP to be able to process CompositeElements with unstructured.staging.base.isd_to_elements
* **Fix unnecessary mid-text chunk-splitting.** The "pre-chunker" did not consider separator blank-line ("\n\n") length when grouping elements for a single chunk. As a result, sections were frequently over-populated producing a over-sized chunk that required mid-text splitting.
* **Fix frequent dissociation of title from chunk.** The sectioning algorithm included the title of the next section with the prior section whenever it would fit, frequently producing association of a section title with the prior section and dissociating it from its actual section. Fix this by performing combination of whole sections only.
* **Fix PDF attempt to get dict value from string.** Fixes a rare edge case that prevented some PDF's from being partitioned. The `get_uris_from_annots` function tried to access the dictionary value of a string instance variable. Assign `None` to the annotation variable if the instance type is not dictionary to avoid the erroneous attempt.

## 0.10.27

### Enhancements

* **Leverage dict to share content across ingest pipeline** To share the ingest doc content across steps in the ingest pipeline, this was updated to use a multiprocessing-safe dictionary so changes get persisted and each step has the option to modify the ingest docs in place.

### Features

### Fixes

* **Removed `ebooklib` as a dependency** `ebooklib` is licensed under AGPL3, which is incompatible with the Apache 2.0 license. Thus it is being removed.
* **Caching fixes in ingest pipeline** Previously, steps like the source node were not leveraging parameters such as `re_download` to dictate if files should be forced to redownload rather than use what might already exist locally.

## 0.10.26

### Enhancements

* **Add text CCT CI evaluation workflow** Adds cct text extraction evaluation metrics to the current ingest workflow to measure the performance of each file extracted as well as aggregated-level performance.

### Features

* **Functionality to catch and classify overlapping/nested elements** Method to identify overlapping-bboxes cases within detected elements in a document. It returns two values: a boolean defining if there are overlapping elements present, and a list reporting them with relevant metadata. The output includes information about the `overlapping_elements`, `overlapping_case`, `overlapping_percentage`, `largest_ngram_percentage`, `overlap_percentage_total`, `max_area`, `min_area`, and `total_area`.
* **Add Local connector source metadata** python's os module used to pull stats from local file when processing via the local connector and populates fields such as last modified time, created time.

### Fixes

* **Fixes elements partitioned from an image file missing certain metadata** Metadata for image files, like file type, was being handled differently from other file types. This caused a bug where other metadata, like the file name, was being missed. This change brought metadata handling for image files to be more in line with the handling for other file types so that file name and other metadata fields are being captured.
* **Adds `typing-extensions` as an explicit dependency** This package is an implicit dependency, but the module is being imported directly in `unstructured.documents.elements` so the dependency should be explicit in case changes in other dependencies lead to `typing-extensions` being dropped as a dependency.
* **Stop passing `extract_tables` to `unstructured-inference` since it is now supported in `unstructured` instead** Table extraction previously occurred in `unstructured-inference`, but that logic, except for the table model itself, is now a part of the `unstructured` library. Thus the parameter triggering table extraction is no longer passed to the `unstructured-inference` package. Also noted the table output regression for PDF files.
* **Fix a bug in Table partitioning** Previously the `skip_infer_table_types` variable used in `partition` was not being passed down to specific file partitioners. Now you can utilize the `skip_infer_table_types` list variable when calling `partition` to specify the filetypes for which you want to skip table extraction, or the `infer_table_structure` boolean variable on the file specific partitioning function.
* **Fix partition docx without sections** Some docx files, like those from teams output, do not contain sections and it would produce no results because the code assumes all components are in sections. Now if no sections is detected from a document we iterate through the paragraphs and return contents found in the paragraphs.
* **Fix out-of-order sequencing of split chunks.** Fixes behavior where "split" chunks were inserted at the beginning of the chunk sequence. This would produce a chunk sequence like [5a, 5b, 3a, 3b, 1, 2, 4] when sections 3 and 5 exceeded `max_characters`.
* **Deserialization of ingest docs fixed** When ingest docs are being deserialized as part of the ingest pipeline process (cli), there were certain fields that weren't getting persisted (metadata and date processed). The from_dict method was updated to take these into account and a unit test added to check.
* **Map source cli command configs when destination set** Due to how the source connector is dynamically called when the destination connector is set via the CLI, the configs were being set incorrectoy, causing the source connector to break. The configs were fixed and updated to take into account Fsspec-specific connectors.

## 0.10.25

### Enhancements

* **Duplicate CLI param check** Given that many of the options associated with the `Click` based cli ingest commands are added dynamically from a number of configs, a check was incorporated to make sure there were no duplicate entries to prevent new configs from overwriting already added options.
* **Ingest CLI refactor for better code reuse** Much of the ingest cli code can be templated and was a copy-paste across files, adding potential risk. Code was refactored to use a base class which had much of the shared code templated.

### Features

* **Table OCR refactor** support Table OCR with pre-computed OCR data to ensure we only do one OCR for entrie document. User can specify
ocr agent tesseract/paddle in environment variable `OCR_AGENT` for OCRing the entire document.
* **Adds accuracy function** The accuracy scoring was originally an option under `calculate_edit_distance`. For easy function call, it is now a wrapper around the original function that calls edit_distance and return as "score".
* **Adds HuggingFaceEmbeddingEncoder** The HuggingFace Embedding Encoder uses a local embedding model as opposed to using an API.
* **Add AWS bedrock embedding connector** `unstructured.embed.bedrock` now provides a connector to use AWS bedrock's `titan-embed-text` model to generate embeddings for elements. This features requires valid AWS bedrock setup and an internet connectionto run.

### Fixes

* **Import PDFResourceManager more directly** We were importing `PDFResourceManager` from `pdfminer.converter` which was causing an error for some users. We changed to import from the actual location of `PDFResourceManager`, which is `pdfminer.pdfinterp`.
* **Fix language detection of elements with empty strings** This resolves a warning message that was raised by `langdetect` if the language was attempted to be detected on an empty string. Language detection is now skipped for empty strings.
* **Fix chunks breaking on regex-metadata matches.** Fixes "over-chunking" when `regex_metadata` was used, where every element that contained a regex-match would start a new chunk.
* **Fix regex-metadata match offsets not adjusted within chunk.** Fixes incorrect regex-metadata match start/stop offset in chunks where multiple elements are combined.
* **Map source cli command configs when destination set** Due to how the source connector is dynamically called when the destination connector is set via the CLI, the configs were being set incorrectoy, causing the source connector to break. The configs were fixed and updated to take into account Fsspec-specific connectors.
* **Fix metrics folder not discoverable** Fixes issue where unstructured/metrics folder is not discoverable on PyPI by adding an `__init__.py` file under the folder.
* **Fix a bug when `parition_pdf` get `model_name=None`** In API usage the `model_name` value is `None` and the `cast` function in `partition_pdf` would return `None` and lead to attribution error. Now we use `str` function to explicit convert the content to string so it is garanteed to have `starts_with` and other string functions as attributes
* **Fix html partition fail on tables without `tbody` tag** HTML tables may sometimes just contain headers without body (`tbody` tag)

## 0.10.24

### Enhancements

* **Improve natural reading order** Some `OCR` elements with only spaces in the text have full-page width in the bounding box, which causes the `xycut` sorting to not work as expected. Now the logic to parse OCR results removes any elements with only spaces (more than one space).
* **Ingest compression utilities and fsspec connector support** Generic utility code added to handle files that get pulled from a source connector that are either tar or zip compressed and uncompress them locally. This is then processed using a local source connector. Currently this functionality has been incorporated into the fsspec connector and all those inheriting from it (currently: Azure Blob Storage, Google Cloud Storage, S3, Box, and Dropbox).
* **Ingest destination connectors support for writing raw list of elements** Along with the default write method used in the ingest pipeline to write the json content associated with the ingest docs, each destination connector can now also write a raw list of elements to the desired downstream location without having an ingest doc associated with it.

### Features

* **Adds element type percent match function** In order to evaluate the element type extracted, we add a function that calculates the matched percentage between two frequency dictionary.

### Fixes

* **Fix paddle model file not discoverable** Fixes issue where ocr_models/paddle_ocr.py file is not discoverable on PyPI by adding
an `__init__.py` file under the folder.
* **Chipper v2 Fixes** Includes fix for a memory leak and rare last-element bbox fix. (unstructured-inference==0.7.7)
* **Fix image resizing issue** Includes fix related to resizing images in the tables pipeline. (unstructured-inference==0.7.6)

## 0.10.23

### Enhancements

* **Add functionality to limit precision when serializing to json** Precision for `points` is limited to 1 decimal point if coordinates["system"] == "PixelSpace" (otherwise 2 decimal points?). Precision for `detection_class_prob` is limited to 5 decimal points.
* **Fix csv file detection logic when mime-type is text/plain** Previously the logic to detect csv file type was considering only first row's comma count comparing with the header_row comma count and both the rows being same line the result was always true, Now the logic is changed to consider the comma's count for all the lines except first line and compare with header_row comma count.
* **Improved inference speed for Chipper V2** API requests with 'hi_res_model_name=chipper' now have ~2-3x faster responses.

### Features

### Fixes

* **Cleans up temporary files after conversion** Previously a file conversion utility was leaving temporary files behind on the filesystem without removing them when no longer needed. This fix helps prevent an accumulation of temporary files taking up excessive disk space.
* **Fixes `under_non_alpha_ratio` dividing by zero** Although this function guarded against a specific cause of division by zero, there were edge cases slipping through like strings with only whitespace. This update more generally prevents the function from performing a division by zero.
* **Fix languages default** Previously the default language was being set to English when elements didn't have text or if langdetect could not detect the language. It now defaults to None so there is not misleading information about the language detected.
* **Fixes recursion limit error that was being raised when partitioning Excel documents of a certain size** Previously we used a recursive method to find subtables within an excel sheet. However this would run afoul of Python's recursion depth limit when there was a contiguous block of more than 1000 cells within a sheet. This function has been updated to use the NetworkX library which avoids Python recursion issues.

## 0.10.22

### Enhancements

* **bump `unstructured-inference` to `0.7.3`** The updated version of `unstructured-inference` supports a new version of the Chipper model, as well as a cleaner schema for its output classes. Support is included for new inference features such as hierarchy and ordering.
* **Expose skip_infer_table_types in ingest CLI.** For each connector a new `--skip-infer-table-types` parameter was added to map to the `skip_infer_table_types` partition argument. This gives more granular control to unstructured-ingest users, allowing them to specify the file types for which we should attempt table extraction.
* **Add flag to ingest CLI to raise error if any single doc fails in pipeline** Currently if a single doc fails in the pipeline, the whole thing halts due to the error. This flag defaults to log an error but continue with the docs it can.
* **Emit hyperlink metadata for DOCX file-type.** DOCX partitioner now adds `metadata.links`, `metadata.link_texts` and `metadata.link_urls` for elements that contain a hyperlink that points to an external resource. So-called "jump" links pointing to document internal locations (such as those found in a table-of-contents "jumping" to a chapter or section) are excluded.

### Features

* **Add `elements_to_text` as a staging helper function** In order to get a single clean text output from unstructured for metric calculations, automate the process of extracting text from elements using this function.
* **Adds permissions(RBAC) data ingestion functionality for the Sharepoint connector.** Problem: Role based access control is an important component in many data storage systems. Users may need to pass permissions (RBAC) data to downstream systems when ingesting data. Feature: Added permissions data ingestion functionality to the Sharepoint connector.

### Fixes

* **Fixes PDF list parsing creating duplicate list items** Previously a bug in PDF list item parsing caused removal of other elements and duplication of the list item
* **Fixes duplicated elements** Fixes issue where elements are duplicated when embeddings are generated. This will allow users to generate embeddings for their list of Elements without duplicating/breaking the orginal content.
* **Fixes failure when flagging for embeddings through unstructured-ingest** Currently adding the embedding parameter to any connector results in a failure on the copy stage. This is resolves the issue by adding the IngestDoc to the context map in the embedding node's `run` method. This allows users to specify that connectors fetch embeddings without failure.
* **Fix ingest pipeline reformat nodes not discoverable** Fixes issue where  reformat nodes raise ModuleNotFoundError on import. This was due to the directory was missing `__init__.py` in order to make it discoverable.
* **Fix default language in ingest CLI** Previously the default was being set to english which injected potentially incorrect information to downstream language detection libraries. By setting the default to None allows those libraries to better detect what language the text is in the doc being processed.

## 0.10.21

* **Adds Scarf analytics**.

## 0.10.20

### Enhancements

* **Add document level language detection functionality.** Adds the "auto" default for the languages param to all partitioners. The primary language present in the document is detected using the `langdetect` package. Additional param `detect_language_per_element` is also added for partitioners that return multiple elements. Defaults to `False`.
* **Refactor OCR code** The OCR code for entire page is moved from unstructured-inference to unstructured. On top of continuing support for OCR language parameter, we also support two OCR processing modes, "entire_page" or "individual_blocks".
* **Align to top left when shrinking bounding boxes for `xy-cut` sorting:** Update `shrink_bbox()` to keep top left rather than center.
* **Add visualization script to annotate elements** This script is often used to analyze/visualize elements with coordinates (e.g. partition_pdf()).
* **Adds data source properties to the Jira, Github and Gitlab connectors** These properties (date_created, date_modified, version, source_url, record_locator) are written to element metadata during ingest, mapping elements to information about the document source from which they derive. This functionality enables downstream applications to reveal source document applications, e.g. a link to a GDrive doc, Salesforce record, etc.
* **Improve title detection in pptx documents** The default title textboxes on a pptx slide are now categorized as titles.
* **Improve hierarchy detection in pptx documents** List items, and other slide text are properly nested under the slide title. This will enable better chunking of pptx documents.
* **Refactor of the ingest cli workflow** The refactored approach uses a dynamically set pipeline with a snapshot along each step to save progress and accommodate continuation from a snapshot if an error occurs. This also allows the pipeline to dynamically assign any number of steps to modify the partitioned content before it gets written to a destination.
* **Applies `max_characters=<n>` argument to all element types in `add_chunking_strategy` decorator** Previously this argument was only utilized in chunking Table elements and now applies to all partitioned elements if `add_chunking_strategy` decorator is utilized, further preparing the elements for downstream processing.
* **Add common retry strategy utilities for unstructured-ingest** Dynamic retry strategy with exponential backoff added to Notion source connector.
*
### Features

* **Adds `bag_of_words` and `percent_missing_text` functions** In order to count the word frequencies in two input texts and calculate the percentage of text missing relative to the source document.
* **Adds `edit_distance` calculation metrics** In order to benchmark the cleaned, extracted text with unstructured, `edit_distance` (`Levenshtein distance`) is included.
* **Adds detection_origin field to metadata** Problem: Currently isn't an easy way to find out how an element was created. With this change that information is added. Importance: With this information the developers and users are now able to know how an element was created to make decisions on how to use it. In order tu use this feature
setting UNSTRUCTURED_INCLUDE_DEBUG_METADATA=true is needed.
* **Adds a function that calculates frequency of the element type and its depth** To capture the accuracy of element type extraction, this function counts the occurrences of each unique element type with its depth for use in element metrics.

### Fixes

* **Fix zero division error in annotation bbox size** This fixes the bug where we find annotation bboxes realted to an element that need to divide the intersection size between annotation bbox and element bbox by the size of the annotation bbox
* **Fix prevent metadata module from importing dependencies from unnecessary modules** Problem: The `metadata` module had several top level imports that were only used in and applicable to code related to specific document types, while there were many general-purpose functions. As a result, general-purpose functions couldn't be used without unnecessary dependencies being installed. Fix: moved 3rd party dependency top level imports to inside the functions in which they are used and applied a decorator to check that the dependency is installed and emit a helpful error message if not.
* **Fixes category_depth None value for Title elements** Problem: `Title` elements from `chipper` get `category_depth`= None even when `Headline` and/or `Subheadline` elements are present in the same page. Fix: all `Title` elements with `category_depth` = None should be set to have a depth of 0 instead iff there are `Headline` and/or `Subheadline` element-types present. Importance: `Title` elements should be equivalent html `H1` when nested headings are present; otherwise, `category_depth` metadata can result ambiguous within elements in a page.
* **Tweak `xy-cut` ordering output to be more column friendly** This results in the order of elements more closely reflecting natural reading order which benefits downstream applications. While element ordering from `xy-cut` is usually mostly correct when ordering multi-column documents, sometimes elements from a RHS column will appear before elements in a LHS column. Fix: add swapped `xy-cut` ordering by sorting by X coordinate first and then Y coordinate.
* **Fixes badly initialized Formula** Problem: YoloX contain new types of elements, when loading a document that contain formulas a new element of that class
should be generated, however the Formula class inherits from Element instead of Text. After this change the element is correctly created with the correct class
allowing the document to be loaded. Fix: Change parent class for Formula to Text. Importance: Crucial to be able to load documents that contain formulas.
* **Fixes pdf uri error** An error was encountered when URI type of `GoToR` which refers to pdf resources outside of its own was detected since no condition catches such case. The code is fixing the issue by initialize URI before any condition check.


## 0.10.19

### Enhancements

* **Adds XLSX document level language detection** Enhancing on top of language detection functionality in previous release, we now support language detection within `.xlsx` file type at Element level.
* **bump `unstructured-inference` to `0.6.6`** The updated version of `unstructured-inference` makes table extraction in `hi_res` mode configurable to fine tune table extraction performance; it also improves element detection by adding a deduplication post processing step in the `hi_res` partitioning of pdfs and images.
* **Detect text in HTML Heading Tags as Titles** This will increase the accuracy of hierarchies in HTML documents and provide more accurate element categorization. If text is in an HTML heading tag and is not a list item, address, or narrative text, categorize it as a title.
* **Update python-based docs** Refactor docs to use the actual unstructured code rather than using the subprocess library to run the cli command itself.
* **Adds Table support for the `add_chunking_strategy` decorator to partition functions.** In addition to combining elements under Title elements, user's can now specify the `max_characters=<n>` argument to chunk Table elements into TableChunk elements with `text` and `text_as_html` of length <n> characters. This means partitioned Table results are ready for use in downstream applications without any post processing.
* **Expose endpoint url for s3 connectors** By allowing for the endpoint url to be explicitly overwritten, this allows for any non-AWS data providers supporting the s3 protocol to be supported (i.e. minio).

### Features

* **change default `hi_res` model for pdf/image partition to `yolox`** Now partitioning pdf/image using `hi_res` strategy utilizes `yolox_quantized` model isntead of `detectron2_onnx` model. This new default model has better recall for tables and produces more detailed categories for elements.
* **XLSX can now reads subtables within one sheet** Problem: Many .xlsx files are not created to be read as one full table per sheet. There are subtables, text and header along with more informations to extract from each sheet. Feature: This `partition_xlsx` now can reads subtable(s) within one .xlsx sheet, along with extracting other title and narrative texts. Importance: This enhance the power of .xlsx reading to not only one table per sheet, allowing user to capture more data tables from the file, if exists.
* **Update Documentation on Element Types and Metadata**: We have updated the documentation according to the latest element types and metadata. It includes the common and additional metadata provided by the Partitions and Connectors.

### Fixes

* **Fixes partition_pdf is_alnum reference bug** Problem: The `partition_pdf` when attempt to get bounding box from element experienced a reference before assignment error when the first object is not text extractable.  Fix: Switched to a flag when the condition is met. Importance: Crucial to be able to partition with pdf.
* **Fix various cases of HTML text missing after partition**
  Problem: Under certain circumstances, text immediately after some HTML tags will be misssing from partition result.
  Fix: Updated code to deal with these cases.
  Importance: This will ensure the correctness when partitioning HTML and Markdown documents.
* **Fixes chunking when `detection_class_prob` appears in Element metadata** Problem: when `detection_class_prob` appears in Element metadata, Elements will only be combined by chunk_by_title if they have the same `detection_class_prob` value (which is rare). This is unlikely a case we ever need to support and most often results in no chunking. Fix: `detection_class_prob` is included in the chunking list of metadata keys excluded for similarity comparison. Importance: This change allows `chunk_by_title` to operate as intended for documents which include `detection_class_prob` metadata in their Elements.

## 0.10.18

### Enhancements

* **Better detection of natural reading order in images and PDF's** The elements returned by partition better reflect natural reading order in some cases, particularly in complicated multi-column layouts, leading to better chunking and retrieval for downstream applications. Achieved by improving the `xy-cut` sorting to preprocess bboxes, shrinking all bounding boxes by 90% along x and y axes (still centered around the same center point), which allows projection lines to be drawn where not possible before if layout bboxes overlapped.
* **Improves `partition_xml` to be faster and more memory efficient when partitioning large XML files** The new behavior is to partition iteratively to prevent loading the entire XML tree into memory at once in most use cases.
* **Adds data source properties to SharePoint, Outlook, Onedrive, Reddit, Slack, DeltaTable connectors** These properties (date_created, date_modified, version, source_url, record_locator) are written to element metadata during ingest, mapping elements to information about the document source from which they derive. This functionality enables downstream applications to reveal source document applications, e.g. a link to a GDrive doc, Salesforce record, etc.
* **Add functionality to save embedded images in PDF's separately as images** This allows users to save embedded images in PDF's separately as images, given some directory path. The saved image path is written to the metadata for the Image element. Downstream applications may benefit by providing users with image links from relevant "hits."
* **Azure Cognite Search destination connector** New Azure Cognitive Search destination connector added to ingest CLI.  Users may now use `unstructured-ingest` to write partitioned data from over 20 data sources (so far) to an Azure Cognitive Search index.
* **Improves salesforce partitioning** Partitions Salesforce data as xlm instead of text for improved detail and flexibility. Partitions htmlbody instead of textbody for Salesforce emails. Importance: Allows all Salesforce fields to be ingested and gives Salesforce emails more detailed partitioning.
* **Add document level language detection functionality.** Introduces the "auto" default for the languages param, which then detects the languages present in the document using the `langdetect` package. Adds the document languages as ISO 639-3 codes to the element metadata. Implemented only for the partition_text function to start.
* **PPTX partitioner refactored in preparation for enhancement.** Behavior should be unchanged except that shapes enclosed in a group-shape are now included, as many levels deep as required (a group-shape can itself contain a group-shape).
* **Embeddings support for the SharePoint SourceConnector via unstructured-ingest CLI** The SharePoint connector can now optionally create embeddings from the elements it pulls out during partition and upload those embeddings to Azure Cognitive Search index.
* **Improves hierarchy from docx files by leveraging natural hierarchies built into docx documents**  Hierarchy can now be detected from an indentation level for list bullets/numbers and by style name (e.g. Heading 1, List Bullet 2, List Number).
* **Chunking support for the SharePoint SourceConnector via unstructured-ingest CLI** The SharePoint connector can now optionally chunk the elements pulled out during partition via the chunking unstructured brick. This can be used as a stage before creating embeddings.

### Features

* **Adds `links` metadata in `partition_pdf` for `fast` strategy.** Problem: PDF files contain rich information and hyperlink that Unstructured did not captured earlier. Feature: `partition_pdf` now can capture embedded links within the file along with its associated text and page number. Importance: Providing depth in extracted elements give user a better understanding and richer context of documents. This also enables user to map to other elements within the document if the hyperlink is refered internally.
* **Adds the embedding module to be able to embed Elements** Problem: Many NLP applications require the ability to represent parts of documents in a semantic way. Until now, Unstructured did not have text embedding ability within the core library. Feature: This embedding module is able to track embeddings related data with a class, embed a list of elements, and return an updated list of Elements with the *embeddings* property. The module is also able to embed query strings. Importance: Ability to embed documents or parts of documents will enable users to make use of these semantic representations in different NLP applications, such as search, retrieval, and retrieval augmented generation.

### Fixes

* **Fixes a metadata source serialization bug** Problem: In unstructured elements, when loading an elements json file from the disk, the data_source attribute is assumed to be an instance of DataSourceMetadata and the code acts based on that. However the loader did not satisfy the assumption, and loaded it as a dict instead, causing an error. Fix: Added necessary code block to initialize a DataSourceMetadata object, also refactored DataSourceMetadata.from_dict() method to remove redundant code. Importance: Crucial to be able to load elements (which have data_source fields) from json files.
* **Fixes issue where unstructured-inference was not getting updated** Problem: unstructured-inference was not getting upgraded to the version to match unstructured release when doing a pip install.  Solution: using `pip install unstructured[all-docs]` it will now upgrade both unstructured and unstructured-inference. Importance: This will ensure that the inference library is always in sync with the unstructured library, otherwise users will be using outdated libraries which will likely lead to unintended behavior.
* **Fixes SharePoint connector failures if any document has an unsupported filetype** Problem: Currently the entire connector ingest run fails if a single IngestDoc has an unsupported filetype. This is because a ValueError is raised in the IngestDoc's `__post_init__`. Fix: Adds a try/catch when the IngestConnector runs get_ingest_docs such that the error is logged but all processable documents->IngestDocs are still instantiated and returned. Importance: Allows users to ingest SharePoint content even when some files with unsupported filetypes exist there.
* **Fixes Sharepoint connector server_path issue** Problem: Server path for the Sharepoint Ingest Doc was incorrectly formatted, causing issues while fetching pages from the remote source. Fix: changes formatting of remote file path before instantiating SharepointIngestDocs and appends a '/' while fetching pages from the remote source. Importance: Allows users to fetch pages from Sharepoint Sites.
* **Fixes Sphinx errors.** Fixes errors when running Sphinx `make html` and installs library to suppress warnings.
* **Fixes a metadata backwards compatibility error** Problem: When calling `partition_via_api`, the hosted api may return an element schema that's newer than the current `unstructured`. In this case, metadata fields were added which did not exist in the local `ElementMetadata` dataclass, and `__init__()` threw an error. Fix: remove nonexistent fields before instantiating in `ElementMetadata.from_json()`. Importance: Crucial to avoid breaking changes when adding fields.
* **Fixes issue with Discord connector when a channel returns `None`** Problem: Getting the `jump_url` from a nonexistent Discord `channel` fails. Fix: property `jump_url` is now retrieved within the same context as the messages from the channel. Importance: Avoids cascading issues when the connector fails to fetch information about a Discord channel.
* **Fixes occasionally SIGABTR when writing table with `deltalake` on Linux** Problem: occasionally on Linux ingest can throw a `SIGABTR` when writing `deltalake` table even though the table was written correctly. Fix: put the writing function into a `Process` to ensure its execution to the fullest extent before returning to the main process. Importance: Improves stability of connectors using `deltalake`
* **Fixes badly initialized Formula** Problem: YoloX contain new types of elements, when loading a document that contain formulas a new element of that class should be generated, however the Formula class inherits from Element instead of Text. After this change the element is correctly created with the correct class allowing the document to be loaded. Fix: Change parent class for Formula to Text. Importance: Crucial to be able to load documents that contain formulas.

## 0.10.16

### Enhancements

* **Adds data source properties to Airtable, Confluence, Discord, Elasticsearch, Google Drive, and Wikipedia connectors** These properties (date_created, date_modified, version, source_url, record_locator) are written to element metadata during ingest, mapping elements to information about the document source from which they derive. This functionality enables downstream applications to reveal source document applications, e.g. a link to a GDrive doc, Salesforce record, etc.
* **DOCX partitioner refactored in preparation for enhancement.** Behavior should be unchanged except in multi-section documents containing different headers/footers for different sections. These will now emit all distinct headers and footers encountered instead of just those for the last section.
* **Add a function to map between Tesseract and standard language codes.** This allows users to input language information to the `languages` param in any Tesseract-supported langcode or any ISO 639 standard language code.
* **Add document level language detection functionality.** Introduces the "auto" default for the languages param, which then detects the languages present in the document using the `langdetect` package. Implemented only for the partition_text function to start.

### Features

### Fixes

* ***Fixes an issue that caused a partition error for some PDF's.** Fixes GH Issue 1460 by bypassing a coordinate check if an element has invalid coordinates.

## 0.10.15


### Enhancements

* **Support for better element categories from the next-generation image-to-text model ("chipper").** Previously, not all of the classifications from Chipper were being mapped to proper `unstructured` element categories so the consumer of the library would see many `UncategorizedText` elements. This fixes the issue, improving the granularity of the element categories outputs for better downstream processing and chunking. The mapping update is:
  * "Threading": `NarrativeText`
  * "Form": `NarrativeText`
  * "Field-Name": `Title`
  * "Value": `NarrativeText`
  * "Link": `NarrativeText`
  * "Headline": `Title` (with `category_depth=1`)
  * "Subheadline": `Title` (with `category_depth=2`)
  * "Abstract": `NarrativeText`
* **Better ListItem grouping for PDF's (fast strategy).** The `partition_pdf` with `fast` strategy previously broke down some numbered list item lines as separate elements. This enhancement leverages the x,y coordinates and bbox sizes to help decide whether the following chunk of text is a continuation of the immediate previous detected ListItem element or not, and not detect it as its own non-ListItem element.
* **Fall back to text-based classification for uncategorized Layout elements for Images and PDF's**. Improves element classification by running existing text-based rules on previously `UncategorizedText` elements.
* **Adds table partitioning for Partitioning for many doc types including: .html, .epub., .md, .rst, .odt, and .msg.** At the core of this change is the .html partition functionality, which is leveraged by the other effected doc types. This impacts many scenarios where `Table` Elements are now propery extracted.
* **Create and add `add_chunking_strategy` decorator to partition functions.** Previously, users were responsible for their own chunking after partitioning elements, often required for downstream applications. Now, individual elements may be combined into right-sized chunks where min and max character size may be specified if `chunking_strategy=by_title`. Relevant elements are grouped together for better downstream results. This enables users immediately use partitioned results effectively in downstream applications (e.g. RAG architecture apps) without any additional post-processing.
* **Adds `languages` as an input parameter and marks `ocr_languages` kwarg for deprecation in pdf, image, and auto partitioning functions.** Previously, language information was only being used for Tesseract OCR for image-based documents and was in a Tesseract specific string format, but by refactoring into a list of standard language codes independent of Tesseract, the `unstructured` library will better support `languages` for other non-image pipelines and/or support for other OCR engines.
* **Removes `UNSTRUCTURED_LANGUAGE` env var usage and replaces `language` with `languages` as an input parameter to unstructured-partition-text_type functions.** The previous parameter/input setup was not user-friendly or scalable to the variety of elements being processed. By refactoring the inputted language information into a list of standard language codes, we can support future applications of the element language such as detection, metadata, and multi-language elements. Now, to skip English specific checks, set the `languages` parameter to any non-English language(s).
* **Adds `xlsx` and `xls` filetype extensions to the `skip_infer_table_types` default list in `partition`.** By adding these file types to the input parameter these files should not go through table extraction. Users can still specify if they would like to extract tables from these filetypes, but will have to set the `skip_infer_table_types` to exclude the desired filetype extension. This avoids mis-representing complex spreadsheets where there may be multiple sub-tables and other content.
* **Better debug output related to sentence counting internals**. Clarify message when sentence is not counted toward sentence count because there aren't enough words, relevant for developers focused on `unstructured`s NLP internals.
* **Faster ocr_only speed for partitioning PDF and images.** Use `unstructured_pytesseract.run_and_get_multiple_output` function to reduce the number of calls to `tesseract` by half when partitioning pdf or image with `tesseract`
* **Adds data source properties to fsspec connectors** These properties (date_created, date_modified, version, source_url, record_locator) are written to element metadata during ingest, mapping elements to information about the document source from which they derive. This functionality enables downstream applications to reveal source document applications, e.g. a link to a GDrive doc, Salesforce record, etc.
* **Add delta table destination connector** New delta table destination connector added to ingest CLI.  Users may now use `unstructured-ingest` to write partitioned data from over 20 data sources (so far) to a Delta Table.
* **Rename to Source and Destination Connectors in the Documentation.** Maintain naming consistency between Connectors codebase and documentation with the first addition to a destination connector.
* **Non-HTML text files now return unstructured-elements as opposed to HTML-elements.** Previously the text based files that went through `partition_html` would return HTML-elements but now we preserve the format from the input using `source_format` argument in the partition call.
* **Adds `PaddleOCR` as an optional alternative to `Tesseract`** for OCR in processing of PDF or Image files, it is installable via the `makefile` command `install-paddleocr`. For experimental purposes only.
* **Bump unstructured-inference** to 0.5.28. This version bump markedly improves the output of table data, rendered as `metadata.text_as_html` in an element. These changes include:
  * add env variable `ENTIRE_PAGE_OCR` to specify using paddle or tesseract on entire page OCR
  * table structure detection now pads the input image by 25 pixels in all 4 directions to improve its recall (0.5.27)
  * support paddle with both cpu and gpu and assume it is pre-installed (0.5.26)
  * fix a bug where `cells_to_html` doesn't handle cells spanning multiple rows properly (0.5.25)
  * remove `cv2` preprocessing step before OCR step in table transformer (0.5.24)

### Features

* **Adds element metadata via `category_depth` with default value None**.
  * This additional metadata is useful for vectordb/LLM, chunking strategies, and retrieval applications.
* **Adds a naive hierarchy for elements via a `parent_id` on the element's metadata**
  * Users will now have more metadata for implementing vectordb/LLM chunking strategies. For example, text elements could be queried by their preceding title element.
  * Title elements created from HTML headings will properly nest

### Fixes

* **`add_pytesseract_bboxes_to_elements` no longer returns `nan` values**. The function logic is now broken into new methods
  `_get_element_box` and `convert_multiple_coordinates_to_new_system`
* **Selecting a different model wasn't being respected when calling `partition_image`.** Problem: `partition_pdf` allows for passing a `model_name` parameter. Given the similarity between the image and PDF pipelines, the expected behavior is that `partition_image` should support the same parameter, but `partition_image` was unintentionally not passing along its `kwargs`. This was corrected by adding the kwargs to the downstream call.
* **Fixes a chunking issue via dropping the field "coordinates".** Problem: chunk_by_title function was chunking each element to its own individual chunk while it needed to group elements into a fewer number of chunks. We've discovered that this happens due to a metadata matching logic in chunk_by_title function, and discovered that elements with different metadata can't be put into the same chunk. At the same time, any element with "coordinates" essentially had different metadata than other elements, due each element locating in different places and having different coordinates. Fix: That is why we have included the key "coordinates" inside a list of excluded metadata keys, while doing this "metadata_matches" comparision. Importance: This change is crucial to be able to chunk by title for documents which include "coordinates" metadata in their elements.

## 0.10.14

### Enhancements

* Update all connectors to use new downstream architecture
  * New click type added to parse comma-delimited string inputs
  * Some CLI options renamed

### Features

### Fixes

## 0.10.13

### Enhancements

* Updated documentation: Added back support doc types for partitioning, more Python codes in the API page,  RAG definition, and use case.
* Updated Hi-Res Metadata: PDFs and Images using Hi-Res strategy now have layout model class probabilities added ot metadata.
* Updated the `_detect_filetype_from_octet_stream()` function to use libmagic to infer the content type of file when it is not a zip file.
* Tesseract minor version bump to 5.3.2

### Features

* Add Jira Connector to be able to pull issues from a Jira organization
* Add `clean_ligatures` function to expand ligatures in text


### Fixes

* `partition_html` breaks on `<br>` elements.
* Ingest error handling to properly raise errors when wrapped
* GH issue 1361: fixes a sortig error that prevented some PDF's from being parsed
* Bump unstructured-inference
  * Brings back embedded images in PDF's (0.5.23)

## 0.10.12

### Enhancements

* Removed PIL pin as issue has been resolved upstream
* Bump unstructured-inference
  * Support for yolox_quantized layout detection model (0.5.20)
* YoloX element types added


### Features

* Add Salesforce Connector to be able to pull Account, Case, Campaign, EmailMessage, Lead

### Fixes


* Bump unstructured-inference
  * Avoid divide-by-zero errors swith `safe_division` (0.5.21)

## 0.10.11

### Enhancements

* Bump unstructured-inference
  * Combine entire-page OCR output with layout-detected elements, to ensure full coverage of the page (0.5.19)

### Features

* Add in ingest cli s3 writer

### Fixes

* Fix a bug where `xy-cut` sorting attemps to sort elements without valid coordinates; now xy cut sorting only works when **all** elements have valid coordinates

## 0.10.10

### Enhancements

* Adds `text` as an input parameter to `partition_xml`.
* `partition_xml` no longer runs through `partition_text`, avoiding incorrect splitting
  on carriage returns in the XML. Since `partition_xml` no longer calls `partition_text`,
  `min_partition` and `max_partition` are no longer supported in `partition_xml`.
* Bump `unstructured-inference==0.5.18`, change non-default detectron2 classification threshold
* Upgrade base image from rockylinux 8 to rockylinux 9
* Serialize IngestDocs to JSON when passing to subprocesses

### Features

### Fixes

- Fix a bug where mismatched `elements` and `bboxes` are passed into `add_pytesseract_bbox_to_elements`

## 0.10.9

### Enhancements

* Fix `test_json` to handle only non-extra dependencies file types (plain-text)

### Features

* Adds `chunk_by_title` to break a document into sections based on the presence of `Title`
  elements.
* add new extraction function `extract_image_urls_from_html` to extract all img related URL from html text.

### Fixes

* Make cv2 dependency optional
* Edit `add_pytesseract_bbox_to_elements`'s (`ocr_only` strategy) `metadata.coordinates.points` return type to `Tuple` for consistency.
* Re-enable test-ingest-confluence-diff for ingest tests
* Fix syntax for ingest test check number of files
* Fix csv and tsv partitioners loosing the first line of the files when creating elements

## 0.10.8

### Enhancements

* Release docker image that installs Python 3.10 rather than 3.8

### Features

### Fixes

## 0.10.7

### Enhancements

### Features

### Fixes

* Remove overly aggressive ListItem chunking for images and PDF's which typically resulted in inchorent elements.

## 0.10.6

### Enhancements

* Enable `partition_email` and `partition_msg` to detect if an email is PGP encryped. If
  and email is PGP encryped, the functions will return an empy list of elements and
  emit a warning about the encrypted content.
* Add threaded Slack conversations into Slack connector output
* Add functionality to sort elements using `xy-cut` sorting approach in `partition_pdf` for `hi_res` and `fast` strategies
* Bump unstructured-inference
  * Set OMP_THREAD_LIMIT to 1 if not set for better tesseract perf (0.5.17)

### Features

* Extract coordinates from PDFs and images when using OCR only strategy and add to metadata

### Fixes

* Update `partition_html` to respect the order of `<pre>` tags.
* Fix bug in `partition_pdf_or_image` where two partitions were called if `strategy == "ocr_only"`.
* Bump unstructured-inference
  * Fix issue where temporary files were being left behind (0.5.16)
* Adds deprecation warning for the `file_filename` kwarg to `partition`, `partition_via_api`,
  and `partition_multiple_via_api`.
* Fix documentation build workflow by pinning dependencies

## 0.10.5

### Enhancements

* Create new CI Pipelines
  - Checking text, xml, email, and html doc tests against the library installed without extras
  - Checking each library extra against their respective tests
* `partition` raises an error and tells the user to install the appropriate extra if a filetype
  is detected that is missing dependencies.
* Add custom errors to ingest
* Bump `unstructured-ingest==0.5.15`
  - Handle an uncaught TesseractError (0.5.15)
  - Add TIFF test file and TIFF filetype to `test_from_image_file` in `test_layout` (0.5.14)
* Use `entire_page` ocr mode for pdfs and images
* Add notes on extra installs to docs
* Adds ability to reuse connections per process in unstructured-ingest

### Features
* Add delta table connector

### Fixes

## 0.10.4
* Pass ocr_mode in partition_pdf and set the default back to individual pages for now
* Add diagrams and descriptions for ingest design in the ingest README

### Features
* Supports multipage TIFF image partitioning

### Fixes

## 0.10.2

### Enhancements
* Bump unstructured-inference==0.5.13:
  - Fix extracted image elements being included in layout merge, addresses the issue
    where an entire-page image in a PDF was not passed to the layout model when using hi_res.

### Features

### Fixes

## 0.10.1

### Enhancements
* Bump unstructured-inference==0.5.12:
  - fix to avoid trace for certain PDF's (0.5.12)
  - better defaults for DPI for hi_res and  Chipper (0.5.11)
  - implement full-page OCR (0.5.10)

### Features

### Fixes

* Fix dead links in repository README (Quick Start > Install for local development, and Learn more > Batch Processing)
* Update document dependencies to include tesseract-lang for additional language support (required for tests to pass)

## 0.10.0

### Enhancements

* Add `include_header` kwarg to `partition_xlsx` and change default behavior to `True`
* Update the `links` and `emphasized_texts` metadata fields

### Features

### Fixes

## 0.9.3

### Enhancements

* Pinned dependency cleanup.
* Update `partition_csv` to always use `soupparser_fromstring` to parse `html text`
* Update `partition_tsv` to always use `soupparser_fromstring` to parse `html text`
* Add `metadata.section` to capture epub table of contents data
* Add `unique_element_ids` kwarg to partition functions. If `True`, will use a UUID
  for element IDs instead of a SHA-256 hash.
* Update `partition_xlsx` to always use `soupparser_fromstring` to parse `html text`
* Add functionality to switch `html` text parser based on whether the `html` text contains emoji
* Add functionality to check if a string contains any emoji characters
* Add CI tests around Notion

### Features

* Add Airtable Connector to be able to pull views/tables/bases from an Airtable organization

### Fixes

* fix pdf partition of list items being detected as titles in OCR only mode
* make notion module discoverable
* fix emails with `Content-Distribution: inline` and `Content-Distribution: attachment` with no filename
* Fix email attachment filenames which had `=` in the filename itself

## 0.9.2


### Enhancements

* Update table extraction section in API documentation to sync with change in Prod API
* Update Notion connector to extract to html
* Added UUID option for `element_id`
* Bump unstructured-inference==0.5.9:
  - better caching of models
  - another version of detectron2 available, though the default layout model is unchanged
* Added UUID option for element_id
* Added UUID option for element_id
* CI improvements to run ingest tests in parallel

### Features

* Adds Sharepoint connector.

### Fixes

* Bump unstructured-inference==0.5.9:
  - ignores Tesseract errors where no text is extracted for tiles that indeed, have no text

## 0.9.1

### Enhancements

* Adds --partition-pdf-infer-table-structure to unstructured-ingest.
* Enable `partition_html` to skip headers and footers with the `skip_headers_and_footers` flag.
* Update `partition_doc` and `partition_docx` to track emphasized texts in the output
* Adds post processing function `filter_element_types`
* Set the default strategy for partitioning images to `hi_res`
* Add page break parameter section in API documentation to sync with change in Prod API
* Update `partition_html` to track emphasized texts in the output
* Update `XMLDocument._read_xml` to create `<p>` tag element for the text enclosed in the `<pre>` tag
* Add parameter `include_tail_text` to `_construct_text` to enable (skip) tail text inclusion
* Add Notion connector

### Features

### Fixes

* Remove unused `_partition_via_api` function
* Fixed emoji bug in `partition_xlsx`.
* Pass `file_filename` metadata when partitioning file object
* Skip ingest test on missing Slack token
* Add Dropbox variables to CI environments
* Remove default encoding for ingest
* Adds new element type `EmailAddress` for recognising email address in the  text
* Simplifies `min_partition` logic; makes partitions falling below the `min_partition`
  less likely.
* Fix bug where ingest test check for number of files fails in smoke test
* Fix unstructured-ingest entrypoint failure

## 0.9.0

### Enhancements

* Dependencies are now split by document type, creating a slimmer base installation.

## 0.8.8

### Enhancements

### Features

### Fixes

* Rename "date" field to "last_modified"
* Adds Box connector

### Fixes

## 0.8.7

### Enhancements

* Put back useful function `split_by_paragraph`

### Features

### Fixes

* Fix argument order in NLTK download step

## 0.8.6

### Enhancements

### Features

### Fixes

* Remove debug print lines and non-functional code

## 0.8.5

### Enhancements

* Add parameter `skip_infer_table_types` to enable (skip) table extraction for other doc types
* Adds optional Unstructured API unit tests in CI
* Tracks last modified date for all document types.
* Add auto_paragraph_grouper to detect new-line and blank-line new paragraph for .txt files.
* refactor the ingest cli to better support expanding supported connectors

## 0.8.3

### Enhancements

### Features

### Fixes

* NLTK now only gets downloaded if necessary.
* Handling for empty tables in Word Documents and PowerPoints.

## 0.8.4

### Enhancements

* Additional tests and refactor of JSON detection.
* Update functionality to retrieve image metadata from a page for `document_to_element_list`
* Links are now tracked in `partition_html` output.
* Set the file's current position to the beginning after reading the file in `convert_to_bytes`
* Add `min_partition` kwarg to that combines elements below a specified threshold and modifies splitting of strings longer than max partition so words are not split.
* set the file's current position to the beginning after reading the file in `convert_to_bytes`
* Add slide notes to pptx
* Add `--encoding` directive to ingest
* Improve json detection by `detect_filetype`

### Features

* Adds Outlook connector
* Add support for dpi parameter in inference library
* Adds Onedrive connector.
* Add Confluence connector for ingest cli to pull the body text from all documents from all spaces in a confluence domain.

### Fixes

* Fixes issue with email partitioning where From field was being assigned the To field value.
* Use the `image_metadata` property of the `PageLayout` instance to get the page image info in the `document_to_element_list`
* Add functionality to write images to computer storage temporarily instead of keeping them in memory for `ocr_only` strategy
* Add functionality to convert a PDF in small chunks of pages at a time for `ocr_only` strategy
* Adds `.txt`, `.text`, and `.tab` to list of extensions to check if file
  has a `text/plain` MIME type.
* Enables filters to be passed to `partition_doc` so it doesn't error with LibreOffice7.
* Removed old error message that's superseded by `requires_dependencies`.
* Removes using `hi_res` as the default strategy value for `partition_via_api` and `partition_multiple_via_api`

## 0.8.1

### Enhancements

* Add support for Python 3.11

### Features

### Fixes

* Fixed `auto` strategy detected scanned document as having extractable text and using `fast` strategy, resulting in no output.
* Fix list detection in MS Word documents.
* Don't instantiate an element with a coordinate system when there isn't a way to get its location data.

## 0.8.0

### Enhancements

* Allow model used for hi res pdf partition strategy to be chosen when called.
* Updated inference package

### Features

* Add `metadata_filename` parameter across all partition functions

### Fixes

* Update to ensure `convert_to_datafame` grabs all of the metadata fields.
* Adjust encoding recognition threshold value in `detect_file_encoding`
* Fix KeyError when `isd_to_elements` doesn't find a type
* Fix `_output_filename` for local connector, allowing single files to be written correctly to the disk

* Fix for cases where an invalid encoding is extracted from an email header.

### BREAKING CHANGES

* Information about an element's location is no longer returned as top-level attributes of an element. Instead, it is returned in the `coordinates` attribute of the element's metadata.

## 0.7.12

### Enhancements

* Adds `include_metadata` kwarg to `partition_doc`, `partition_docx`, `partition_email`, `partition_epub`, `partition_json`, `partition_msg`, `partition_odt`, `partition_org`, `partition_pdf`, `partition_ppt`, `partition_pptx`, `partition_rst`, and `partition_rtf`
### Features

* Add Elasticsearch connector for ingest cli to pull specific fields from all documents in an index.
* Adds Dropbox connector

### Fixes

* Fix tests that call unstructured-api by passing through an api-key
* Fixed page breaks being given (incorrect) page numbers
* Fix skipping download on ingest when a source document exists locally

## 0.7.11

### Enhancements

* More deterministic element ordering when using `hi_res` PDF parsing strategy (from unstructured-inference bump to 0.5.4)
* Make large model available (from unstructured-inference bump to 0.5.3)
* Combine inferred elements with extracted elements (from unstructured-inference bump to 0.5.2)
* `partition_email` and `partition_msg` will now process attachments if `process_attachments=True`
  and a attachment partitioning functions is passed through with `attachment_partitioner=partition`.

### Features

### Fixes

* Fix tests that call unstructured-api by passing through an api-key
* Fixed page breaks being given (incorrect) page numbers
* Fix skipping download on ingest when a source document exists locally

## 0.7.10

### Enhancements

* Adds a `max_partition` parameter to `partition_text`, `partition_pdf`, `partition_email`,
  `partition_msg` and `partition_xml` that sets a limit for the size of an individual
  document elements. Defaults to `1500` for everything except `partition_xml`, which has
  a default value of `None`.
* DRY connector refactor

### Features

* `hi_res` model for pdfs and images is selectable via environment variable.

### Fixes

* CSV check now ignores escaped commas.
* Fix for filetype exploration util when file content does not have a comma.
* Adds negative lookahead to bullet pattern to avoid detecting plain text line
  breaks like `-------` as list items.
* Fix pre tag parsing for `partition_html`
* Fix lookup error for annotated Arabic and Hebrew encodings

## 0.7.9

### Enhancements

* Improvements to string check for leafs in `partition_xml`.
* Adds --partition-ocr-languages to unstructured-ingest.

### Features

* Adds `partition_org` for processed Org Mode documents.

### Fixes

## 0.7.8

### Enhancements

### Features

* Adds Google Cloud Service connector

### Fixes

* Updates the `parse_email` for `partition_eml` so that `unstructured-api` passes the smoke tests
* `partition_email` now works if there is no message content
* Updates the `"fast"` strategy for `partition_pdf` so that it's able to recursively
* Adds recursive functionality to all fsspec connectors
* Adds generic --recursive ingest flag

## 0.7.7

### Enhancements

* Adds functionality to replace the `MIME` encodings for `eml` files with one of the common encodings if a `unicode` error occurs
* Adds missed file-like object handling in `detect_file_encoding`
* Adds functionality to extract charset info from `eml` files

### Features

* Added coordinate system class to track coordinate types and convert to different coordinate

### Fixes

* Adds an `html_assemble_articles` kwarg to `partition_html` to enable users to capture
  control whether content outside of `<article>` tags is captured when
  `<article>` tags are present.
* Check for the `xml` attribute on `element` before looking for pagebreaks in `partition_docx`.

## 0.7.6

### Enhancements

* Convert fast startegy to ocr_only for images
* Adds support for page numbers in `.docx` and `.doc` when user or renderer
  created page breaks are present.
* Adds retry logic for the unstructured-ingest Biomed connector

### Features

* Provides users with the ability to extract additional metadata via regex.
* Updates `partition_docx` to include headers and footers in the output.
* Create `partition_tsv` and associated tests. Make additional changes to `detect_filetype`.

### Fixes

* Remove fake api key in test `partition_via_api` since we now require valid/empty api keys
* Page number defaults to `None` instead of `1` when page number is not present in the metadata.
  A page number of `None` indicates that page numbers are not being tracked for the document
  or that page numbers do not apply to the element in question..
* Fixes an issue with some pptx files. Assume pptx shapes are found in top left position of slide
  in case the shape.top and shape.left attributes are `None`.

## 0.7.5

### Enhancements

* Adds functionality to sort elements in `partition_pdf` for `fast` strategy
* Adds ingest tests with `--fast` strategy on PDF documents
* Adds --api-key to unstructured-ingest

### Features

* Adds `partition_rst` for processed ReStructured Text documents.

### Fixes

* Adds handling for emails that do not have a datetime to extract.
* Adds pdf2image package as core requirement of unstructured (with no extras)

## 0.7.4

### Enhancements

* Allows passing kwargs to request data field for `partition_via_api` and `partition_multiple_via_api`
* Enable MIME type detection if libmagic is not available
* Adds handling for empty files in `detect_filetype` and `partition`.

### Features

### Fixes

* Reslove `grpcio` import issue on `weaviate.schema.validate_schema` for python 3.9 and 3.10
* Remove building `detectron2` from source in Dockerfile

## 0.7.3

### Enhancements

* Update IngestDoc abstractions and add data source metadata in ElementMetadata

### Features

### Fixes

* Pass `strategy` parameter down from `partition` for `partition_image`
* Filetype detection if a CSV has a `text/plain` MIME type
* `convert_office_doc` no longers prints file conversion info messages to stdout.
* `partition_via_api` reflects the actual filetype for the file processed in the API.

## 0.7.2

### Enhancements

* Adds an optional encoding kwarg to `elements_to_json` and `elements_from_json`
* Bump version of base image to use new stable version of tesseract

### Features

### Fixes

* Update the `read_txt_file` utility function to keep using `spooled_to_bytes_io_if_needed` for xml
* Add functionality to the `read_txt_file` utility function to handle file-like object from URL
* Remove the unused parameter `encoding` from `partition_pdf`
* Change auto.py to have a `None` default for encoding
* Add functionality to try other common encodings for html and xml files if an error related to the encoding is raised and the user has not specified an encoding.
* Adds benchmark test with test docs in example-docs
* Re-enable test_upload_label_studio_data_with_sdk
* File detection now detects code files as plain text
* Adds `tabulate` explicitly to dependencies
* Fixes an issue in `metadata.page_number` of pptx files
* Adds showing help if no parameters passed

## 0.7.1

### Enhancements

### Features

* Add `stage_for_weaviate` to stage `unstructured` outputs for upload to Weaviate, along with
  a helper function for defining a class to use in Weaviate schemas.
* Builds from Unstructured base image, built off of Rocky Linux 8.7, this resolves almost all CVE's in the image.

### Fixes

## 0.7.0

### Enhancements

* Installing `detectron2` from source is no longer required when using the `local-inference` extra.
* Updates `.pptx` parsing to include text in tables.

### Features

### Fixes

* Fixes an issue in `_add_element_metadata` that caused all elements to have `page_number=1`
  in the element metadata.
* Adds `.log` as a file extension for TXT files.
* Adds functionality to try other common encodings for email (`.eml`) files if an error related to the encoding is raised and the user has not specified an encoding.
* Allow passed encoding to be used in the `replace_mime_encodings`
* Fixes page metadata for `partition_html` when `include_metadata=False`
* A `ValueError` now raises if `file_filename` is not specified when you use `partition_via_api`
  with a file-like object.

## 0.6.11

### Enhancements

* Supports epub tests since pandoc is updated in base image

### Features


### Fixes


## 0.6.10

### Enhancements

* XLS support from auto partition

### Features

### Fixes

## 0.6.9

### Enhancements

* fast strategy for pdf now keeps element bounding box data
* setup.py refactor

### Features

### Fixes

* Adds functionality to try other common encodings if an error related to the encoding is raised and the user has not specified an encoding.
* Adds additional MIME types for CSV

## 0.6.8

### Enhancements

### Features

* Add `partition_csv` for CSV files.

### Fixes

## 0.6.7

### Enhancements

* Deprecate `--s3-url` in favor of `--remote-url` in CLI
* Refactor out non-connector-specific config variables
* Add `file_directory` to metadata
* Add `page_name` to metadata. Currently used for the sheet name in XLSX documents.
* Added a `--partition-strategy` parameter to unstructured-ingest so that users can specify
  partition strategy in CLI. For example, `--partition-strategy fast`.
* Added metadata for filetype.
* Add Discord connector to pull messages from a list of channels
* Refactor `unstructured/file-utils/filetype.py` to better utilise hashmap to return mime type.
* Add local declaration of DOCX_MIME_TYPES and XLSX_MIME_TYPES for `test_filetype.py`.

### Features

* Add `partition_xml` for XML files.
* Add `partition_xlsx` for Microsoft Excel documents.

### Fixes

* Supports `hml` filetype for partition as a variation of html filetype.
* Makes `pytesseract` a function level import in `partition_pdf` so you can use the `"fast"`
  or `"hi_res"` strategies if `pytesseract` is not installed. Also adds the
  `required_dependencies` decorator for the `"hi_res"` and `"ocr_only"` strategies.
* Fix to ensure `filename` is tracked in metadata for `docx` tables.

## 0.6.6

### Enhancements

* Adds an `"auto"` strategy that chooses the partitioning strategy based on document
  characteristics and function kwargs. This is the new default strategy for `partition_pdf`
  and `partition_image`. Users can maintain existing behavior by explicitly setting
  `strategy="hi_res"`.
* Added an additional trace logger for NLP debugging.
* Add `get_date` method to `ElementMetadata` for converting the datestring to a `datetime` object.
* Cleanup the `filename` attribute on `ElementMetadata` to remove the full filepath.

### Features

* Added table reading as html with URL parsing to `partition_docx` in docx
* Added metadata field for text_as_html for docx files

### Fixes

* `fileutils/file_type` check json and eml decode ignore error
* `partition_email` was updated to more flexibly handle deviations from the RFC-2822 standard.
  The time in the metadata returns `None` if the time does not match RFC-2822 at all.
* Include all metadata fields when converting to dataframe or CSV

## 0.6.5

### Enhancements

* Added support for SpooledTemporaryFile file argument.

### Features

### Fixes


## 0.6.4

### Enhancements

* Added an "ocr_only" strategy for `partition_pdf`. Refactored the strategy decision
  logic into its own module.

### Features

### Fixes

## 0.6.3

### Enhancements

* Add an "ocr_only" strategy for `partition_image`.

### Features

* Added `partition_multiple_via_api` for partitioning multiple documents in a single REST
  API call.
* Added `stage_for_baseplate` function to prepare outputs for ingestion into Baseplate.
* Added `partition_odt` for processing Open Office documents.

### Fixes

* Updates the grouping logic in the `partition_pdf` fast strategy to group together text
  in the same bounding box.

## 0.6.2

### Enhancements

* Added logic to `partition_pdf` for detecting copy protected PDFs and falling back
  to the hi res strategy when necessary.


### Features

* Add `partition_via_api` for partitioning documents through the hosted API.

### Fixes

* Fix how `exceeds_cap_ratio` handles empty (returns `True` instead of `False`)
* Updates `detect_filetype` to properly detect JSONs when the MIME type is `text/plain`.

## 0.6.1

### Enhancements

* Updated the table extraction parameter name to be more descriptive

### Features

### Fixes

## 0.6.0

### Enhancements

* Adds an `ssl_verify` kwarg to `partition` and `partition_html` to enable turning off
  SSL verification for HTTP requests. SSL verification is on by default.
* Allows users to pass in ocr language to `partition_pdf` and `partition_image` through
  the `ocr_language` kwarg. `ocr_language` corresponds to the code for the language pack
  in Tesseract. You will need to install the relevant Tesseract language pack to use a
  given language.

### Features

* Table extraction is now possible for pdfs from `partition` and `partition_pdf`.
* Adds support for extracting attachments from `.msg` files

### Fixes

* Adds an `ssl_verify` kwarg to `partition` and `partition_html` to enable turning off
  SSL verification for HTTP requests. SSL verification is on by default.

## 0.5.13

### Enhancements

* Allow headers to be passed into `partition` when `url` is used.

### Features

* `bytes_string_to_string` cleaning brick for bytes string output.

### Fixes

* Fixed typo in call to `exactly_one` in `partition_json`
* unstructured-documents encode xml string if document_tree is `None` in `_read_xml`.
* Update to `_read_xml` so that Markdown files with embedded HTML process correctly.
* Fallback to "fast" strategy only emits a warning if the user specifies the "hi_res" strategy.
* unstructured-partition-text_type exceeds_cap_ratio fix returns and how capitalization ratios are calculated
* `partition_pdf` and `partition_text` group broken paragraphs to avoid fragmented `NarrativeText` elements.
* .json files resolved as "application/json" on centos7 (or other installs with older libmagic libs)

## 0.5.12

### Enhancements

* Add OS mimetypes DB to docker image, mainly for unstructured-api compat.
* Use the image registry as a cache when building Docker images.
* Adds the ability for `partition_text` to group together broken paragraphs.
* Added method to utils to allow date time format validation

### Features
* Add Slack connector to pull messages for a specific channel

* Add --partition-by-api parameter to unstructured-ingest
* Added `partition_rtf` for processing rich text files.
* `partition` now accepts a `url` kwarg in addition to `file` and `filename`.

### Fixes

* Allow encoding to be passed into `replace_mime_encodings`.
* unstructured-ingest connector-specific dependencies are imported on demand.
* unstructured-ingest --flatten-metadata supported for local connector.
* unstructured-ingest fix runtime error when using --metadata-include.

## 0.5.11

### Enhancements

### Features

### Fixes

* Guard against null style attribute in docx document elements
* Update HTML encoding to better support foreign language characters

## 0.5.10

### Enhancements

* Updated inference package
* Add sender, recipient, date, and subject to element metadata for emails

### Features

* Added `--download-only` parameter to `unstructured-ingest`

### Fixes

* FileNotFound error when filename is provided but file is not on disk

## 0.5.9

### Enhancements

### Features

### Fixes

* Convert file to str in helper `split_by_paragraph` for `partition_text`

## 0.5.8

### Enhancements

* Update `elements_to_json` to return string when filename is not specified
* `elements_from_json` may take a string instead of a filename with the `text` kwarg
* `detect_filetype` now does a final fallback to file extension.
* Empty tags are now skipped during the depth check for HTML processing.

### Features

* Add local file system to `unstructured-ingest`
* Add `--max-docs` parameter to `unstructured-ingest`
* Added `partition_msg` for processing MSFT Outlook .msg files.

### Fixes

* `convert_file_to_text` now passes through the `source_format` and `target_format` kwargs.
  Previously they were hard coded.
* Partitioning functions that accept a `text` kwarg no longer raise an error if an empty
  string is passed (and empty list of elements is returned instead).
* `partition_json` no longer fails if the input is an empty list.
* Fixed bug in `chunk_by_attention_window` that caused the last word in segments to be cut-off
  in some cases.

### BREAKING CHANGES

* `stage_for_transformers` now returns a list of elements, making it consistent with other
  staging bricks

## 0.5.7

### Enhancements

* Refactored codebase using `exactly_one`
* Adds ability to pass headers when passing a url in partition_html()
* Added optional `content_type` and `file_filename` parameters to `partition()` to bypass file detection

### Features

* Add `--flatten-metadata` parameter to `unstructured-ingest`
* Add `--fields-include` parameter to `unstructured-ingest`

### Fixes

## 0.5.6

### Enhancements

* `contains_english_word()`, used heavily in text processing, is 10x faster.

### Features

* Add `--metadata-include` and `--metadata-exclude` parameters to `unstructured-ingest`
* Add `clean_non_ascii_chars` to remove non-ascii characters from unicode string

### Fixes

* Fix problem with PDF partition (duplicated test)

## 0.5.4

### Enhancements

* Added Biomedical literature connector for ingest cli.
* Add `FsspecConnector` to easily integrate any existing `fsspec` filesystem as a connector.
* Rename `s3_connector.py` to `s3.py` for readability and consistency with the
  rest of the connectors.
* Now `S3Connector` relies on `s3fs` instead of on `boto3`, and it inherits
  from `FsspecConnector`.
* Adds an `UNSTRUCTURED_LANGUAGE_CHECKS` environment variable to control whether or not language
  specific checks like vocabulary and POS tagging are applied. Set to `"true"` for higher
  resolution partitioning and `"false"` for faster processing.
* Improves `detect_filetype` warning to include filename when provided.
* Adds a "fast" strategy for partitioning PDFs with PDFMiner. Also falls back to the "fast"
  strategy if detectron2 is not available.
* Start deprecation life cycle for `unstructured-ingest --s3-url` option, to be deprecated in
  favor of `--remote-url`.

### Features

* Add `AzureBlobStorageConnector` based on its `fsspec` implementation inheriting
from `FsspecConnector`
* Add `partition_epub` for partitioning e-books in EPUB3 format.

### Fixes

* Fixes processing for text files with `message/rfc822` MIME type.
* Open xml files in read-only mode when reading contents to construct an XMLDocument.

## 0.5.3

### Enhancements

* `auto.partition()` can now load Unstructured ISD json documents.
* Simplify partitioning functions.
* Improve logging for ingest CLI.

### Features

* Add `--wikipedia-auto-suggest` argument to the ingest CLI to disable automatic redirection
  to pages with similar names.
* Add setup script for Amazon Linux 2
* Add optional `encoding` argument to the `partition_(text/email/html)` functions.
* Added Google Drive connector for ingest cli.
* Added Gitlab connector for ingest cli.

### Fixes

## 0.5.2

### Enhancements

* Fully move from printing to logging.
* `unstructured-ingest` now uses a default `--download_dir` of `$HOME/.cache/unstructured/ingest`
rather than a "tmp-ingest-" dir in the working directory.

### Features

### Fixes

* `setup_ubuntu.sh` no longer fails in some contexts by interpreting
`DEBIAN_FRONTEND=noninteractive` as a command
* `unstructured-ingest` no longer re-downloads files when --preserve-downloads
is used without --download-dir.
* Fixed an issue that was causing text to be skipped in some HTML documents.

## 0.5.1

### Enhancements

### Features

### Fixes

* Fixes an error causing JavaScript to appear in the output of `partition_html` sometimes.
* Fix several issues with the `requires_dependencies` decorator, including the error message
  and how it was used, which had caused an error for `unstructured-ingest --github-url ...`.

## 0.5.0

### Enhancements

* Add `requires_dependencies` Python decorator to check dependencies are installed before
  instantiating a class or running a function

### Features

* Added Wikipedia connector for ingest cli.

### Fixes

* Fix `process_document` file cleaning on failure
* Fixes an error introduced in the metadata tracking commit that caused `NarrativeText`
  and `FigureCaption` elements to be represented as `Text` in HTML documents.

## 0.4.16

### Enhancements

* Fallback to using file extensions for filetype detection if `libmagic` is not present

### Features

* Added setup script for Ubuntu
* Added GitHub connector for ingest cli.
* Added `partition_md` partitioner.
* Added Reddit connector for ingest cli.

### Fixes

* Initializes connector properly in ingest.main::MainProcess
* Restricts version of unstructured-inference to avoid multithreading issue

## 0.4.15

### Enhancements

* Added `elements_to_json` and `elements_from_json` for easier serialization/deserialization
* `convert_to_dict`, `dict_to_elements` and `convert_to_csv` are now aliases for functions
  that use the ISD terminology.

### Fixes

* Update to ensure all elements are preserved during serialization/deserialization

## 0.4.14

* Automatically install `nltk` models in the `tokenize` module.

## 0.4.13

* Fixes unstructured-ingest cli.

## 0.4.12

* Adds console_entrypoint for unstructured-ingest, other structure/doc updates related to ingest.
* Add `parser` parameter to `partition_html`.

## 0.4.11

* Adds `partition_doc` for partitioning Word documents in `.doc` format. Requires `libreoffice`.
* Adds `partition_ppt` for partitioning PowerPoint documents in `.ppt` format. Requires `libreoffice`.

## 0.4.10

* Fixes `ElementMetadata` so that it's JSON serializable when the filename is a `Path` object.

## 0.4.9

* Added ingest modules and s3 connector, sample ingest script
* Default to `url=None` for `partition_pdf` and `partition_image`
* Add ability to skip English specific check by setting the `UNSTRUCTURED_LANGUAGE` env var to `""`.
* Document `Element` objects now track metadata

## 0.4.8

* Modified XML and HTML parsers not to load comments.

## 0.4.7

* Added the ability to pull an HTML document from a url in `partition_html`.
* Added the the ability to get file summary info from lists of filenames and lists
  of file contents.
* Added optional page break to `partition` for `.pptx`, `.pdf`, images, and `.html` files.
* Added `to_dict` method to document elements.
* Include more unicode quotes in `replace_unicode_quotes`.

## 0.4.6

* Loosen the default cap threshold to `0.5`.
* Add a `UNSTRUCTURED_NARRATIVE_TEXT_CAP_THRESHOLD` environment variable for controlling
  the cap ratio threshold.
* Unknown text elements are identified as `Text` for HTML and plain text documents.
* `Body Text` styles no longer default to `NarrativeText` for Word documents. The style information
  is insufficient to determine that the text is narrative.
* Upper cased text is lower cased before checking for verbs. This helps avoid some missed verbs.
* Adds an `Address` element for capturing elements that only contain an address.
* Suppress the `UserWarning` when detectron is called.
* Checks that titles and narrative test have at least one English word.
* Checks that titles and narrative text are at least 50% alpha characters.
* Restricts titles to a maximum word length. Adds a `UNSTRUCTURED_TITLE_MAX_WORD_LENGTH`
  environment variable for controlling the max number of words in a title.
* Updated `partition_pptx` to order the elements on the page

## 0.4.4

* Updated `partition_pdf` and `partition_image` to return `unstructured` `Element` objects
* Fixed the healthcheck url path when partitioning images and PDFs via API
* Adds an optional `coordinates` attribute to document objects
* Adds `FigureCaption` and `CheckBox` document elements
* Added ability to split lists detected in `LayoutElement` objects
* Adds `partition_pptx` for partitioning PowerPoint documents
* LayoutParser models now download from HugginfaceHub instead of DropBox
* Fixed file type detection for XML and HTML files on Amazone Linux

## 0.4.3

* Adds `requests` as a base dependency
* Fix in `exceeds_cap_ratio` so the function doesn't break with empty text
* Fix bug in `_parse_received_data`.
* Update `detect_filetype` to properly handle `.doc`, `.xls`, and `.ppt`.

## 0.4.2

* Added `partition_image` to process documents in an image format.
* Fixed utf-8 encoding error in `partition_email` with attachments for `text/html`

## 0.4.1

* Added support for text files in the `partition` function
* Pinned `opencv-python` for easier installation on Linux

## 0.4.0

* Added generic `partition` brick that detects the file type and routes a file to the appropriate
  partitioning brick.
* Added a file type detection module.
* Updated `partition_html` and `partition_eml` to support file-like objects in 'rb' mode.
* Cleaning brick for removing ordered bullets `clean_ordered_bullets`.
* Extract brick method for ordered bullets `extract_ordered_bullets`.
* Test for `clean_ordered_bullets`.
* Test for `extract_ordered_bullets`.
* Added `partition_docx` for pre-processing Word Documents.
* Added new REGEX patterns to extract email header information
* Added new functions to extract header information `parse_received_data` and `partition_header`
* Added new function to parse plain text files `partition_text`
* Added new cleaners functions `extract_ip_address`, `extract_ip_address_name`, `extract_mapi_id`, `extract_datetimetz`
* Add new `Image` element and function to find embedded images `find_embedded_images`
* Added `get_directory_file_info` for summarizing information about source documents

## 0.3.5

* Add support for local inference
* Add new pattern to recognize plain text dash bullets
* Add test for bullet patterns
* Fix for `partition_html` that allows for processing `div` tags that have both text and child
  elements
* Add ability to extract document metadata from `.docx`, `.xlsx`, and `.jpg` files.
* Helper functions for identifying and extracting phone numbers
* Add new function `extract_attachment_info` that extracts and decodes the attachment
of an email.
* Staging brick to convert a list of `Element`s to a `pandas` dataframe.
* Add plain text functionality to `partition_email`

## 0.3.4

* Python-3.7 compat

## 0.3.3

* Removes BasicConfig from logger configuration
* Adds the `partition_email` partitioning brick
* Adds the `replace_mime_encodings` cleaning bricks
* Small fix to HTML parsing related to processing list items with sub-tags
* Add `EmailElement` data structure to store email documents

## 0.3.2

* Added `translate_text` brick for translating text between languages
* Add an `apply` method to make it easier to apply cleaners to elements

## 0.3.1

* Added \_\_init.py\_\_ to `partition`

## 0.3.0

* Implement staging brick for Argilla. Converts lists of `Text` elements to `argilla` dataset classes.
* Removing the local PDF parsing code and any dependencies and tests.
* Reorganizes the staging bricks in the unstructured.partition module
* Allow entities to be passed into the Datasaur staging brick
* Added HTML escapes to the `replace_unicode_quotes` brick
* Fix bad responses in partition_pdf to raise ValueError
* Adds `partition_html` for partitioning HTML documents.

## 0.2.6

* Small change to how \_read is placed within the inheritance structure since it doesn't really apply to pdf
* Add partitioning brick for calling the document image analysis API

## 0.2.5

* Update python requirement to >=3.7

## 0.2.4

* Add alternative way of importing `Final` to support google colab

## 0.2.3

* Add cleaning bricks for removing prefixes and postfixes
* Add cleaning bricks for extracting text before and after a pattern

## 0.2.2

* Add staging brick for Datasaur

## 0.2.1

* Added brick to convert an ISD dictionary to a list of elements
* Update `PDFDocument` to use the `from_file` method
* Added staging brick for CSV format for ISD (Initial Structured Data) format.
* Added staging brick for separating text into attention window size chunks for `transformers`.
* Added staging brick for LabelBox.
* Added ability to upload LabelStudio predictions
* Added utility function for JSONL reading and writing
* Added staging brick for CSV format for Prodigy
* Added staging brick for Prodigy
* Added ability to upload LabelStudio annotations
* Added text_field and id_field to stage_for_label_studio signature

## 0.2.0

* Initial release of unstructured<|MERGE_RESOLUTION|>--- conflicted
+++ resolved
@@ -1,7 +1,4 @@
-<<<<<<< HEAD
-## 0.14.8-dev4
-=======
-## 0.14.9-dev6
+## 0.14.9-dev7
 
 ### Enhancements
 
@@ -18,7 +15,6 @@
 * **`partition()` now forwards `strategy` arg to `partition_docx()`, `partition_pptx()`, and their brokering partitioners for DOC, ODT, and PPT formats.** A `strategy` argument passed to `partition()` (or the default value "auto" assigned by `partition()`) is now forwarded to `partition_docx()`, `partition_pptx()`, and their brokering partitioners when those filetypes are detected.
 
 ## 0.14.8
->>>>>>> 5179b739
 
 ### Enhancements
 
