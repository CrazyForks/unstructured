## 0.16.17-dev1

### Enhancements
- **Refactoring the VoyageAI integration** to use voyageai package directly, allowing extra features.

### Features

### Fixes

## 0.16.16

### Enhancements

### Features
- **Vectorize layout (inferred, extracted, and OCR) data structure** Using `np.ndarray` to store a group of layout elements or text regions instead of using a list of objects. This improves the memory efficiency and compute speed around layout merging and deduplication.

### Fixes
- **Add auto-download for NLTK for Python Enviroment** When user import tokenize, It will  automatic download nltk data from `tokenize.py` file. Added `AUTO_DOWNLOAD_NLTK` flag in `tokenize.py` to download `NLTK_DATA`.
- **Correctly patch pdfminer to avoid PDF repair**. The patch applied to pdfminer's parser caused it to occasionally split tokens in content streams, throwing `PDFSyntaxError`.  Repairing these PDFs sometimes failed (since they were not actually invalid) resulting in unnecessary OCR fallback.
- **Drop usage of ndjson dependency**

## 0.16.15
### Enhancements

### Features

### Fixes
- **Update `unstructured-inference`** to 0.8.6 in requirements which removed `layoutparser` dependency libs
- **Update `pdfminer-six` to 20240706**

## 0.16.14

### Enhancements

### Features

### Fixes
- **Fix an issue with multiple values for `infer_table_structure`** when paritioning email with image attachements the kwarg calls into `partition` to partition the image already contains `infer_table_structure`. Now `partition` function checks if the `kwarg` has `infer_table_structure` already

## 0.16.13

### Enhancements
- **Add character-level filtering for tesseract output**. It is controllable via `TESSERACT_CHARACTER_CONFIDENCE_THRESHOLD` environment variable.

### Features

### Fixes

- **Fix NLTK Download** to use nltk assets in docker image
- removed the ability to automatically download nltk package if missing

## 0.16.12

### Enhancements

- **Prepare auto-partitioning for pluggable partitioners**. Move toward a uniform partitioner call signature so a custom or override partitioner can be registered without code changes.
- **Add NDJSON file type support.**

### Features

### Fixes

<<<<<<< HEAD
- **Correct deprecated `ruff` invocation in `make tidy`**.  This will future-proof it or avoid surprises if someone happens to upgrade Ruff.
=======
- **Base image has been updated.**
- **Upgrade ruff to latest.** Previously the ruff version was pinned to <0.5. Remove that pin and fix the handful of lint items that resulted.
- **CSV with asserted XLS content-type is correctly identified as CSV.** Resolves a bug where a CSV file with an asserted content-type of `application/vnd.ms-excel` was incorrectly identified as an XLS file.
- **Improve element-type mapping for Chinese text.** Fixes bug where Chinese text would produce large numbers of false-positive `Title` elements.
- **Improve element-type mapping for HTML.** Fixes bug where certain non-title elements were classified as `Title`.
>>>>>>> 0fbdd4ea

## 0.16.11

### Enhancements

- **Enhance quote standardization tests** with additional Unicode scenarios
- **Relax table segregation rule in chunking.** Previously a `Table` element was always segregated into its own pre-chunk such that the `Table` appeared alone in a chunk or was split into multiple `TableChunk` elements, but never combined with `Text`-subtype elements. Allow table elements to be combined with other elements in the same chunk when space allows.
- **Compute chunk length based solely on `element.text`.** Previously `.metadata.text_as_html` was also considered and since it is always longer that the text (due to HTML tag overhead) it was the effective length criterion. Remove text-as-html from the length calculation such that text-length is the sole criterion for sizing a chunk.

### Features

### Fixes

- Fix ipv4 regex to correctly include up to three digit octets.

## 0.16.10

### Enhancements

### Features

### Fixes

- **Fix original file doctype detection** from cct converted file paths for metrics calculation.

## 0.16.9

### Enhancements

### Features

### Fixes

- **Fix NLTK Download** to not download from unstructured S3 Bucket

## 0.16.8

### Enhancements
- **Metrics: Weighted table average is optional**

### Features

### Fixes

## 0.16.7

### Enhancements
- **Add image_alt_mode to partition_html** Adds an `image_alt_mode` parameter to `partition_html()` to control how alt text is extracted from images in HTML documents for `html_parser_version=v2` . The parameter can be set to `to_text` to extract alt text as text from `<img>` html tags

### Features

### Fixes


## 0.16.6

### Enhancements
- **Every `<table>` tag is considered to be ontology.Table** Added special handling for tables in HTML partitioning (`html_parser_version=v2`. This change is made to improve the accuracy of table extraction from HTML documents.
- **Every HTML has default ontology class assigned** When parsing HTML with `html_parser_version=v2` to ontology each defined HTML in the Ontology has assigned default ontology class. This way it is possible to assign ontology class instead of UncategorizedText when the HTML tag is predicted correctly without class assigned class
- **Use (number of actual table) weighted average for table metrics** In evaluating table metrics the mean aggregation now uses the actual number of tables in a document to weight the metric scores

### Features

### Fixes
- **ElementMetadata consolidation** Now `text_as_html` metadata is combined across all elements in CompositeElement when chunking HTML output

## 0.16.5

### Enhancements

### Features

### Fixes
- **Fixes parsing HTML v2 parser** Now max recursion limit is set and value is correctly extracted from ontology element


## 0.16.4

### Enhancements

* **`value` attribute in `<input/>` element is parsed to `OntologyElement.text` in ontology**
* **`id` and `class` attributes removed from Table subtags in HTML partitioning**
* **cleaned `to_html` and newly introduced `to_text` in `OntologyElement`**
* **Elements created from V2 HTML are less granular** Added merging of adjacent text elements and inline html tags in the HTML partitioner to reduce the number of elements created from V2 HTML.

### Features

* **Add support for link extraction in pdf hi_res strategy.** The `partition_pdf()` function now supports link extraction when using the `hi_res` strategy, allowing users to extract hyperlinks from PDF documents more effectively.

### Fixes


## 0.16.3

### Enhancements

### Features

### Fixes

* **V2 elements without first parent ID can be parsed**
* **Fix missing elements when layout element parsed in V2 ontology**
* updated **unstructured-inference** to be **0.8.1** in requirements/extra-pdf-image.in


## 0.16.2

### Enhancements

### Features

* **Whitespace-invariant CCT distance metric.** CCT Levenshtein distance for strings is by default computed with standardized whitespaces.

### Fixes

* **Fixed retry config settings for partition_via_api function** If the SDK's default retry config is not set the retry config getter function does not fail anymore.

## 0.16.1

### Enhancements

* **Bump `unstructured-inference` to 0.7.39** and upgrade other dependencies
* **Round coordinates** Round coordinates when computing bounding box overlaps in `pdfminer_processing.py` to nearest machine precision. This can help reduce underterministic behavior from machine precision that affects which bounding boxes to combine.
* **Request retry parameters in `partition_via_api` function.** Expose retry-mechanism related parameters in the `partition_via_api` function to allow users to configure the retry behavior of the API requests.

### Features

* **Parsing HTML to Unstructured Elements and back**

### Fixes

* **Remove unsupported chipper model**
* **Rewrite of `partition.email` module and tests.** Use modern Python stdlib `email` module interface to parse email messages and attachments. This change shortens and simplifies the code, and makes it more robust and maintainable. Several historical problems were remedied in the process.
* **Minify text_as_html from DOCX.** Previously `.metadata.text_as_html` for DOCX tables was "bloated" with whitespace and noise elements introduced by `tabulate` that produced over-chunking and lower "semantic density" of elements. Reduce HTML to minimum character count while preserving all text.
* **Fall back to filename extension-based file-type detection for unidentified OLE files.** Resolves a problem where a DOC file that could not be detected as such by `filetype` was incorrectly identified as a MSG file.
* **Minify text_as_html from XLSX.** Previously `.metadata.text_as_html` for DOCX tables was "bloated" with whitespace and noise elements introduced by `pandas` that produced over-chunking and lower "semantic density" of elements. Reduce HTML to minimum character count while preserving all text.
* **Minify text_as_html from CSV.** Previously `.metadata.text_as_html` for CSV tables was "bloated" with whitespace and noise elements introduced by `pandas` that produced over-chunking and lower "semantic density" of elements. Reduce HTML to minimum character count while preserving all text.
* **Minify text_as_html from PPTX.** Previously `.metadata.text_as_html` for PPTX tables was "bloated" with whitespace and noise elements introduced by `tabulate` that produced over-chunking and lower "semantic density" of elements. Reduce HTML to minimum character count while preserving all text and structure.

## 0.16.0

### Enhancements

* **Remove ingest implementation.** The deprecated ingest functionality has been removed, as it is now maintained in the separate [unstructured-ingest](https://github.com/Unstructured-IO/unstructured-ingest) repository.
  * Replace extras in `requirements/ingest` directory with a new `ingest.txt` extra for installing the `unstructured-ingest` library.
  * Remove the `unstructured.ingest` submodule.
  * Delete all shell scripts previously used for destination ingest tests.

### Features

### Fixes

* **Add language parameter to `OCRAgentGoogleVision`.**  Introduces an optional language parameter in the `OCRAgentGoogleVision` constructor to serve as a language hint for `document_text_detection`. This ensures compatibility with the OCRAgent's `get_instance` method and resolves errors when parsing PDFs with Google Cloud Vision as the OCR agent.

## 0.15.14

### Enhancements

### Features

* **Add (but do not install) a new post-partitioning decorator to handle metadata added for all file-types, like `.filename`, `.filetype` and `.languages`.** This will be installed in a closely following PR to replace the four currently being used for this purpose.

### Fixes

* **Update Python SDK usage in `partition_via_api`.** Make a minor syntax change to ensure forward compatibility with the upcoming 0.26.0 Python SDK.
* **Remove "unused" `date_from_file_object` parameter.** As part of simplifying partitioning parameter set, remove `date_from_file_object` parameter. A file object does not have a last-modified date attribute so can never give a useful value. When a file-object is used as the document source (such as in Unstructured API) the last-modified date must come from the `metadata_last_modified` argument.
* **Fix occasional `KeyError` when mapping parent ids to hash ids.** Occasionally the input elements into `assign_and_map_hash_ids` can contain duplicated element instances, which lead to error when mapping parent id.
* **Allow empty text files.** Fixes an issue where text files with only white space would fail to be partitioned.
* **Remove double-decoration for CSV, DOC, ODT partitioners.** Refactor these partitioners to use the new `@apply_metadata()` decorator and only decorate the principal partitioner (CSV and DOCX in this case); remove decoration from delegating partitioners.
* **Remove double-decoration for PPTX, TSV, XLSX, and XML partitioners.** Refactor these partitioners to use the new `@apply_metadata()` decorator and only decorate the principal partitioner; remove decoration from delegating partitioners.
* **Remove double-decoration for HTML, EPUB, MD, ORG, RST, and RTF partitioners.** Refactor these partitioners to use the new `@apply_metadata()` decorator and only decorate the principal partitioner (HTML in this case); remove decoration from delegating partitioners.
* **Remove obsolete min_partition/max_partition args from TXT and EML.** The legacy `min_partition` and `max_partition` parameters were an initial rough implementation of chunking but now interfere with chunking and are unused. Remove those parameters from `partition_text()` and `partition_email()`.
* **Remove double-decoration on EML and MSG.** Refactor these partitioners to rely on the new `@apply_metadata()` decorator operating on partitioners they delegate to (TXT, HTML, and all others for attachments) and remove direct decoration from EML and MSG.
* **Remove double-decoration for PPT.** Remove decorators from the delegating PPT partitioner.
* **Quick-fix CI error in auto test-filetype.** Better fix to follow shortly.

## 0.15.13

### BREAKING CHANGES

* **Remove dead experimental code.** Unused code in `file_utils.experimental` and `file_utils.metadata` was removed. These functions were never published in the documentation, but if a client dug these out and used them this removal could break client code.

### Enhancements

* **Improve `pdfminer` image cleanup process**. Optimized the removal of duplicated pdfminer images by performing the cleanup before merging elements, rather than after. This improvement reduces execution time and enhances overall processing speed of PDF documents.

### Features

### Fixes

* **Fixes high memory overhead for intersection area computation** Using `numpy.float32` for coordinates and remove intermediate variables to reduce memory usage when computing intersection areas
* **Fixes the `arm64` image build** `arm64` builds are now fixed and will be available against starting with the `0.15.13` release.

## 0.15.12

### Enhancements

* **Improve `pdfminer` element processing** Implemented splitting of `pdfminer` elements (groups of text chunks) into smaller bounding boxes (text lines). This prevents loss of information from the object detection model and facilitates more effective removal of duplicated `pdfminer` text.

### Features

### Fixes

* **Fixed table accuracy metric** Table accuracy was incorrectly using column content difference in calculating row accuracy.

## 0.15.11

### Enhancements

* **Add deprecation warning to embed code**
* **Remove ingest console script**

## 0.15.10

### Enhancements

* **Enhance `pdfminer` element cleanup** Expand removal of `pdfminer` elements to include those inside all `non-pdfminer` elements, not just `tables`.
* **Modified analysis drawing tools to dump to files and draw from dumps** If the parameter `analysis` of the `partition_pdf` function is set to `True`, the layout for Object Detection, Pdfminer Extraction, OCR and final layouts will be dumped as json files. The drawers now accept dict (dump) objects instead of internal classes instances.
* **Vectorize pdfminer elements deduplication computation**. Use `numpy` operations to compute IOU and sub-region membership instead of using simply loop. This improves the speed of deduplicating elements for pages with a lot of elements.

### Features

### Fixes

## 0.15.9

### Enhancements

### Features

* **Add support for encoding parameter in partition_csv**

### Fixes

* **Check storage contents for OLE file type detection** Updates `detect_filetype` to check the content of OLE files to more reliable differentiate DOC, PPT, XLS, and MSG files. As part of this, the `"msg"` extra was removed because the `python-oxmsg` package is now a base dependency.
* **Fix disk space leaks and Windows errors when accessing file.name on a NamedTemporaryFile** Uses of `NamedTemporaryFile(..., delete=False)` and/or uses of `file.name` of NamedTemporaryFiles have been replaced with TemporaryFileDirectory to avoid a known issue: https://docs.python.org/3/library/tempfile.html#tempfile.NamedTemporaryFile

## 0.15.8

### Enhancements

* **Bump unstructured.paddleocr to 2.8.1.0.**

### Features

* **Add MixedbreadAI embedder** Adds MixedbreadAI embeddings to support embedding via Mixedbread AI.

### Fixes

* **Replace `pillow-heif` with `pi-heif`**. Replaces `pillow-heif` with `pi-heif` due to more permissive licensing on the wheel for `pi-heif`.
* **Minify text_as_html from DOCX.** Previously `.metadata.text_as_html` for DOCX tables was "bloated" with whitespace and noise elements introduced by `tabulate` that produced over-chunking and lower "semantic density" of elements. Reduce HTML to minimum character count without preserving all text.
* **Fall back to filename extension-based file-type detection for unidentified OLE files.** Resolves a problem where a DOC file that could not be detected as such by `filetype` was incorrectly identified as a MSG file.

## 0.15.7

### Enhancements

### Features

### Fixes

* **Fix NLTK data download path to prevent nested directories**. Resolved an issue where a nested "nltk_data" directory was created within the parent "nltk_data" directory when it already existed. This fix prevents errors in checking for existing downloads and loading models from NLTK data.

## 0.15.6

### Enhancements

### Features

### Fixes

* **Bump to NLTK 3.9.x** Bumps to the latest `nltk` version to resolve CVE.
* **Update CI for `ingest-test-fixture-update-pr` to resolve NLTK model download errors.**
* **Synchronized text and html on `TableChunk` splits.** When a `Table` element is divided during chunking to fit the chunking window, `TableChunk.text` corresponds exactly with the table text in `TableChunk.metadata.text_as_html`, `.text_as_html` is always parseable HTML, and the table is split on even row boundaries whenever possible.

## 0.15.5

### Enhancements

### Features

### Fixes

* **Revert to using `unstructured.pytesseract` fork**. Due to the unavailability of some recent release versions of `pytesseract` on PyPI, the project now uses the `unstructured.pytesseract` fork to ensure stability and continued support.
* **Bump `libreoffice` verson in image.** Bumps the `libreoffice` version to `25.2.5.2` to address CVEs.
* **Downgrade NLTK dependency version for compatibility**. Due to the unavailability of `nltk==3.8.2` on PyPI, the NLTK dependency has been downgraded to `<3.8.2`. This change ensures continued functionality and compatibility.

## 0.15.4

### Enhancements

### Features

### Fixes

* **Resolve an installation error with `pytesseract>=0.3.12` that occurred during `pip install unstructured[pdf]==0.15.3`.**

## 0.15.3

### Enhancements

### Features

### Fixes

* **Remove the custom index URL from `extra-paddleocr.in` to resolve the error in the `setup.py` configuration.**

## 0.15.2

### Enhancements

* **Improve directory handling when extracting image blocks**. The `figures` directory is no longer created when the `extract_image_block_to_payload` parameter is set to `True`.

### Features

* **Added per-class Object Detection metrics in the evaluation**. The metrics include average precision, precision, recall, and f1-score for each class in the dataset.

### Fixes

* **Updates NLTK data file for compatibility with `nltk>=3.8.2`**. The NLTK data file now container `punkt_tab`, making it possible to upgrade to `nltk>=3.8.2`. The `nltk==3.8.2` patches CVE-2024-39705.
* **Renames Astra to Astra DB** Conforms with DataStax internal naming conventions.
* **Accommodate single-column CSV files.** Resolves a limitation of `partition_csv()` where delimiter detection would fail on a single-column CSV file (which naturally has no delimeters).
* **Accommodate `image/jpg` in PPTX as alias for `image/jpeg`.** Resolves problem partitioning PPTX files having an invalid `image/jpg` (should be `image/jpeg`) MIME-type in the `[Content_Types].xml` member of the PPTX Zip archive.
* **Fixes an issue in Object Detection metrics** The issue was in preprocessing/validating the ground truth and predicted data for object detection metrics.
* **Removes dependency on unstructured.pytesseract** Unstructured forked pytesseract while waiting for code to be upstreamed. Now that the new version has been released, this fork can be removed.

## 0.15.1

### Enhancements

* **Improve `pdfminer` embedded `image` extraction to exclude text elements and produce more accurate bounding boxes.** This results in cleaner, more precise element extraction in `pdf` partitioning.

### Features

* **Update partition_eml and partition_msg to capture cc, bcc, and message_id fields** Cc, bcc, and message_id information is captured in element metadata for both msg and email partitioning and `Recipient` elements are generated for cc and bcc when `include_headers=True` for email partitioning.
* **Mark ingest as deprecated** Begin sunset of ingest code in this repo as it's been moved to a dedicated repo.
* **Add `pdf_hi_res_max_pages` argument for partitioning, which allows rejecting PDF files that exceed this page number limit, when the `high_res` strategy is chosen.** By default, it will allow parsing PDF files with an unlimited number of pages.

### Fixes

* **Update `HuggingFaceEmbeddingEncoder` to use `HuggingFaceEmbeddings` from `langchain_huggingface` package instead of the deprecated version from `langchain-community`.** This resolves the deprecation warning and ensures compatibility with future versions of langchain.
* **Update `OpenAIEmbeddingEncoder` to use `OpenAIEmbeddings` from `langchain-openai` package instead of the deprecated version from `langchain-community`.** This resolves the deprecation warning and ensures compatibility with future versions of langchain.
* **Update import of Pinecone exception** Adds compatibility for pinecone-client>=5.0.0
* **File-type detection catches non-existent file-path.** `detect_filetype()` no longer silently falls back to detecting a file-type based on the extension when no file exists at the path provided. Instead `FileNotFoundError` is raised. This provides consistent user notification of a mis-typed path rather than an unpredictable exception from a file-type specific partitioner when the file cannot be opened.
* **EML files specified as a file-path are detected correctly.** Resolved a bug where an EML file submitted to `partition()` as a file-path was identified as TXT and partitioned using `partition_text()`. EML files specified by path are now identified and processed correctly, including processing any attachments.
* **A DOCX, PPTX, or XLSX file specified by path and ambiguously identified as MIME-type "application/octet-stream" is identified correctly.** Resolves a shortcoming where a file specified by path immediately fell back to filename-extension based identification when misidentified as "application/octet-stream", either by asserted content type or a mis-guess by libmagic. An MS Office file misidentified in this way is now correctly identified regardless of its filename and whether it is specified by path or file-like object.
* **Textual content retrieved from a URL with gzip transport compression now partitions correctly.** Resolves a bug where a textual file-type (such as Markdown) retrieved by passing a URL to `partition()` would raise when `gzip` compression was used for transport by the server.
* **A DOCX, PPTX, or XLSX content-type asserted on partition is confirmed or fixed.** Resolves a bug where calling `partition()` with a swapped MS-Office `content_type` would cause the file-type to be misidentified. A DOCX, PPTX, or XLSX MIME-type received by `partition()` is now checked for accuracy and corrected if the file is for a different MS-Office 2007+ type.
* **DOC, PPT, XLS, and MSG files are now auto-detected correctly.** Resolves a bug where DOC, PPT, and XLS files were auto-detected as MSG files under certain circumstances.

## 0.15.0

### Enhancements

* **Improve text clearing process in email partitioning.** Updated the email partitioner to remove both `=\n` and `=\r\n` characters during the clearing process. Previously, only `=\n` characters were removed.
* **Bump unstructured.paddleocr to 2.8.0.1.**
* **Refine HTML parser to accommodate block element nested in phrasing.** HTML parser no longer raises on a block element (e.g. `<p>`, `<div>`) nested inside a phrasing element (e.g. `<strong>` or `<cite>`). Instead it breaks the phrasing run (and therefore element) at the block-item start and begins a new phrasing run after the block-item. This is consistent with how the browser determines element boundaries in this situation.
* **Install rewritten HTML parser to fix 12 existing bugs and provide headroom for refinement and growth.** A rewritten HTML parser resolves a collection of outstanding bugs with HTML partitioning and provides a firm foundation for further elaborating that important partitioner.
* **CI check for dependency licenses** Adds a CI check to ensure dependencies are appropriately licensed.

### Features

* **Add support for specifying OCR language to `partition_pdf()`.** Extend language specification capability to `PaddleOCR` in addition to `TesseractOCR`. Users can now specify OCR languages for both OCR engines when using `partition_pdf()`.
* **Add AstraDB source connector** Adds support for ingesting documents from AstraDB.

### Fixes

* **Remedy error on Windows when `nltk` binaries are downloaded.** Work around a quirk in the Windows implementation of `tempfile.NamedTemporaryFile` where accessing the temporary file by name raises `PermissionError`.
* **Move Astra embedded_dimension to write config**

## 0.14.10

### Enhancements

* **Update unstructured-client dependency** Change unstructured-client dependency pin back to greater than min version and updated tests that were failing given the update.
* **`.doc` files are now supported in the `arm64` image.**. `libreoffice24` is added to the `arm64` image, meaning `.doc` files are now supported. We have follow on work planned to investigate adding `.ppt` support for `arm64` as well.
* **Add table detection metrics: recall, precision and f1.**
* **Remove unused _with_spans metrics.**

### Features

**Add Object Detection Metrics to CI** Add object detection metrics (average precision, precision, recall and f1-score) implementations.

### Fixes

* **Fix counting false negatives and false positives in table structure evaluation.**
* **Fix Slack CI test** Change channel that Slack test is pointing to because previous test bot expired
* **Remove NLTK download** Removes `nltk.download` in favor of downloading from an S3 bucket we host to mitigate CVE-2024-39705

## 0.14.9

### Enhancements

* **Added visualization and OD model result dump for PDF** In PDF `hi_res` strategy the `analysis` parameter can be used to visualize the result of the OD model and dump the result to a file. Additionally, the visualization of bounding boxes of each layout source is rendered and saved for each page.
* **`partition_docx()` distinguishes "file not found" from "not a ZIP archive" error.** `partition_docx()` now provides different error messages for "file not found" and "file is not a ZIP archive (and therefore not a DOCX file)". This aids diagnosis since these two conditions generally point in different directions as to the cause and fix.

### Features

### Fixes

* **Fix a bug where multiple `soffice` processes could be attempted** Add a wait mechanism in `convert_office_doc` so that the function first checks if another `soffice` is running already: if yes wait till the other process finishes or till the wait timeout before spawning a subprocess to run `soffice`
* **`partition()` now forwards `strategy` arg to `partition_docx()`, `partition_pptx()`, and their brokering partitioners for DOC, ODT, and PPT formats.** A `strategy` argument passed to `partition()` (or the default value "auto" assigned by `partition()`) is now forwarded to `partition_docx()`, `partition_pptx()`, and their brokering partitioners when those filetypes are detected.

## 0.14.8

### Enhancements

* **Move arm64 image to wolfi-base** The `arm64` image now runs on `wolfi-base`. The `arm64` build for `wolfi-base` does not yet include `libreoffce`, and so `arm64` does not currently support processing `.doc`, `.ppt`, or `.xls` file. If you need to process those files on `arm64`, use the legacy `rockylinux` image.

### Features

### Fixes

* **Bump unstructured-inference==0.7.36** Fix `ValueError` when converting cells to html.
* **`partition()` now forwards `strategy` arg to `partition_docx()`, `partition_ppt()`, and `partition_pptx()`.** A `strategy` argument passed to `partition()` (or the default value "auto" assigned by `partition()`) is now forwarded to `partition_docx()`, `partition_ppt()`, and `partition_pptx()` when those filetypes are detected.
* **Fix missing sensitive field markers** for embedders

## 0.14.7

### Enhancements

* **Pull from `wolfi-base` image.** The amd64 image now pulls from the `unstructured` `wolfi-base` image to avoid duplication of dependency setup steps.
* **Fix windows temp file.** Make the creation of a temp file in unstructured/partition/pdf_image/ocr.py windows compatible.

### Features

* **Expose conversion functions for tables** Adds public functions to convert tables from HTML to the Deckerd format and back
* **Adds Kafka Source and Destination** New source and destination connector added to all CLI ingest commands to support reading from and writing to Kafka streams. Also supports Confluent Kafka.

### Fixes

* **Fix an error publishing docker images.** Update user in docker-smoke-test to reflect changes made by the amd64 image pull from the "unstructured" "wolfi-base" image.
* **Fix a IndexError when partitioning a pdf with values for both `extract_image_block_types` and `starting_page_number`.

## 0.14.6

### Enhancements

* **Bump unstructured-inference==0.7.35** Fix syntax for generated HTML tables.

### Features

* **tqdm ingest support** add optional flag to ingest flow to print out progress bar of each step in the process.

### Fixes

* **Remove deprecated `overwrite_schema` kwarg from Delta Table connector.** The `overwrite_schema` kwarg is deprecated in `deltalake>=0.18.0`. `schema_mode=` should be used now instead. `schema_mode="overwrite"` is equivalent to `overwrite_schema=True` and `schema_mode="merge"` is equivalent to `overwrite_schema="False"`. `schema_mode` defaults to `None`. You can also now specify `engine`, which defaults to `"pyarrow"`. You need to specify `enginer="rust"` to use `"schema_mode"`.
* **Fix passing parameters to python-client** - Remove parsing list arguments to strings in passing arguments to python-client in Ingest workflow and `partition_via_api`
* **table metric bug fix** get_element_level_alignment()now will find all the matched indices in predicted table data instead of only returning the first match in the case of multiple matches for the same gt string.
* **fsspec connector path/permissions bug** V2 fsspec connectors were failing when defined relative filepaths had leading slash. This strips that slash to guarantee the relative path never has it.
* **Dropbox connector internal file path bugs** Dropbox source connector currently raises exceptions when indexing files due to two issues: a path formatting idiosyncrasy of the Dropbox library and a divergence in the definition of the Dropbox libraries fs.info method, expecting a 'url' parameter rather than 'path'.
* **update table metric evaluation to handle corrected HTML syntax for tables** This change is connected to the update in [unstructured-inference change](https://github.com/Unstructured-IO/unstructured-inference/pull/355) - fixes transforming HTML table to deckerd and internal cells format.

## 0.14.5

### Enhancements

* **Filtering for tar extraction** Adds tar filtering to the compression module for connectors to avoid decompression malicious content in `.tar.gz` files. This was added to the Python `tarfile` lib in Python 3.12. The change only applies when using Python 3.12 and above.
* **Use `python-oxmsg` for `partition_msg()`.** Outlook MSG emails are now partitioned using the `python-oxmsg` package which resolves some shortcomings of the prior MSG parser.

### Features

### Fixes

* **8-bit string Outlook MSG files are parsed.** `partition_msg()` is now able to parse non-unicode Outlook MSG emails.
* **Attachments to Outlook MSG files are extracted intact.** `partition_msg()` is now able to extract attachments without corruption.

## 0.14.4

### Enhancements

* **Move logger error to debug level when PDFminer fails to extract text** which includes error message for Invalid dictionary construct.
* **Add support for Pinecone serverless** Adds Pinecone serverless to the connector tests. Pinecone
  serverless will work version versions >=0.14.2, but hadn't been tested until now.

### Features

- **Allow configuration of the Google Vision API endpoint** Add an environment variable to select the Google Vision API in the US or the EU.

### Fixes

* **Address the issue of unrecognized tables in `UnstructuredTableTransformerModel`** When a table is not recognized, the `element.metadata.text_as_html` attribute is set to an empty string.
* **Remove root handlers in ingest logger**. Removes root handlers in ingest loggers to ensure secrets aren't accidentally exposed in Colab notebooks.
* **Fix V2 S3 Destination Connector authentication** Fixes bugs with S3 Destination Connector where the connection config was neither registered nor properly deserialized.
* **Clarified dependence on particular version of `python-docx`** Pinned `python-docx` version to ensure a particular method `unstructured` uses is included.
* **Ingest preserves original file extension** Ingest V2 introduced a change that dropped the original extension for upgraded connectors. This reverts that change.

## 0.14.3

### Enhancements

* **Move `category` field from Text class to Element class.**
* **`partition_docx()` now supports pluggable picture sub-partitioners.** A subpartitioner that accepts a DOCX `Paragraph` and generates elements is now supported. This allows adding a custom sub-partitioner that extracts images and applies OCR or summarization for the image.
* **Add VoyageAI embedder** Adds VoyageAI embeddings to support embedding via Voyage AI.

### Features

### Fixes

* **Fix `partition_pdf()` to keep spaces in the text**. The control character `\t` is now replaced with a space instead of being removed when merging inferred elements with embedded elements.
* **Turn off XML resolve entities** Sets `resolve_entities=False` for XML parsing with `lxml`
  to avoid text being dynamically injected into the XML document.
* **Add backward compatibility for the deprecated pdf_infer_table_structure parameter**.
* **Add the missing `form_extraction_skip_tables` argument to the `partition_pdf_or_image` call**.
  to avoid text being dynamically injected into the XML document.
* **Chromadb change from Add to Upsert using element_id to make idempotent**
* **Diable `table_as_cells` output by default** to reduce overhead in partition; now `table_as_cells` is only produced when the env `EXTACT_TABLE_AS_CELLS` is `true`
* **Reduce excessive logging** Change per page ocr info level logging into detail level trace logging
* **Replace try block in `document_to_element_list` for handling HTMLDocument** Use `getattr(element, "type", "")` to get the `type` attribute of an element when it exists. This is more explicit way to handle the special case for HTML documents and prevents other types of attribute error from being silenced by the try block

## 0.14.2

### Enhancements

* **Bump unstructured-inference==0.7.33**.

### Features

* **Add attribution to the `pinecone` connector**.

### Fixes

## 0.14.1

### Enhancements

* **Refactor code related to embedded text extraction**. The embedded text extraction code is moved from `unstructured-inference` to `unstructured`.

### Features

* **Large improvements to the ingest process:**
  * Support for multiprocessing and async, with limits for both.
  * Streamlined to process when mapping CLI invocations to the underlying code
  * More granular steps introduced to give better control over process (i.e. dedicated step to uncompress files already in the local filesystem, new optional staging step before upload)
  * Use the python client when calling the unstructured api for partitioning or chunking
  * Saving the final content is now a dedicated destination connector (local) set as the default if none are provided. Avoids adding new files locally if uploading elsewhere.
  * Leverage last modified date when deciding if new files should be downloaded and reprocessed.
  * Add attribution to the `pinecone` connector
  * **Add support for Python 3.12**. `unstructured` now works with Python 3.12!

### Fixes

## 0.14.0

### BREAKING CHANGES

* **Turn table extraction for PDFs and images off by default**. Reverting the default behavior for table extraction to "off" for PDFs and images. A number of users didn't realize we made the change and were impacted by slower processing times due to the extra model call for table extraction.

### Enhancements

* **Skip unnecessary element sorting in `partition_pdf()`**. Skip element sorting when determining whether embedded text can be extracted.
* **Faster evaluation** Support for concurrent processing of documents during evaluation
* **Add strategy parameter to `partition_docx()`.** Behavior of future enhancements may be sensitive the partitioning strategy. Add this parameter so `partition_docx()` is aware of the requested strategy.
* **Add GLOBAL_WORKING_DIR and GLOBAL_WORKING_PROCESS_DIR** configuration parameteres to control temporary storage.

### Features

* **Add form extraction basics (document elements and placeholder code in partition)**. This is to lay the ground work for the future. Form extraction models are not currently available in the library. An attempt to use this functionality will end in a `NotImplementedError`.

### Fixes

* **Add missing starting_page_num param to partition_image**
* **Make the filename and file params for partition_image and partition_pdf match the other partitioners**
* **Fix include_slide_notes and include_page_breaks params in partition_ppt**
* **Re-apply: skip accuracy calculation feature** Overwritten by mistake
* **Fix type hint for paragraph_grouper param** `paragraph_grouper` can be set to `False`, but the type hint did not not reflect this previously.
* **Remove links param from partition_pdf** `links` is extracted during partitioning and is not needed as a paramter in partition_pdf.
* **Improve CSV delimeter detection.** `partition_csv()` would raise on CSV files with very long lines.
* **Fix disk-space leak in `partition_doc()`.** Remove temporary file created but not removed when `file` argument is passed to `partition_doc()`.
* **Fix possible `SyntaxError` or `SyntaxWarning` on regex patterns.** Change regex patterns to raw strings to avoid these warnings/errors in Python 3.11+.
* **Fix disk-space leak in `partition_odt()`.** Remove temporary file created but not removed when `file` argument is passed to `partition_odt()`.
* **AstraDB: option to prevent indexing metadata**
* **Fix Missing py.typed**

## 0.13.7

### Enhancements

* **Remove `page_number` metadata fields** for HTML partition until we have a better strategy to decide page counting.
* **Extract OCRAgent.get_agent().** Generalize access to the configured OCRAgent instance beyond its use for PDFs.
* **Add calculation of table related metrics which take into account colspans and rowspans**
* **Evaluation: skip accuracy calculation** for files for which output and ground truth sizes differ greatly

### Features

* **add ability to get ratio of `cid` characters in embedded text extracted by `pdfminer`**.

### Fixes

* **`partition_docx()` handles short table rows.** The DOCX format allows a table row to start late and/or end early, meaning cells at the beginning or end of a row can be omitted. While there are legitimate uses for this capability, using it in practice is relatively rare. However, it can happen unintentionally when adjusting cell borders with the mouse. Accommodate this case and generate accurate `.text` and `.metadata.text_as_html` for these tables.
* **Remedy macOS test failure not triggered by CI.** Generalize temp-file detection beyond hard-coded Linux-specific prefix.
* **Remove unnecessary warning log for using default layout model.**
* **Add chunking to partition_tsv** Even though partition_tsv() produces a single Table element, chunking is made available because the Table element is often larger than the desired chunk size and must be divided into smaller chunks.

## 0.13.6

### Enhancements

### Features

### Fixes

- **ValueError: Invalid file (FileType.UNK) when parsing Content-Type header with charset directive** URL response Content-Type headers are now parsed according to RFC 9110.

## 0.13.5

### Enhancements

### Features

### Fixes

* **KeyError raised when updating parent_id** In the past, combining `ListItem` elements could result in reusing the same memory location which then led to unexpected side effects when updating element IDs.
* **Bump unstructured-inference==0.7.29**: table transformer predictions are now removed if confidence is below threshold

## 0.13.4

### Enhancements

* **Unique and deterministic hash IDs for elements** Element IDs produced by any partitioning
  function are now deterministic and unique at the document level by default. Before, hashes were
  based only on text; however, they now also take into account the element's sequence number on a
  page, the page's number in the document, and the document's file name.
* **Enable remote chunking via unstructured-ingest** Chunking using unstructured-ingest was
  previously limited to local chunking using the strategies `basic` and `by_title`. Remote chunking
  options via the API are now accessible.
* **Save table in cells format**. `UnstructuredTableTransformerModel` is able to return predicted table in cells format

### Features

* **Add a `PDF_ANNOTATION_THRESHOLD` environment variable to control the capture of embedded links in `partition_pdf()` for `fast` strategy**.
* **Add integration with the Google Cloud Vision API**. Adds a third OCR provider, alongside Tesseract and Paddle: the Google Cloud Vision API.

### Fixes

* **Remove ElementMetadata.section field.**. This field was unused, not populated by any partitioners.

## 0.13.3

### Enhancements

* **Remove duplicate image elements**. Remove image elements identified by PDFMiner that have similar bounding boxes and the same text.
* **Add support for `start_index` in `html` links extraction**
* **Add `strategy` arg value to `_PptxPartitionerOptions`.** This makes this paritioning option available for sub-partitioners to come that may optionally use inference or other expensive operations to improve the partitioning.
* **Support pluggable sub-partitioner for PPTX Picture shapes.** Use a distinct sub-partitioner for partitioning PPTX Picture (image) shapes and allow the default picture sub-partitioner to be replaced at run-time by one of the user's choosing.
* **Introduce `starting_page_number` parameter to partitioning functions** It applies to those partitioners which support `page_number` in element's metadata: PDF, TIFF, XLSX, DOC, DOCX, PPT, PPTX.
* **Redesign the internal mechanism of assigning element IDs** This allows for further enhancements related to element IDs such as deterministic and document-unique hashes. The way partitioning functions operate hasn't changed, which means `unique_element_ids` continues to be `False` by default, utilizing text hashes.

### Features

### Fixes

* **Add support for extracting text from tag tails in HTML**. This fix adds ability to generate separate elements using tag tails.
* **Add support for extracting text from `<b>` tags in HTML** Now `partition_html()` can extract text from `<b>` tags inside container tags (like `<div>`, `<pre>`).
* **Fix pip-compile make target** Missing base.in dependency missing from requirments make file added

## 0.13.2

### Enhancements

### Features

### Fixes

* **Brings back missing word list files** that caused `partition` failures in 0.13.1.

## 0.13.1

### Enhancements

* **Drop constraint on pydantic, supporting later versions** All dependencies has pydantic pinned at an old version. This explicit pin was removed, allowing the latest version to be pulled in when requirements are compiled.

### Features

* **Add a set of new `ElementType`s to extend future element types**

### Fixes

* **Fix `partition_html()` swallowing some paragraphs**. The `partition_html()` only considers elements with limited depth to avoid becoming the text representation of a giant div. This fix increases the limit value.
* **Fix SFTP** Adds flag options to SFTP connector on whether to use ssh keys / agent, with flag values defaulting to False. This is to prevent looking for ssh files when using username and password. Currently, username and password are required, making that always the case.

## 0.13.0

### Enhancements

* **Add `.metadata.is_continuation` to text-split chunks.** `.metadata.is_continuation=True` is added to second-and-later chunks formed by text-splitting an oversized `Table` element but not to their counterpart `Text` element splits. Add this indicator for `CompositeElement` to allow text-split continuation chunks to be identified for downstream processes that may wish to skip intentionally redundant metadata values in continuation chunks.
* **Add `compound_structure_acc` metric to table eval.** Add a new property to `unstructured.metrics.table_eval.TableEvaluation`: `composite_structure_acc`, which is computed from the element level row and column index and content accuracy scores
* **Add `.metadata.orig_elements` to chunks.** `.metadata.orig_elements: list[Element]` is added to chunks during the chunking process (when requested) to allow access to information from the elements each chunk was formed from. This is useful for example to recover metadata fields that cannot be consolidated to a single value for a chunk, like `page_number`, `coordinates`, and `image_base64`.
* **Add `--include_orig_elements` option to Ingest CLI.** By default, when chunking, the original elements used to form each chunk are added to `chunk.metadata.orig_elements` for each chunk. * The `include_orig_elements` parameter allows the user to turn off this behavior to produce a smaller payload when they don't need this metadata.
* **Add Google VertexAI embedder** Adds VertexAI embeddings to support embedding via Google Vertex AI.

### Features

* **Chunking populates `.metadata.orig_elements` for each chunk.** This behavior allows the text and metadata of the elements combined to make each chunk to be accessed. This can be important for example to recover metadata such as `.coordinates` that cannot be consolidated across elements and so is dropped from chunks. This option is controlled by the `include_orig_elements` parameter to `partition_*()` or to the chunking functions. This option defaults to `True` so original-elements are preserved by default. This behavior is not yet supported via the REST APIs or SDKs but will be in a closely subsequent PR to other `unstructured` repositories. The original elements will also not serialize or deserialize yet; this will also be added in a closely subsequent PR.
* **Add Clarifai destination connector** Adds support for writing partitioned and chunked documents into Clarifai.

### Fixes

* **Fix `clean_pdfminer_inner_elements()` to remove only pdfminer (embedded) elements merged with inferred elements**. Previously, some embedded elements were removed even if they were not merged with inferred elements. Now, only embedded elements that are already merged with inferred elements are removed.
* **Clarify IAM Role Requirement for GCS Platform Connectors**. The GCS Source Connector requires Storage Object Viewer and GCS Destination Connector requires Storage Object Creator IAM roles.
* **Change table extraction defaults** Change table extraction defaults in favor of using `skip_infer_table_types` parameter and reflect these changes in documentation.
* **Fix OneDrive dates with inconsistent formatting** Adds logic to conditionally support dates returned by office365 that may vary in date formatting or may be a datetime rather than a string. See previous fix for SharePoint
* **Adds tracking for AstraDB** Adds tracking info so AstraDB can see what source called their api.
* **Support AWS Bedrock Embeddings in ingest CLI** The configs required to instantiate the bedrock embedding class are now exposed in the api and the version of boto being used meets the minimum requirement to introduce the bedrock runtime required to hit the service.
* **Change MongoDB redacting** Original redact secrets solution is causing issues in platform. This fix uses our standard logging redact solution.

## 0.12.6

### Enhancements

* **Improve ability to capture embedded links in `partition_pdf()` for `fast` strategy** Previously, a threshold value that affects the capture of embedded links was set to a fixed value by default. This allows users to specify the threshold value for better capturing.
* **Refactor `add_chunking_strategy` decorator to dispatch by name.** Add `chunk()` function to be used by the `add_chunking_strategy` decorator to dispatch chunking call based on a chunking-strategy name (that can be dynamic at runtime). This decouples chunking dispatch from only those chunkers known at "compile" time and enables runtime registration of custom chunkers.
* **Redefine `table_level_acc` metric for table evaluation.** `table_level_acc` now is an average of individual predicted table's accuracy. A predicted table's accuracy is defined as the sequence matching ratio between itself and its corresponding ground truth table.

### Features

* **Added Unstructured Platform Documentation** The Unstructured Platform is currently in beta. The documentation provides how-to guides for setting up workflow automation, job scheduling, and configuring source and destination connectors.

### Fixes

* **Partitioning raises on file-like object with `.name` not a local file path.** When partitioning a file using the `file=` argument, and `file` is a file-like object (e.g. io.BytesIO) having a `.name` attribute, and the value of `file.name` is not a valid path to a file present on the local filesystem, `FileNotFoundError` is raised. This prevents use of the `file.name` attribute for downstream purposes to, for example, describe the source of a document retrieved from a network location via HTTP.
* **Fix SharePoint dates with inconsistent formatting** Adds logic to conditionally support dates returned by office365 that may vary in date formatting or may be a datetime rather than a string.
* **Include warnings** about the potential risk of installing a version of `pandoc` which does not support RTF files + instructions that will help resolve that issue.
* **Incorporate the `install-pandoc` Makefile recipe** into relevant stages of CI workflow, ensuring it is a version that supports RTF input files.
* **Fix Google Drive source key** Allow passing string for source connector key.
* **Fix table structure evaluations calculations** Replaced special value `-1.0` with `np.nan` and corrected rows filtering of files metrics basing on that.
* **Fix Sharepoint-with-permissions test** Ignore permissions metadata, update test.
* **Fix table structure evaluations for edge case** Fixes the issue when the prediction does not contain any table - no longer errors in such case.

## 0.12.5

### Enhancements

### Features

* Add `date_from_file_object` parameter to partition. If True and if file is provided via `file` parameter it will cause partition to infer last modified date from `file`'s content. If False, last modified metadata will be `None`.
* **Header and footer detection for fast strategy** `partition_pdf` with `fast` strategy now
  detects elements that are in the top or bottom 5 percent of the page as headers and footers.
* **Add parent_element to overlapping case output** Adds parent_element to the output for `identify_overlapping_or_nesting_case` and `catch_overlapping_and_nested_bboxes` functions.
* **Add table structure evaluation** Adds a new function to evaluate the structure of a table and return a metric that represents the quality of the table structure. This function is used to evaluate the quality of the table structure and the table contents.
* **Add AstraDB destination connector** Adds support for writing embedded documents into an AstraDB vector database.
* **Add OctoAI embedder** Adds support for embeddings via OctoAI.

### Fixes

* **Fix passing list type parameters when calling unstructured API via `partition_via_api()`** Update `partition_via_api()` to convert all list type parameters to JSON formatted strings before calling the unstructured client SDK. This will support image block extraction via `partition_via_api()`.
* **Fix `check_connection` in opensearch, databricks, postgres, azure connectors**
* **Fix don't treat plain text files with double quotes as JSON** If a file can be deserialized as JSON but it deserializes as a string, treat it as plain text even though it's valid JSON.
* **Fix `check_connection` in opensearch, databricks, postgres, azure connectors**
* **Fix cluster of bugs in `partition_xlsx()` that dropped content.** Algorithm for detecting "subtables" within a worksheet dropped table elements for certain patterns of populated cells such as when a trailing single-cell row appeared in a contiguous block of populated cells.
* **Improved documentation**. Fixed broken links and improved readability on `Key Concepts` page.
* **Rename `OpenAiEmbeddingConfig` to `OpenAIEmbeddingConfig`.**
* **Fix partition_json() doesn't chunk.** The `@add_chunking_strategy` decorator was missing from `partition_json()` such that pre-partitioned documents serialized to JSON did not chunk when a chunking-strategy was specified.

## 0.12.4

### Enhancements

* **Apply New Version of `black` formatting** The `black` library recently introduced a new major version that introduces new formatting conventions. This change brings code in the `unstructured` repo into compliance with the new conventions.
* **Move ingest imports to local scopes** Moved ingest dependencies into local scopes to be able to import ingest connector classes without the need of installing imported external dependencies. This allows lightweight use of the classes (not the instances. to use the instances as intended you'll still need the dependencies).
* **Add support for `.p7s` files** `partition_email` can now process `.p7s` files. The signature for the signed message is extracted and added to metadata.
* **Fallback to valid content types for emails** If the user selected content type does not exist on the email message, `partition_email` now falls back to anoter valid content type if it's available.

### Features

* **Add .heic file partitioning** .heic image files were previously unsupported and are now supported though partition_image()
* **Add the ability to specify an alternate OCR** implementation by implementing an `OCRAgent` interface and specify it using `OCR_AGENT` environment variable.
* **Add Vectara destination connector** Adds support for writing partitioned documents into a Vectara index.
* **Add ability to detect text in .docx inline shapes** extensions of docx partition, extracts text from inline shapes and includes them in paragraph's text

### Fixes

* **Fix `partition_pdf()` not working when using chipper model with `file`**
* **Handle common incorrect arguments for `languages` and `ocr_languages`** Users are regularly receiving errors on the API because they are defining `ocr_languages` or `languages` with additional quotationmarks, brackets, and similar mistakes. This update handles common incorrect arguments and raises an appropriate warning.
* **Default `hi_res_model_name` now relies on `unstructured-inference`** When no explicit `hi_res_model_name` is passed into `partition` or `partition_pdf_or_image` the default model is picked by `unstructured-inference`'s settings or os env variable `UNSTRUCTURED_HI_RES_MODEL_NAME`; it now returns the same model name regardless of `infer_table_structure`'s value; this function will be deprecated in the future and the default model name will simply rely on `unstructured-inference` and will not consider os env in a future release.
* **Fix remove Vectara requirements from setup.py - there are no dependencies**
* **Add missing dependency files to package manifest**. Updates the file path for the ingest
  dependencies and adds missing extra dependencies.
* **Fix remove Vectara requirements from setup.py - there are no dependencies **
* **Add title to Vectara upload - was not separated out from initial connector **
* **Fix change OpenSearch port to fix potential conflict with Elasticsearch in ingest test **

## 0.12.3

### Enhancements

* **Driver for MongoDB connector.** Adds a driver with `unstructured` version information to the
  MongoDB connector.

### Features

* **Add Databricks Volumes destination connector** Databricks Volumes connector added to ingest CLI.  Users may now use `unstructured-ingest` to write partitioned data to a Databricks Volumes storage service.

### Fixes

* **Fix support for different Chipper versions and prevent running PDFMiner with Chipper**
* **Treat YAML files as text.** Adds YAML MIME types to the file detection code and treats those
  files as text.
* **Fix FSSpec destination connectors check_connection.** FSSpec destination connectors did not use `check_connection`. There was an error when trying to `ls` destination directory - it may not exist at the moment of connector creation. Now `check_connection` calls `ls` on bucket root and this method is called on `initialize` of destination connector.
* **Fix databricks-volumes extra location.** `setup.py` is currently pointing to the wrong location for the databricks-volumes extra requirements. This results in errors when trying to build the wheel for unstructured. This change updates to point to the correct path.
* **Fix uploading None values to Chroma and Pinecone.** Removes keys with None values with Pinecone and Chroma destinations. Pins Pinecone dependency
* **Update documentation.** (i) best practice for table extration by using 'skip_infer_table_types' param, instead of 'pdf_infer_table_structure', and (ii) fixed CSS, RST issues and typo in the documentation.
* **Fix postgres storage of link_texts.** Formatting of link_texts was breaking metadata storage.

## 0.12.2

### Enhancements

### Features

### Fixes

* **Fix index error in table processing.** Bumps the `unstructured-inference` version to address and
  index error that occurs on some tables in the table transformer object.

## 0.12.1

### Enhancements

* **Allow setting image block crop padding parameter** In certain circumstances, adjusting the image block crop padding can improve image block extraction by preventing extracted image blocks from being clipped.
* **Add suport for bitmap images in `partition_image`** Adds support for `.bmp` files in
  `partition`, `partition_image`, and `detect_filetype`.
* **Keep all image elements when using "hi_res" strategy** Previously, `Image` elements with small chunks of text were ignored unless the image block extraction parameters (`extract_images_in_pdf` or `extract_image_block_types`) were specified. Now, all image elements are kept regardless of whether the image block extraction parameters are specified.
* **Add filetype detection for `.wav` files.** Add filetpye detection for `.wav` files.
* **Add "basic" chunking strategy.** Add baseline chunking strategy that includes all shared chunking behaviors without breaking chunks on section or page boundaries.
* **Add overlap option for chunking.** Add option to overlap chunks. Intra-chunk and inter-chunk overlap are requested separately. Intra-chunk overlap is applied only to the second and later chunks formed by text-splitting an oversized chunk. Inter-chunk overlap may also be specified; this applies overlap between "normal" (not-oversized) chunks.
* **Salesforce connector accepts private key path or value.** Salesforce parameter `private-key-file` has been renamed to `private-key`. Private key can be provided as path to file or file contents.
* **Update documentation**: (i) added verbiage about the free API cap limit, (ii) added deprecation warning on ``Staging`` bricks in favor of ``Destination Connectors``, (iii) added warning and code examples to use the SaaS API Endpoints using CLI-vs-SDKs, (iv) fixed example pages formatting, (v) added deprecation on ``model_name`` in favor of ``hi_res_model_name``, (vi) added ``extract_images_in_pdf`` usage in ``partition_pdf`` section, (vii) reorganize and improve the documentation introduction section, and (viii) added PDF table extraction best practices.
* **Add "basic" chunking to ingest CLI.** Add options to ingest CLI allowing access to the new "basic" chunking strategy and overlap options.
* **Make Elasticsearch Destination connector arguments optional.** Elasticsearch Destination connector write settings are made optional and will rely on default values when not specified.
* **Normalize Salesforce artifact names.** Introduced file naming pattern present in other connectors to Salesforce connector.
* **Install Kapa AI chatbot.** Added Kapa.ai website widget on the documentation.

### Features

* **MongoDB Source Connector.** New source connector added to all CLI ingest commands to support downloading/partitioning files from MongoDB.
* **Add OpenSearch source and destination connectors.** OpenSearch, a fork of Elasticsearch, is a popular storage solution for various functionality such as search, or providing intermediary caches within data pipelines. Feature: Added OpenSearch source connector to support downloading/partitioning files. Added OpenSearch destination connector to be able to ingest documents from any supported source, embed them and write the embeddings / documents into OpenSearch.

### Fixes

* **Fix GCS connector converting JSON to string with single quotes.** FSSpec serialization caused conversion of JSON token to string with single quotes. GCS requires token in form of dict so this format is now assured.
* **Pin version of unstructured-client** Set minimum version of unstructured-client to avoid raising a TypeError when passing `api_key_auth` to `UnstructuredClient`
* **Fix the serialization of the Pinecone destination connector.** Presence of the PineconeIndex object breaks serialization due to TypeError: cannot pickle '_thread.lock' object. This removes that object before serialization.
* **Fix the serialization of the Elasticsearch destination connector.** Presence of the _client object breaks serialization due to TypeError: cannot pickle '_thread.lock' object. This removes that object before serialization.
* **Fix the serialization of the Postgres destination connector.** Presence of the _client object breaks serialization due to TypeError: cannot pickle '_thread.lock' object. This removes that object before serialization.
* **Fix documentation and sample code for Chroma.** Was pointing to wrong examples..
* **Fix flatten_dict to be able to flatten tuples inside dicts** Update flatten_dict function to support flattening tuples inside dicts. This is necessary for objects like Coordinates, when the object is not written to the disk, therefore not being converted to a list before getting flattened (still being a tuple).
* **Fix the serialization of the Chroma destination connector.** Presence of the ChromaCollection object breaks serialization due to TypeError: cannot pickle 'module' object. This removes that object before serialization.
* **Fix fsspec connectors returning version as integer.** Connector data source versions should always be string values, however we were using the integer checksum value for the version for fsspec connectors. This casts that value to a string.

## 0.12.0

### Enhancements

* **Drop support for python3.8** All dependencies are now built off of the minimum version of python being `3.10`

## 0.11.9

### Enhancements

* **Rename kwargs related to extracting image blocks** Rename the kwargs related to extracting image blocks for consistency and API usage.

### Features

* **Add PostgreSQL/SQLite destination connector** PostgreSQL and SQLite connector added to ingest CLI.  Users may now use `unstructured-ingest` to write partitioned data to a PostgreSQL or SQLite database. And write embeddings to PostgreSQL pgvector database.

### Fixes

* **Handle users providing fully spelled out languages** Occasionally some users are defining the `languages` param as a fully spelled out language instead of a language code. This adds a dictionary for common languages so those small mistakes are caught and silently fixed.
* **Fix unequal row-length in HTMLTable.text_as_html.** Fixes to other aspects of partition_html() in v0.11 allowed unequal cell-counts in table rows. Make the cells in each row correspond 1:1 with cells in the original table row. This fix also removes "noise" cells resulting from HTML-formatting whitespace and eliminates the "column-shifting" of cells that previously resulted from noise-cells.
* **Fix MongoDB connector URI password redaction.** MongoDB documentation states that characters `$ : / ? # [ ] @` must be percent encoded. URIs with password containing such special character were not redacted.

## 0.11.8

### Enhancements

* **Add SaaS API User Guide.** This documentation serves as a guide for Unstructured SaaS API users to register, receive an API key and URL, and manage your account and billing information.
* **Add inter-chunk overlap capability.** Implement overlap between chunks. This applies to all chunks prior to any text-splitting of oversized chunks so is a distinct behavior; overlap at text-splits of oversized chunks is independent of inter-chunk overlap (distinct chunk boundaries) and can be requested separately. Note this capability is not yet available from the API but will shortly be made accessible using a new `overlap_all` kwarg on partition functions.

### Features

### Fixes

## 0.11.7

### Enhancements

* **Add intra-chunk overlap capability.** Implement overlap for split-chunks where text-splitting is used to divide an oversized chunk into two or more chunks that fit in the chunking window. Note this capability is not yet available from the API but will shortly be made accessible using a new `overlap` kwarg on partition functions.
* **Update encoders to leverage dataclasses** All encoders now follow a class approach which get annotated with the dataclass decorator. Similar to the connectors, it uses a nested dataclass for the configs required to configure a client as well as a field/property approach to cache the client. This makes sure any variable associated with the class exists as a dataclass field.

### Features

* **Add Qdrant destination connector.** Adds support for writing documents and embeddings into a Qdrant collection.
* **Store base64 encoded image data in metadata fields.** Rather than saving to file, stores base64 encoded data of the image bytes and the mimetype for the image in metadata fields: `image_base64` and `image_mime_type` (if that is what the user specifies by some other param like `pdf_extract_to_payload`). This would allow the API to have parity with the library.

### Fixes

* **Fix table structure metric script** Update the call to table agent to now provide OCR tokens as required
* **Fix element extraction not working when using "auto" strategy for pdf and image** If element extraction is specified, the "auto" strategy falls back to the "hi_res" strategy.
* **Fix a bug passing a custom url to `partition_via_api`** Users that self host the api were not able to pass their custom url to `partition_via_api`.

## 0.11.6

### Enhancements

* **Update the layout analysis script.** The previous script only supported annotating `final` elements. The updated script also supports annotating `inferred` and `extracted` elements.
* **AWS Marketplace API documentation**: Added the user guide, including setting up VPC and CloudFormation, to deploy Unstructured API on AWS platform.
* **Azure Marketplace API documentation**: Improved the user guide to deploy Azure Marketplace API by adding references to Azure documentation.
* **Integration documentation**: Updated URLs for the `staging_for` bricks

### Features

* **Partition emails with base64-encoded text.** Automatically handles and decodes base64 encoded text in emails with content type `text/plain` and `text/html`.
* **Add Chroma destination connector** Chroma database connector added to ingest CLI.  Users may now use `unstructured-ingest` to write partitioned/embedded data to a Chroma vector database.
* **Add Elasticsearch destination connector.** Problem: After ingesting data from a source, users might want to move their data into a destination. Elasticsearch is a popular storage solution for various functionality such as search, or providing intermediary caches within data pipelines. Feature: Added Elasticsearch destination connector to be able to ingest documents from any supported source, embed them and write the embeddings / documents into Elasticsearch.

### Fixes

* **Enable --fields argument omission for elasticsearch connector** Solves two bugs where removing the optional parameter --fields broke the connector due to an integer processing error and using an elasticsearch config for a destination connector resulted in a serialization issue when optional parameter --fields was not provided.
* **Add hi_res_model_name** Adds kwarg to relevant functions and add comments that model_name is to be deprecated.

## 0.11.5

### Enhancements

### Features

### Fixes

* **Fix `partition_pdf()` and `partition_image()` importation issue.** Reorganize `pdf.py` and `image.py` modules to be consistent with other types of document import code.

## 0.11.4

### Enhancements

* **Refactor image extraction code.** The image extraction code is moved from `unstructured-inference` to `unstructured`.
* **Refactor pdfminer code.** The pdfminer code is moved from `unstructured-inference` to `unstructured`.
* **Improve handling of auth data for fsspec connectors.** Leverage an extension of the dataclass paradigm to support a `sensitive` annotation for fields related to auth (i.e. passwords, tokens). Refactor all fsspec connectors to use explicit access configs rather than a generic dictionary.
* **Add glob support for fsspec connectors** Similar to the glob support in the ingest local source connector, similar filters are now enabled on all fsspec based source connectors to limit files being partitioned.
* Define a constant for the splitter "+" used in tesseract ocr languages.

### Features

* **Save tables in PDF's separately as images.** The "table" elements are saved as `table-<pageN>-<tableN>.jpg`. This filename is presented in the `image_path` metadata field for the Table element. The default would be to not do this.
* **Add Weaviate destination connector** Weaviate connector added to ingest CLI.  Users may now use `unstructured-ingest` to write partitioned data from over 20 data sources (so far) to a Weaviate object collection.
* **Sftp Source Connector.** New source connector added to support downloading/partitioning files from Sftp.

### Fixes

* **Fix pdf `hi_res` partitioning failure when pdfminer fails.** Implemented logic to fall back to the "inferred_layout + OCR" if pdfminer fails in the `hi_res` strategy.
* **Fix a bug where image can be scaled too large for tesseract** Adds a limit to prevent auto-scaling an image beyond the maximum size `tesseract` can handle for ocr layout detection
* **Update partition_csv to handle different delimiters** CSV files containing both non-comma delimiters and commas in the data were throwing an error in Pandas. `partition_csv` now identifies the correct delimiter before the file is processed.
* **partition returning cid code in `hi_res`** occasionally pdfminer can fail to decode the text in an pdf file and return cid code as text. Now when this happens the text from OCR is used.

## 0.11.2

### Enhancements

* **Updated Documentation**: (i) Added examples, and (ii) API Documentation, including Usage, SDKs, Azure Marketplace, and parameters and validation errors.

### Features

* * **Add Pinecone destination connector.** Problem: After ingesting data from a source, users might want to produce embeddings for their data and write these into a vector DB. Pinecone is an option among these vector databases. Feature: Added Pinecone destination connector to be able to ingest documents from any supported source, embed them and write the embeddings / documents into Pinecone.

### Fixes

* **Process chunking parameter names in ingest correctly** Solves a bug where chunking parameters weren't being processed and used by ingest cli by renaming faulty parameter names and prepends; adds relevant parameters to ingest pinecone test to verify that the parameters are functional.

## 0.11.1

### Enhancements

* **Use `pikepdf` to repair invalid PDF structure** for PDFminer when we see error `PSSyntaxError` when PDFminer opens the document and creates the PDFminer pages object or processes a single PDF page.
* **Batch Source Connector support** For instances where it is more optimal to read content from a source connector in batches, a new batch ingest doc is added which created multiple ingest docs after reading them in in batches per process.

### Features

* **Staging Brick for Coco Format** Staging brick which converts a list of Elements into Coco Format.
* **Adds HubSpot connector** Adds connector to retrieve call, communications, emails, notes, products and tickets from HubSpot

### Fixes

* **Do not extract text of `<style>` tags in HTML.** `<style>` tags containing CSS in invalid positions previously contributed to element text. Do not consider text node of a `<style>` element as textual content.
* **Fix DOCX merged table cell repeats cell text.** Only include text for a merged cell, not for each underlying cell spanned by the merge.
* **Fix tables not extracted from DOCX header/footers.** Headers and footers in DOCX documents skip tables defined in the header and commonly used for layout/alignment purposes. Extract text from tables as a string and include in the `Header` and `Footer` document elements.
* **Fix output filepath for fsspec-based source connectors.** Previously the base directory was being included in the output filepath unnecessarily.

## 0.11.0

### Enhancements

* **Add a class for the strategy constants.** Add a class `PartitionStrategy` for the strategy constants and use the constants to replace strategy strings.
* **Temporary Support for paddle language parameter.** User can specify default langage code for paddle with ENV `DEFAULT_PADDLE_LANG` before we have the language mapping for paddle.
* **Improve DOCX page-break fidelity.** Improve page-break fidelity such that a paragraph containing a page-break is split into two elements, one containing the text before the page-break and the other the text after. Emit the PageBreak element between these two and assign the correct page-number (n and n+1 respectively) to the two textual elements.

### Features

* **Add ad-hoc fields to `ElementMetadata` instance.** End-users can now add their own metadata fields simply by assigning to an element-metadata attribute-name of their choice, like `element.metadata.coefficient = 0.58`. These fields will round-trip through JSON and can be accessed with dotted notation.
* **MongoDB Destination Connector.** New destination connector added to all CLI ingest commands to support writing partitioned json output to mongodb.

### Fixes

* **Fix `TYPE_TO_TEXT_ELEMENT_MAP`.** Updated `Figure` mapping from `FigureCaption` to `Image`.
* **Handle errors when extracting PDF text** Certain pdfs throw unexpected errors when being opened by `pdfminer`, causing `partition_pdf()` to fail. We expect to be able to partition smoothly using an alternative strategy if text extraction doesn't work.  Added exception handling to handle unexpected errors when extracting pdf text and to help determine pdf strategy.
* **Fix `fast` strategy fall back to `ocr_only`** The `fast` strategy should not fall back to a more expensive strategy.
* **Remove default user ./ssh folder** The default notebook user during image build would create the known_hosts file with incorrect ownership, this is legacy and no longer needed so it was removed.
* **Include `languages` in metadata when partitioning `strategy=hi_res` or `fast`** User defined `languages` was previously used for text detection, but not included in the resulting element metadata for some strategies. `languages` will now be included in the metadata regardless of partition strategy for pdfs and images.
* **Handle a case where Paddle returns a list item in ocr_data as None** In partition, while parsing PaddleOCR data, it was assumed that PaddleOCR does not return None for any list item in ocr_data. Removed the assumption by skipping the text region whenever this happens.
* **Fix some pdfs returning `KeyError: 'N'`** Certain pdfs were throwing this error when being opened by pdfminer. Added a wrapper function for pdfminer that allows these documents to be partitioned.
* **Fix mis-splits on `Table` chunks.** Remedies repeated appearance of full `.text_as_html` on metadata of each `TableChunk` split from a `Table` element too large to fit in the chunking window.
* **Import tables_agent from inference** so that we don't have to initialize a global table agent in unstructured OCR again
* **Fix empty table is identified as bulleted-table.** A table with no text content was mistakenly identified as a bulleted-table and processed by the wrong branch of the initial HTML partitioner.
* **Fix partition_html() emits empty (no text) tables.** A table with cells nested below a `<thead>` or `<tfoot>` element was emitted as a table element having no text and unparseable HTML in `element.metadata.text_as_html`. Do not emit empty tables to the element stream.
* **Fix HTML `element.metadata.text_as_html` contains spurious `<br>` elements in invalid locations.** The HTML generated for the `text_as_html` metadata for HTML tables contained `<br>` elements invalid locations like between `<table>` and `<tr>`. Change the HTML generator such that these do not appear.
* **Fix HTML table cells enclosed in `<thead>` and `<tfoot>` elements are dropped.** HTML table cells nested in a `<thead>` or `<tfoot>` element were not detected and the text in those cells was omitted from the table element text and `.text_as_html`. Detect table rows regardless of the semantic tag they may be nested in.
* **Remove whitespace padding from `.text_as_html`.** `tabulate` inserts padding spaces to achieve visual alignment of columns in HTML tables it generates. Add our own HTML generator to do this simple job and omit that padding as well as newlines ("\n") used for human readability.
* **Fix local connector with absolute input path** When passed an absolute filepath for the input document path, the local connector incorrectly writes the output file to the input file directory. This fixes such that the output in this case is written to `output-dir/input-filename.json`

## 0.10.30

### Enhancements

* **Support nested DOCX tables.** In DOCX, like HTML, a table cell can itself contain a table. In this case, create nested HTML tables to reflect that structure and create a plain-text table with captures all the text in nested tables, formatting it as a reasonable facsimile of a table.
* **Add connection check to ingest connectors** Each source and destination connector now support a `check_connection()` method which makes sure a valid connection can be established with the source/destination given any authentication credentials in a lightweight request.

### Features

* **Add functionality to do a second OCR on cropped table images.** Changes to the values for scaling ENVs affect entire page OCR output(OCR regression) so we now do a second OCR for tables.
* **Adds ability to pass timeout for a request when partitioning via a `url`.** `partition` now accepts a new optional parameter `request_timeout` which if set will prevent any `requests.get` from hanging indefinitely and instead will raise a timeout error. This is useful when partitioning a url that may be slow to respond or may not respond at all.

### Fixes

* **Fix logic that determines pdf auto strategy.** Previously, `_determine_pdf_auto_strategy` returned `hi_res` strategy only if `infer_table_structure` was true. It now returns the `hi_res` strategy if either `infer_table_structure` or `extract_images_in_pdf` is true.
* **Fix invalid coordinates when parsing tesseract ocr data.** Previously, when parsing tesseract ocr data, the ocr data had invalid bboxes if zoom was set to `0`. A logical check is now added to avoid such error.
* **Fix ingest partition parameters not being passed to the api.** When using the --partition-by-api flag via unstructured-ingest, none of the partition arguments are forwarded, meaning that these options are disregarded. With this change, we now pass through all of the relevant partition arguments to the api. This allows a user to specify all of the same partition arguments they would locally and have them respected when specifying --partition-by-api.
* **Support tables in section-less DOCX.** Generalize solution for MS Chat Transcripts exported as DOCX by including tables in the partitioned output when present.
* **Support tables that contain only numbers when partitioning via `ocr_only`** Tables that contain only numbers are returned as floats in a pandas.DataFrame when the image is converted from `.image_to_data()`. An AttributeError was raised downstream when trying to `.strip()` the floats.
* **Improve DOCX page-break detection.** DOCX page breaks are reliably indicated by `w:lastRenderedPageBreak` elements present in the document XML. Page breaks are NOT reliably indicated by "hard" page-breaks inserted by the author and when present are redundant to a `w:lastRenderedPageBreak` element so cause over-counting if used. Use rendered page-breaks only.

## 0.10.29

### Enhancements

* **Adds include_header argument for partition_csv and partition_tsv** Now supports retaining header rows in CSV and TSV documents element partitioning.
* **Add retry logic for all source connectors** All http calls being made by the ingest source connectors have been isolated and wrapped by the `SourceConnectionNetworkError` custom error, which triggers the retry logic, if enabled, in the ingest pipeline.
* **Google Drive source connector supports credentials from memory** Originally, the connector expected a filepath to pull the credentials from when creating the client. This was expanded to support passing that information from memory as a dict if access to the file system might not be available.
* **Add support for generic partition configs in ingest cli** Along with the explicit partition options supported by the cli, an `additional_partition_args` arg was added to allow users to pass in any other arguments that should be added when calling partition(). This helps keep any changes to the input parameters of the partition() exposed in the CLI.
* **Map full output schema for table-based destination connectors** A full schema was introduced to map the type of all output content from the json partition output and mapped to a flattened table structure to leverage table-based destination connectors. The delta table destination connector was updated at the moment to take advantage of this.
* **Incorporate multiple embedding model options into ingest, add diff test embeddings** Problem: Ingest pipeline already supported embedding functionality, however users might want to use different types of embedding providers. Enhancement: Extend ingest pipeline so that users can specify and embed via a particular embedding provider from a range of options. Also adds a diff test to compare output from an embedding module with the expected output

### Features

* **Allow setting table crop parameter** In certain circumstances, adjusting the table crop padding may improve table.

### Fixes

* **Fixes `partition_text` to prevent empty elements** Adds a check to filter out empty bullets.
* **Handle empty string for `ocr_languages` with values for `languages`** Some API users ran into an issue with sending `languages` params because the API defaulted to also using an empty string for `ocr_languages`. This update handles situations where `languages` is defined and `ocr_languages` is an empty string.
* **Fix PDF tried to loop through None** Previously the PDF annotation extraction tried to loop through `annots` that resolved out as None. A logical check added to avoid such error.
* **Ingest session handler not being shared correctly** All ingest docs that leverage the session handler should only need to set it once per process. It was recreating it each time because the right values weren't being set nor available given how dataclasses work in python.
* **Ingest download-only fix.** Previously the download only flag was being checked after the doc factory pipeline step, which occurs before the files are actually downloaded by the source node. This check was moved after the source node to allow for the files to be downloaded first before exiting the pipeline.
* **Fix flaky chunk-metadata.** Prior implementation was sensitive to element order in the section resulting in metadata values sometimes being dropped. Also, not all metadata items can be consolidated across multiple elements (e.g. coordinates) and so are now dropped from consolidated metadata.
* **Fix tesseract error `Estimating resolution as X`** leaded by invalid language parameters input. Proceed with defalut language `eng` when `lang.py` fails to find valid language code for tesseract, so that we don't pass an empty string to tesseract CLI and raise an exception in downstream.

## 0.10.28

### Enhancements

* **Add table structure evaluation helpers** Adds functions to evaluate the similarity between predicted table structure and actual table structure.
* **Use `yolox` by default for table extraction when partitioning pdf/image** `yolox` model provides higher recall of the table regions than the quantized version and it is now the default element detection model when `infer_table_structure=True` for partitioning pdf/image files
* **Remove pdfminer elements from inside tables** Previously, when using `hi_res` some elements where extracted using pdfminer too, so we removed pdfminer from the tables pipeline to avoid duplicated elements.
* **Fsspec downstream connectors** New destination connector added to ingest CLI, users may now use `unstructured-ingest` to write to any of the following:
  * Azure
  * Box
  * Dropbox
  * Google Cloud Service

### Features

* **Update `ocr_only` strategy in `partition_pdf()`** Adds the functionality to get accurate coordinate data when partitioning PDFs and Images with the `ocr_only` strategy.

### Fixes

* **Fixed SharePoint permissions for the fetching to be opt-in** Problem: Sharepoint permissions were trying to be fetched even when no reletad cli params were provided, and this gave an error due to values for those keys not existing. Fix: Updated getting keys to be with .get() method and changed the "skip-check" to check individual cli params rather than checking the existance of a config object.
* **Fixes issue where tables from markdown documents were being treated as text** Problem: Tables from markdown documents were being treated as text, and not being extracted as tables. Solution: Enable the `tables` extension when instantiating the `python-markdown` object. Importance: This will allow users to extract structured data from tables in markdown documents.
* **Fix wrong logger for paddle info** Replace the logger from unstructured-inference with the logger from unstructured for paddle_ocr.py module.
* **Fix ingest pipeline to be able to use chunking and embedding together** Problem: When ingest pipeline was using chunking and embedding together, embedding outputs were empty and the outputs of chunking couldn't be re-read into memory and be forwarded to embeddings. Fix: Added CompositeElement type to TYPE_TO_TEXT_ELEMENT_MAP to be able to process CompositeElements with unstructured.staging.base.isd_to_elements
* **Fix unnecessary mid-text chunk-splitting.** The "pre-chunker" did not consider separator blank-line ("\n\n") length when grouping elements for a single chunk. As a result, sections were frequently over-populated producing a over-sized chunk that required mid-text splitting.
* **Fix frequent dissociation of title from chunk.** The sectioning algorithm included the title of the next section with the prior section whenever it would fit, frequently producing association of a section title with the prior section and dissociating it from its actual section. Fix this by performing combination of whole sections only.
* **Fix PDF attempt to get dict value from string.** Fixes a rare edge case that prevented some PDF's from being partitioned. The `get_uris_from_annots` function tried to access the dictionary value of a string instance variable. Assign `None` to the annotation variable if the instance type is not dictionary to avoid the erroneous attempt.

## 0.10.27

### Enhancements

* **Leverage dict to share content across ingest pipeline** To share the ingest doc content across steps in the ingest pipeline, this was updated to use a multiprocessing-safe dictionary so changes get persisted and each step has the option to modify the ingest docs in place.

### Features

### Fixes

* **Removed `ebooklib` as a dependency** `ebooklib` is licensed under AGPL3, which is incompatible with the Apache 2.0 license. Thus it is being removed.
* **Caching fixes in ingest pipeline** Previously, steps like the source node were not leveraging parameters such as `re_download` to dictate if files should be forced to redownload rather than use what might already exist locally.

## 0.10.26

### Enhancements

* **Add text CCT CI evaluation workflow** Adds cct text extraction evaluation metrics to the current ingest workflow to measure the performance of each file extracted as well as aggregated-level performance.

### Features

* **Functionality to catch and classify overlapping/nested elements** Method to identify overlapping-bboxes cases within detected elements in a document. It returns two values: a boolean defining if there are overlapping elements present, and a list reporting them with relevant metadata. The output includes information about the `overlapping_elements`, `overlapping_case`, `overlapping_percentage`, `largest_ngram_percentage`, `overlap_percentage_total`, `max_area`, `min_area`, and `total_area`.
* **Add Local connector source metadata** python's os module used to pull stats from local file when processing via the local connector and populates fields such as last modified time, created time.

### Fixes

* **Fixes elements partitioned from an image file missing certain metadata** Metadata for image files, like file type, was being handled differently from other file types. This caused a bug where other metadata, like the file name, was being missed. This change brought metadata handling for image files to be more in line with the handling for other file types so that file name and other metadata fields are being captured.
* **Adds `typing-extensions` as an explicit dependency** This package is an implicit dependency, but the module is being imported directly in `unstructured.documents.elements` so the dependency should be explicit in case changes in other dependencies lead to `typing-extensions` being dropped as a dependency.
* **Stop passing `extract_tables` to `unstructured-inference` since it is now supported in `unstructured` instead** Table extraction previously occurred in `unstructured-inference`, but that logic, except for the table model itself, is now a part of the `unstructured` library. Thus the parameter triggering table extraction is no longer passed to the `unstructured-inference` package. Also noted the table output regression for PDF files.
* **Fix a bug in Table partitioning** Previously the `skip_infer_table_types` variable used in `partition` was not being passed down to specific file partitioners. Now you can utilize the `skip_infer_table_types` list variable when calling `partition` to specify the filetypes for which you want to skip table extraction, or the `infer_table_structure` boolean variable on the file specific partitioning function.
* **Fix partition docx without sections** Some docx files, like those from teams output, do not contain sections and it would produce no results because the code assumes all components are in sections. Now if no sections is detected from a document we iterate through the paragraphs and return contents found in the paragraphs.
* **Fix out-of-order sequencing of split chunks.** Fixes behavior where "split" chunks were inserted at the beginning of the chunk sequence. This would produce a chunk sequence like [5a, 5b, 3a, 3b, 1, 2, 4] when sections 3 and 5 exceeded `max_characters`.
* **Deserialization of ingest docs fixed** When ingest docs are being deserialized as part of the ingest pipeline process (cli), there were certain fields that weren't getting persisted (metadata and date processed). The from_dict method was updated to take these into account and a unit test added to check.
* **Map source cli command configs when destination set** Due to how the source connector is dynamically called when the destination connector is set via the CLI, the configs were being set incorrectoy, causing the source connector to break. The configs were fixed and updated to take into account Fsspec-specific connectors.

## 0.10.25

### Enhancements

* **Duplicate CLI param check** Given that many of the options associated with the `Click` based cli ingest commands are added dynamically from a number of configs, a check was incorporated to make sure there were no duplicate entries to prevent new configs from overwriting already added options.
* **Ingest CLI refactor for better code reuse** Much of the ingest cli code can be templated and was a copy-paste across files, adding potential risk. Code was refactored to use a base class which had much of the shared code templated.

### Features

* **Table OCR refactor** support Table OCR with pre-computed OCR data to ensure we only do one OCR for entrie document. User can specify
  ocr agent tesseract/paddle in environment variable `OCR_AGENT` for OCRing the entire document.
* **Adds accuracy function** The accuracy scoring was originally an option under `calculate_edit_distance`. For easy function call, it is now a wrapper around the original function that calls edit_distance and return as "score".
* **Adds HuggingFaceEmbeddingEncoder** The HuggingFace Embedding Encoder uses a local embedding model as opposed to using an API.
* **Add AWS bedrock embedding connector** `unstructured.embed.bedrock` now provides a connector to use AWS bedrock's `titan-embed-text` model to generate embeddings for elements. This features requires valid AWS bedrock setup and an internet connectionto run.

### Fixes

* **Import PDFResourceManager more directly** We were importing `PDFResourceManager` from `pdfminer.converter` which was causing an error for some users. We changed to import from the actual location of `PDFResourceManager`, which is `pdfminer.pdfinterp`.
* **Fix language detection of elements with empty strings** This resolves a warning message that was raised by `langdetect` if the language was attempted to be detected on an empty string. Language detection is now skipped for empty strings.
* **Fix chunks breaking on regex-metadata matches.** Fixes "over-chunking" when `regex_metadata` was used, where every element that contained a regex-match would start a new chunk.
* **Fix regex-metadata match offsets not adjusted within chunk.** Fixes incorrect regex-metadata match start/stop offset in chunks where multiple elements are combined.
* **Map source cli command configs when destination set** Due to how the source connector is dynamically called when the destination connector is set via the CLI, the configs were being set incorrectoy, causing the source connector to break. The configs were fixed and updated to take into account Fsspec-specific connectors.
* **Fix metrics folder not discoverable** Fixes issue where unstructured/metrics folder is not discoverable on PyPI by adding an `__init__.py` file under the folder.
* **Fix a bug when `parition_pdf` get `model_name=None`** In API usage the `model_name` value is `None` and the `cast` function in `partition_pdf` would return `None` and lead to attribution error. Now we use `str` function to explicit convert the content to string so it is garanteed to have `starts_with` and other string functions as attributes
* **Fix html partition fail on tables without `tbody` tag** HTML tables may sometimes just contain headers without body (`tbody` tag)

## 0.10.24

### Enhancements

* **Improve natural reading order** Some `OCR` elements with only spaces in the text have full-page width in the bounding box, which causes the `xycut` sorting to not work as expected. Now the logic to parse OCR results removes any elements with only spaces (more than one space).
* **Ingest compression utilities and fsspec connector support** Generic utility code added to handle files that get pulled from a source connector that are either tar or zip compressed and uncompress them locally. This is then processed using a local source connector. Currently this functionality has been incorporated into the fsspec connector and all those inheriting from it (currently: Azure Blob Storage, Google Cloud Storage, S3, Box, and Dropbox).
* **Ingest destination connectors support for writing raw list of elements** Along with the default write method used in the ingest pipeline to write the json content associated with the ingest docs, each destination connector can now also write a raw list of elements to the desired downstream location without having an ingest doc associated with it.

### Features

* **Adds element type percent match function** In order to evaluate the element type extracted, we add a function that calculates the matched percentage between two frequency dictionary.

### Fixes

* **Fix paddle model file not discoverable** Fixes issue where ocr_models/paddle_ocr.py file is not discoverable on PyPI by adding
  an `__init__.py` file under the folder.
* **Chipper v2 Fixes** Includes fix for a memory leak and rare last-element bbox fix. (unstructured-inference==0.7.7)
* **Fix image resizing issue** Includes fix related to resizing images in the tables pipeline. (unstructured-inference==0.7.6)

## 0.10.23

### Enhancements

* **Add functionality to limit precision when serializing to json** Precision for `points` is limited to 1 decimal point if coordinates["system"] == "PixelSpace" (otherwise 2 decimal points?). Precision for `detection_class_prob` is limited to 5 decimal points.
* **Fix csv file detection logic when mime-type is text/plain** Previously the logic to detect csv file type was considering only first row's comma count comparing with the header_row comma count and both the rows being same line the result was always true, Now the logic is changed to consider the comma's count for all the lines except first line and compare with header_row comma count.
* **Improved inference speed for Chipper V2** API requests with 'hi_res_model_name=chipper' now have ~2-3x faster responses.

### Features

### Fixes

* **Cleans up temporary files after conversion** Previously a file conversion utility was leaving temporary files behind on the filesystem without removing them when no longer needed. This fix helps prevent an accumulation of temporary files taking up excessive disk space.
* **Fixes `under_non_alpha_ratio` dividing by zero** Although this function guarded against a specific cause of division by zero, there were edge cases slipping through like strings with only whitespace. This update more generally prevents the function from performing a division by zero.
* **Fix languages default** Previously the default language was being set to English when elements didn't have text or if langdetect could not detect the language. It now defaults to None so there is not misleading information about the language detected.
* **Fixes recursion limit error that was being raised when partitioning Excel documents of a certain size** Previously we used a recursive method to find subtables within an excel sheet. However this would run afoul of Python's recursion depth limit when there was a contiguous block of more than 1000 cells within a sheet. This function has been updated to use the NetworkX library which avoids Python recursion issues.

## 0.10.22

### Enhancements

* **bump `unstructured-inference` to `0.7.3`** The updated version of `unstructured-inference` supports a new version of the Chipper model, as well as a cleaner schema for its output classes. Support is included for new inference features such as hierarchy and ordering.
* **Expose skip_infer_table_types in ingest CLI.** For each connector a new `--skip-infer-table-types` parameter was added to map to the `skip_infer_table_types` partition argument. This gives more granular control to unstructured-ingest users, allowing them to specify the file types for which we should attempt table extraction.
* **Add flag to ingest CLI to raise error if any single doc fails in pipeline** Currently if a single doc fails in the pipeline, the whole thing halts due to the error. This flag defaults to log an error but continue with the docs it can.
* **Emit hyperlink metadata for DOCX file-type.** DOCX partitioner now adds `metadata.links`, `metadata.link_texts` and `metadata.link_urls` for elements that contain a hyperlink that points to an external resource. So-called "jump" links pointing to document internal locations (such as those found in a table-of-contents "jumping" to a chapter or section) are excluded.

### Features

* **Add `elements_to_text` as a staging helper function** In order to get a single clean text output from unstructured for metric calculations, automate the process of extracting text from elements using this function.
* **Adds permissions(RBAC) data ingestion functionality for the Sharepoint connector.** Problem: Role based access control is an important component in many data storage systems. Users may need to pass permissions (RBAC) data to downstream systems when ingesting data. Feature: Added permissions data ingestion functionality to the Sharepoint connector.

### Fixes

* **Fixes PDF list parsing creating duplicate list items** Previously a bug in PDF list item parsing caused removal of other elements and duplication of the list item
* **Fixes duplicated elements** Fixes issue where elements are duplicated when embeddings are generated. This will allow users to generate embeddings for their list of Elements without duplicating/breaking the orginal content.
* **Fixes failure when flagging for embeddings through unstructured-ingest** Currently adding the embedding parameter to any connector results in a failure on the copy stage. This is resolves the issue by adding the IngestDoc to the context map in the embedding node's `run` method. This allows users to specify that connectors fetch embeddings without failure.
* **Fix ingest pipeline reformat nodes not discoverable** Fixes issue where  reformat nodes raise ModuleNotFoundError on import. This was due to the directory was missing `__init__.py` in order to make it discoverable.
* **Fix default language in ingest CLI** Previously the default was being set to english which injected potentially incorrect information to downstream language detection libraries. By setting the default to None allows those libraries to better detect what language the text is in the doc being processed.

## 0.10.21

* **Adds Scarf analytics**.

## 0.10.20

### Enhancements

* **Add document level language detection functionality.** Adds the "auto" default for the languages param to all partitioners. The primary language present in the document is detected using the `langdetect` package. Additional param `detect_language_per_element` is also added for partitioners that return multiple elements. Defaults to `False`.
* **Refactor OCR code** The OCR code for entire page is moved from unstructured-inference to unstructured. On top of continuing support for OCR language parameter, we also support two OCR processing modes, "entire_page" or "individual_blocks".
* **Align to top left when shrinking bounding boxes for `xy-cut` sorting:** Update `shrink_bbox()` to keep top left rather than center.
* **Add visualization script to annotate elements** This script is often used to analyze/visualize elements with coordinates (e.g. partition_pdf()).
* **Adds data source properties to the Jira, Github and Gitlab connectors** These properties (date_created, date_modified, version, source_url, record_locator) are written to element metadata during ingest, mapping elements to information about the document source from which they derive. This functionality enables downstream applications to reveal source document applications, e.g. a link to a GDrive doc, Salesforce record, etc.
* **Improve title detection in pptx documents** The default title textboxes on a pptx slide are now categorized as titles.
* **Improve hierarchy detection in pptx documents** List items, and other slide text are properly nested under the slide title. This will enable better chunking of pptx documents.
* **Refactor of the ingest cli workflow** The refactored approach uses a dynamically set pipeline with a snapshot along each step to save progress and accommodate continuation from a snapshot if an error occurs. This also allows the pipeline to dynamically assign any number of steps to modify the partitioned content before it gets written to a destination.
* **Applies `max_characters=<n>` argument to all element types in `add_chunking_strategy` decorator** Previously this argument was only utilized in chunking Table elements and now applies to all partitioned elements if `add_chunking_strategy` decorator is utilized, further preparing the elements for downstream processing.
* **Add common retry strategy utilities for unstructured-ingest** Dynamic retry strategy with exponential backoff added to Notion source connector.
*

### Features

* **Adds `bag_of_words` and `percent_missing_text` functions** In order to count the word frequencies in two input texts and calculate the percentage of text missing relative to the source document.
* **Adds `edit_distance` calculation metrics** In order to benchmark the cleaned, extracted text with unstructured, `edit_distance` (`Levenshtein distance`) is included.
* **Adds detection_origin field to metadata** Problem: Currently isn't an easy way to find out how an element was created. With this change that information is added. Importance: With this information the developers and users are now able to know how an element was created to make decisions on how to use it. In order tu use this feature
  setting UNSTRUCTURED_INCLUDE_DEBUG_METADATA=true is needed.
* **Adds a function that calculates frequency of the element type and its depth** To capture the accuracy of element type extraction, this function counts the occurrences of each unique element type with its depth for use in element metrics.

### Fixes

* **Fix zero division error in annotation bbox size** This fixes the bug where we find annotation bboxes realted to an element that need to divide the intersection size between annotation bbox and element bbox by the size of the annotation bbox
* **Fix prevent metadata module from importing dependencies from unnecessary modules** Problem: The `metadata` module had several top level imports that were only used in and applicable to code related to specific document types, while there were many general-purpose functions. As a result, general-purpose functions couldn't be used without unnecessary dependencies being installed. Fix: moved 3rd party dependency top level imports to inside the functions in which they are used and applied a decorator to check that the dependency is installed and emit a helpful error message if not.
* **Fixes category_depth None value for Title elements** Problem: `Title` elements from `chipper` get `category_depth`= None even when `Headline` and/or `Subheadline` elements are present in the same page. Fix: all `Title` elements with `category_depth` = None should be set to have a depth of 0 instead iff there are `Headline` and/or `Subheadline` element-types present. Importance: `Title` elements should be equivalent html `H1` when nested headings are present; otherwise, `category_depth` metadata can result ambiguous within elements in a page.
* **Tweak `xy-cut` ordering output to be more column friendly** This results in the order of elements more closely reflecting natural reading order which benefits downstream applications. While element ordering from `xy-cut` is usually mostly correct when ordering multi-column documents, sometimes elements from a RHS column will appear before elements in a LHS column. Fix: add swapped `xy-cut` ordering by sorting by X coordinate first and then Y coordinate.
* **Fixes badly initialized Formula** Problem: YoloX contain new types of elements, when loading a document that contain formulas a new element of that class
  should be generated, however the Formula class inherits from Element instead of Text. After this change the element is correctly created with the correct class
  allowing the document to be loaded. Fix: Change parent class for Formula to Text. Importance: Crucial to be able to load documents that contain formulas.
* **Fixes pdf uri error** An error was encountered when URI type of `GoToR` which refers to pdf resources outside of its own was detected since no condition catches such case. The code is fixing the issue by initialize URI before any condition check.

## 0.10.19

### Enhancements

* **Adds XLSX document level language detection** Enhancing on top of language detection functionality in previous release, we now support language detection within `.xlsx` file type at Element level.
* **bump `unstructured-inference` to `0.6.6`** The updated version of `unstructured-inference` makes table extraction in `hi_res` mode configurable to fine tune table extraction performance; it also improves element detection by adding a deduplication post processing step in the `hi_res` partitioning of pdfs and images.
* **Detect text in HTML Heading Tags as Titles** This will increase the accuracy of hierarchies in HTML documents and provide more accurate element categorization. If text is in an HTML heading tag and is not a list item, address, or narrative text, categorize it as a title.
* **Update python-based docs** Refactor docs to use the actual unstructured code rather than using the subprocess library to run the cli command itself.
* **Adds Table support for the `add_chunking_strategy` decorator to partition functions.** In addition to combining elements under Title elements, user's can now specify the `max_characters=<n>` argument to chunk Table elements into TableChunk elements with `text` and `text_as_html` of length `<n>` characters. This means partitioned Table results are ready for use in downstream applications without any post processing.
* **Expose endpoint url for s3 connectors** By allowing for the endpoint url to be explicitly overwritten, this allows for any non-AWS data providers supporting the s3 protocol to be supported (i.e. minio).

### Features

* **change default `hi_res` model for pdf/image partition to `yolox`** Now partitioning pdf/image using `hi_res` strategy utilizes `yolox_quantized` model isntead of `detectron2_onnx` model. This new default model has better recall for tables and produces more detailed categories for elements.
* **XLSX can now reads subtables within one sheet** Problem: Many .xlsx files are not created to be read as one full table per sheet. There are subtables, text and header along with more informations to extract from each sheet. Feature: This `partition_xlsx` now can reads subtable(s) within one .xlsx sheet, along with extracting other title and narrative texts. Importance: This enhance the power of .xlsx reading to not only one table per sheet, allowing user to capture more data tables from the file, if exists.
* **Update Documentation on Element Types and Metadata**: We have updated the documentation according to the latest element types and metadata. It includes the common and additional metadata provided by the Partitions and Connectors.

### Fixes

* **Fixes partition_pdf is_alnum reference bug** Problem: The `partition_pdf` when attempt to get bounding box from element experienced a reference before assignment error when the first object is not text extractable.  Fix: Switched to a flag when the condition is met. Importance: Crucial to be able to partition with pdf.
* **Fix various cases of HTML text missing after partition**
  Problem: Under certain circumstances, text immediately after some HTML tags will be misssing from partition result.
  Fix: Updated code to deal with these cases.
  Importance: This will ensure the correctness when partitioning HTML and Markdown documents.
* **Fixes chunking when `detection_class_prob` appears in Element metadata** Problem: when `detection_class_prob` appears in Element metadata, Elements will only be combined by chunk_by_title if they have the same `detection_class_prob` value (which is rare). This is unlikely a case we ever need to support and most often results in no chunking. Fix: `detection_class_prob` is included in the chunking list of metadata keys excluded for similarity comparison. Importance: This change allows `chunk_by_title` to operate as intended for documents which include `detection_class_prob` metadata in their Elements.

## 0.10.18

### Enhancements

* **Better detection of natural reading order in images and PDF's** The elements returned by partition better reflect natural reading order in some cases, particularly in complicated multi-column layouts, leading to better chunking and retrieval for downstream applications. Achieved by improving the `xy-cut` sorting to preprocess bboxes, shrinking all bounding boxes by 90% along x and y axes (still centered around the same center point), which allows projection lines to be drawn where not possible before if layout bboxes overlapped.
* **Improves `partition_xml` to be faster and more memory efficient when partitioning large XML files** The new behavior is to partition iteratively to prevent loading the entire XML tree into memory at once in most use cases.
* **Adds data source properties to SharePoint, Outlook, Onedrive, Reddit, Slack, DeltaTable connectors** These properties (date_created, date_modified, version, source_url, record_locator) are written to element metadata during ingest, mapping elements to information about the document source from which they derive. This functionality enables downstream applications to reveal source document applications, e.g. a link to a GDrive doc, Salesforce record, etc.
* **Add functionality to save embedded images in PDF's separately as images** This allows users to save embedded images in PDF's separately as images, given some directory path. The saved image path is written to the metadata for the Image element. Downstream applications may benefit by providing users with image links from relevant "hits."
* **Azure Cognite Search destination connector** New Azure Cognitive Search destination connector added to ingest CLI.  Users may now use `unstructured-ingest` to write partitioned data from over 20 data sources (so far) to an Azure Cognitive Search index.
* **Improves salesforce partitioning** Partitions Salesforce data as xlm instead of text for improved detail and flexibility. Partitions htmlbody instead of textbody for Salesforce emails. Importance: Allows all Salesforce fields to be ingested and gives Salesforce emails more detailed partitioning.
* **Add document level language detection functionality.** Introduces the "auto" default for the languages param, which then detects the languages present in the document using the `langdetect` package. Adds the document languages as ISO 639-3 codes to the element metadata. Implemented only for the partition_text function to start.
* **PPTX partitioner refactored in preparation for enhancement.** Behavior should be unchanged except that shapes enclosed in a group-shape are now included, as many levels deep as required (a group-shape can itself contain a group-shape).
* **Embeddings support for the SharePoint SourceConnector via unstructured-ingest CLI** The SharePoint connector can now optionally create embeddings from the elements it pulls out during partition and upload those embeddings to Azure Cognitive Search index.
* **Improves hierarchy from docx files by leveraging natural hierarchies built into docx documents**  Hierarchy can now be detected from an indentation level for list bullets/numbers and by style name (e.g. Heading 1, List Bullet 2, List Number).
* **Chunking support for the SharePoint SourceConnector via unstructured-ingest CLI** The SharePoint connector can now optionally chunk the elements pulled out during partition via the chunking unstructured brick. This can be used as a stage before creating embeddings.

### Features

* **Adds `links` metadata in `partition_pdf` for `fast` strategy.** Problem: PDF files contain rich information and hyperlink that Unstructured did not captured earlier. Feature: `partition_pdf` now can capture embedded links within the file along with its associated text and page number. Importance: Providing depth in extracted elements give user a better understanding and richer context of documents. This also enables user to map to other elements within the document if the hyperlink is refered internally.
* **Adds the embedding module to be able to embed Elements** Problem: Many NLP applications require the ability to represent parts of documents in a semantic way. Until now, Unstructured did not have text embedding ability within the core library. Feature: This embedding module is able to track embeddings related data with a class, embed a list of elements, and return an updated list of Elements with the *embeddings* property. The module is also able to embed query strings. Importance: Ability to embed documents or parts of documents will enable users to make use of these semantic representations in different NLP applications, such as search, retrieval, and retrieval augmented generation.

### Fixes

* **Fixes a metadata source serialization bug** Problem: In unstructured elements, when loading an elements json file from the disk, the data_source attribute is assumed to be an instance of DataSourceMetadata and the code acts based on that. However the loader did not satisfy the assumption, and loaded it as a dict instead, causing an error. Fix: Added necessary code block to initialize a DataSourceMetadata object, also refactored DataSourceMetadata.from_dict() method to remove redundant code. Importance: Crucial to be able to load elements (which have data_source fields) from json files.
* **Fixes issue where unstructured-inference was not getting updated** Problem: unstructured-inference was not getting upgraded to the version to match unstructured release when doing a pip install.  Solution: using `pip install unstructured[all-docs]` it will now upgrade both unstructured and unstructured-inference. Importance: This will ensure that the inference library is always in sync with the unstructured library, otherwise users will be using outdated libraries which will likely lead to unintended behavior.
* **Fixes SharePoint connector failures if any document has an unsupported filetype** Problem: Currently the entire connector ingest run fails if a single IngestDoc has an unsupported filetype. This is because a ValueError is raised in the IngestDoc's `__post_init__`. Fix: Adds a try/catch when the IngestConnector runs get_ingest_docs such that the error is logged but all processable documents->IngestDocs are still instantiated and returned. Importance: Allows users to ingest SharePoint content even when some files with unsupported filetypes exist there.
* **Fixes Sharepoint connector server_path issue** Problem: Server path for the Sharepoint Ingest Doc was incorrectly formatted, causing issues while fetching pages from the remote source. Fix: changes formatting of remote file path before instantiating SharepointIngestDocs and appends a '/' while fetching pages from the remote source. Importance: Allows users to fetch pages from Sharepoint Sites.
* **Fixes Sphinx errors.** Fixes errors when running Sphinx `make html` and installs library to suppress warnings.
* **Fixes a metadata backwards compatibility error** Problem: When calling `partition_via_api`, the hosted api may return an element schema that's newer than the current `unstructured`. In this case, metadata fields were added which did not exist in the local `ElementMetadata` dataclass, and `__init__()` threw an error. Fix: remove nonexistent fields before instantiating in `ElementMetadata.from_json()`. Importance: Crucial to avoid breaking changes when adding fields.
* **Fixes issue with Discord connector when a channel returns `None`** Problem: Getting the `jump_url` from a nonexistent Discord `channel` fails. Fix: property `jump_url` is now retrieved within the same context as the messages from the channel. Importance: Avoids cascading issues when the connector fails to fetch information about a Discord channel.
* **Fixes occasionally SIGABTR when writing table with `deltalake` on Linux** Problem: occasionally on Linux ingest can throw a `SIGABTR` when writing `deltalake` table even though the table was written correctly. Fix: put the writing function into a `Process` to ensure its execution to the fullest extent before returning to the main process. Importance: Improves stability of connectors using `deltalake`
* **Fixes badly initialized Formula** Problem: YoloX contain new types of elements, when loading a document that contain formulas a new element of that class should be generated, however the Formula class inherits from Element instead of Text. After this change the element is correctly created with the correct class allowing the document to be loaded. Fix: Change parent class for Formula to Text. Importance: Crucial to be able to load documents that contain formulas.

## 0.10.16

### Enhancements

* **Adds data source properties to Airtable, Confluence, Discord, Elasticsearch, Google Drive, and Wikipedia connectors** These properties (date_created, date_modified, version, source_url, record_locator) are written to element metadata during ingest, mapping elements to information about the document source from which they derive. This functionality enables downstream applications to reveal source document applications, e.g. a link to a GDrive doc, Salesforce record, etc.
* **DOCX partitioner refactored in preparation for enhancement.** Behavior should be unchanged except in multi-section documents containing different headers/footers for different sections. These will now emit all distinct headers and footers encountered instead of just those for the last section.
* **Add a function to map between Tesseract and standard language codes.** This allows users to input language information to the `languages` param in any Tesseract-supported langcode or any ISO 639 standard language code.
* **Add document level language detection functionality.** Introduces the "auto" default for the languages param, which then detects the languages present in the document using the `langdetect` package. Implemented only for the partition_text function to start.

### Features

### Fixes

* ***Fixes an issue that caused a partition error for some PDF's.** Fixes GH Issue 1460 by bypassing a coordinate check if an element has invalid coordinates.

## 0.10.15

### Enhancements

* **Support for better element categories from the next-generation image-to-text model ("chipper").** Previously, not all of the classifications from Chipper were being mapped to proper `unstructured` element categories so the consumer of the library would see many `UncategorizedText` elements. This fixes the issue, improving the granularity of the element categories outputs for better downstream processing and chunking. The mapping update is:
  * "Threading": `NarrativeText`
  * "Form": `NarrativeText`
  * "Field-Name": `Title`
  * "Value": `NarrativeText`
  * "Link": `NarrativeText`
  * "Headline": `Title` (with `category_depth=1`)
  * "Subheadline": `Title` (with `category_depth=2`)
  * "Abstract": `NarrativeText`
* **Better ListItem grouping for PDF's (fast strategy).** The `partition_pdf` with `fast` strategy previously broke down some numbered list item lines as separate elements. This enhancement leverages the x,y coordinates and bbox sizes to help decide whether the following chunk of text is a continuation of the immediate previous detected ListItem element or not, and not detect it as its own non-ListItem element.
* **Fall back to text-based classification for uncategorized Layout elements for Images and PDF's**. Improves element classification by running existing text-based rules on previously `UncategorizedText` elements.
* **Adds table partitioning for Partitioning for many doc types including: .html, .epub., .md, .rst, .odt, and .msg.** At the core of this change is the .html partition functionality, which is leveraged by the other effected doc types. This impacts many scenarios where `Table` Elements are now propery extracted.
* **Create and add `add_chunking_strategy` decorator to partition functions.** Previously, users were responsible for their own chunking after partitioning elements, often required for downstream applications. Now, individual elements may be combined into right-sized chunks where min and max character size may be specified if `chunking_strategy=by_title`. Relevant elements are grouped together for better downstream results. This enables users immediately use partitioned results effectively in downstream applications (e.g. RAG architecture apps) without any additional post-processing.
* **Adds `languages` as an input parameter and marks `ocr_languages` kwarg for deprecation in pdf, image, and auto partitioning functions.** Previously, language information was only being used for Tesseract OCR for image-based documents and was in a Tesseract specific string format, but by refactoring into a list of standard language codes independent of Tesseract, the `unstructured` library will better support `languages` for other non-image pipelines and/or support for other OCR engines.
* **Removes `UNSTRUCTURED_LANGUAGE` env var usage and replaces `language` with `languages` as an input parameter to unstructured-partition-text_type functions.** The previous parameter/input setup was not user-friendly or scalable to the variety of elements being processed. By refactoring the inputted language information into a list of standard language codes, we can support future applications of the element language such as detection, metadata, and multi-language elements. Now, to skip English specific checks, set the `languages` parameter to any non-English language(s).
* **Adds `xlsx` and `xls` filetype extensions to the `skip_infer_table_types` default list in `partition`.** By adding these file types to the input parameter these files should not go through table extraction. Users can still specify if they would like to extract tables from these filetypes, but will have to set the `skip_infer_table_types` to exclude the desired filetype extension. This avoids mis-representing complex spreadsheets where there may be multiple sub-tables and other content.
* **Better debug output related to sentence counting internals**. Clarify message when sentence is not counted toward sentence count because there aren't enough words, relevant for developers focused on `unstructured`s NLP internals.
* **Faster ocr_only speed for partitioning PDF and images.** Use `unstructured_pytesseract.run_and_get_multiple_output` function to reduce the number of calls to `tesseract` by half when partitioning pdf or image with `tesseract`
* **Adds data source properties to fsspec connectors** These properties (date_created, date_modified, version, source_url, record_locator) are written to element metadata during ingest, mapping elements to information about the document source from which they derive. This functionality enables downstream applications to reveal source document applications, e.g. a link to a GDrive doc, Salesforce record, etc.
* **Add delta table destination connector** New delta table destination connector added to ingest CLI.  Users may now use `unstructured-ingest` to write partitioned data from over 20 data sources (so far) to a Delta Table.
* **Rename to Source and Destination Connectors in the Documentation.** Maintain naming consistency between Connectors codebase and documentation with the first addition to a destination connector.
* **Non-HTML text files now return unstructured-elements as opposed to HTML-elements.** Previously the text based files that went through `partition_html` would return HTML-elements but now we preserve the format from the input using `source_format` argument in the partition call.
* **Adds `PaddleOCR` as an optional alternative to `Tesseract`** for OCR in processing of PDF or Image files, it is installable via the `makefile` command `install-paddleocr`. For experimental purposes only.
* **Bump unstructured-inference** to 0.5.28. This version bump markedly improves the output of table data, rendered as `metadata.text_as_html` in an element. These changes include:
  * add env variable `ENTIRE_PAGE_OCR` to specify using paddle or tesseract on entire page OCR
  * table structure detection now pads the input image by 25 pixels in all 4 directions to improve its recall (0.5.27)
  * support paddle with both cpu and gpu and assume it is pre-installed (0.5.26)
  * fix a bug where `cells_to_html` doesn't handle cells spanning multiple rows properly (0.5.25)
  * remove `cv2` preprocessing step before OCR step in table transformer (0.5.24)

### Features

* **Adds element metadata via `category_depth` with default value None**.
  * This additional metadata is useful for vectordb/LLM, chunking strategies, and retrieval applications.
* **Adds a naive hierarchy for elements via a `parent_id` on the element's metadata**
  * Users will now have more metadata for implementing vectordb/LLM chunking strategies. For example, text elements could be queried by their preceding title element.
  * Title elements created from HTML headings will properly nest

### Fixes

* **`add_pytesseract_bboxes_to_elements` no longer returns `nan` values**. The function logic is now broken into new methods
  `_get_element_box` and `convert_multiple_coordinates_to_new_system`
* **Selecting a different model wasn't being respected when calling `partition_image`.** Problem: `partition_pdf` allows for passing a `model_name` parameter. Given the similarity between the image and PDF pipelines, the expected behavior is that `partition_image` should support the same parameter, but `partition_image` was unintentionally not passing along its `kwargs`. This was corrected by adding the kwargs to the downstream call.
* **Fixes a chunking issue via dropping the field "coordinates".** Problem: chunk_by_title function was chunking each element to its own individual chunk while it needed to group elements into a fewer number of chunks. We've discovered that this happens due to a metadata matching logic in chunk_by_title function, and discovered that elements with different metadata can't be put into the same chunk. At the same time, any element with "coordinates" essentially had different metadata than other elements, due each element locating in different places and having different coordinates. Fix: That is why we have included the key "coordinates" inside a list of excluded metadata keys, while doing this "metadata_matches" comparision. Importance: This change is crucial to be able to chunk by title for documents which include "coordinates" metadata in their elements.

## 0.10.14

### Enhancements

* Update all connectors to use new downstream architecture
  * New click type added to parse comma-delimited string inputs
  * Some CLI options renamed

### Features

### Fixes

## 0.10.13

### Enhancements

* Updated documentation: Added back support doc types for partitioning, more Python codes in the API page,  RAG definition, and use case.
* Updated Hi-Res Metadata: PDFs and Images using Hi-Res strategy now have layout model class probabilities added ot metadata.
* Updated the `_detect_filetype_from_octet_stream()` function to use libmagic to infer the content type of file when it is not a zip file.
* Tesseract minor version bump to 5.3.2

### Features

* Add Jira Connector to be able to pull issues from a Jira organization
* Add `clean_ligatures` function to expand ligatures in text

### Fixes

* `partition_html` breaks on `<br>` elements.
* Ingest error handling to properly raise errors when wrapped
* GH issue 1361: fixes a sortig error that prevented some PDF's from being parsed
* Bump unstructured-inference
  * Brings back embedded images in PDF's (0.5.23)

## 0.10.12

### Enhancements

* Removed PIL pin as issue has been resolved upstream
* Bump unstructured-inference
  * Support for yolox_quantized layout detection model (0.5.20)
* YoloX element types added

### Features

* Add Salesforce Connector to be able to pull Account, Case, Campaign, EmailMessage, Lead

### Fixes

* Bump unstructured-inference
  * Avoid divide-by-zero errors swith `safe_division` (0.5.21)

## 0.10.11

### Enhancements

* Bump unstructured-inference
  * Combine entire-page OCR output with layout-detected elements, to ensure full coverage of the page (0.5.19)

### Features

* Add in ingest cli s3 writer

### Fixes

* Fix a bug where `xy-cut` sorting attemps to sort elements without valid coordinates; now xy cut sorting only works when **all** elements have valid coordinates

## 0.10.10

### Enhancements

* Adds `text` as an input parameter to `partition_xml`.
* `partition_xml` no longer runs through `partition_text`, avoiding incorrect splitting
  on carriage returns in the XML. Since `partition_xml` no longer calls `partition_text`,
  `min_partition` and `max_partition` are no longer supported in `partition_xml`.
* Bump `unstructured-inference==0.5.18`, change non-default detectron2 classification threshold
* Upgrade base image from rockylinux 8 to rockylinux 9
* Serialize IngestDocs to JSON when passing to subprocesses

### Features

### Fixes

- Fix a bug where mismatched `elements` and `bboxes` are passed into `add_pytesseract_bbox_to_elements`

## 0.10.9

### Enhancements

* Fix `test_json` to handle only non-extra dependencies file types (plain-text)

### Features

* Adds `chunk_by_title` to break a document into sections based on the presence of `Title`
  elements.
* add new extraction function `extract_image_urls_from_html` to extract all img related URL from html text.

### Fixes

* Make cv2 dependency optional
* Edit `add_pytesseract_bbox_to_elements`'s (`ocr_only` strategy) `metadata.coordinates.points` return type to `Tuple` for consistency.
* Re-enable test-ingest-confluence-diff for ingest tests
* Fix syntax for ingest test check number of files
* Fix csv and tsv partitioners loosing the first line of the files when creating elements

## 0.10.8

### Enhancements

* Release docker image that installs Python 3.10 rather than 3.8

### Features

### Fixes

## 0.10.7

### Enhancements

### Features

### Fixes

* Remove overly aggressive ListItem chunking for images and PDF's which typically resulted in inchorent elements.

## 0.10.6

### Enhancements

* Enable `partition_email` and `partition_msg` to detect if an email is PGP encryped. If
  and email is PGP encryped, the functions will return an empy list of elements and
  emit a warning about the encrypted content.
* Add threaded Slack conversations into Slack connector output
* Add functionality to sort elements using `xy-cut` sorting approach in `partition_pdf` for `hi_res` and `fast` strategies
* Bump unstructured-inference
  * Set OMP_THREAD_LIMIT to 1 if not set for better tesseract perf (0.5.17)

### Features

* Extract coordinates from PDFs and images when using OCR only strategy and add to metadata

### Fixes

* Update `partition_html` to respect the order of `<pre>` tags.
* Fix bug in `partition_pdf_or_image` where two partitions were called if `strategy == "ocr_only"`.
* Bump unstructured-inference
  * Fix issue where temporary files were being left behind (0.5.16)
* Adds deprecation warning for the `file_filename` kwarg to `partition`, `partition_via_api`,
  and `partition_multiple_via_api`.
* Fix documentation build workflow by pinning dependencies

## 0.10.5

### Enhancements

* Create new CI Pipelines
  - Checking text, xml, email, and html doc tests against the library installed without extras
  - Checking each library extra against their respective tests
* `partition` raises an error and tells the user to install the appropriate extra if a filetype
  is detected that is missing dependencies.
* Add custom errors to ingest
* Bump `unstructured-ingest==0.5.15`
  - Handle an uncaught TesseractError (0.5.15)
  - Add TIFF test file and TIFF filetype to `test_from_image_file` in `test_layout` (0.5.14)
* Use `entire_page` ocr mode for pdfs and images
* Add notes on extra installs to docs
* Adds ability to reuse connections per process in unstructured-ingest

### Features

* Add delta table connector

### Fixes

## 0.10.4

* Pass ocr_mode in partition_pdf and set the default back to individual pages for now
* Add diagrams and descriptions for ingest design in the ingest README

### Features

* Supports multipage TIFF image partitioning

### Fixes

## 0.10.2

### Enhancements

* Bump unstructured-inference==0.5.13:
  - Fix extracted image elements being included in layout merge, addresses the issue
    where an entire-page image in a PDF was not passed to the layout model when using hi_res.

### Features

### Fixes

## 0.10.1

### Enhancements

* Bump unstructured-inference==0.5.12:
  - fix to avoid trace for certain PDF's (0.5.12)
  - better defaults for DPI for hi_res and  Chipper (0.5.11)
  - implement full-page OCR (0.5.10)

### Features

### Fixes

* Fix dead links in repository README (Quick Start > Install for local development, and Learn more > Batch Processing)
* Update document dependencies to include tesseract-lang for additional language support (required for tests to pass)

## 0.10.0

### Enhancements

* Add `include_header` kwarg to `partition_xlsx` and change default behavior to `True`
* Update the `links` and `emphasized_texts` metadata fields

### Features

### Fixes

## 0.9.3

### Enhancements

* Pinned dependency cleanup.
* Update `partition_csv` to always use `soupparser_fromstring` to parse `html text`
* Update `partition_tsv` to always use `soupparser_fromstring` to parse `html text`
* Add `metadata.section` to capture epub table of contents data
* Add `unique_element_ids` kwarg to partition functions. If `True`, will use a UUID
  for element IDs instead of a SHA-256 hash.
* Update `partition_xlsx` to always use `soupparser_fromstring` to parse `html text`
* Add functionality to switch `html` text parser based on whether the `html` text contains emoji
* Add functionality to check if a string contains any emoji characters
* Add CI tests around Notion

### Features

* Add Airtable Connector to be able to pull views/tables/bases from an Airtable organization

### Fixes

* fix pdf partition of list items being detected as titles in OCR only mode
* make notion module discoverable
* fix emails with `Content-Distribution: inline` and `Content-Distribution: attachment` with no filename
* Fix email attachment filenames which had `=` in the filename itself

## 0.9.2

### Enhancements

* Update table extraction section in API documentation to sync with change in Prod API
* Update Notion connector to extract to html
* Added UUID option for `element_id`
* Bump unstructured-inference==0.5.9:
  - better caching of models
  - another version of detectron2 available, though the default layout model is unchanged
* Added UUID option for element_id
* Added UUID option for element_id
* CI improvements to run ingest tests in parallel

### Features

* Adds Sharepoint connector.

### Fixes

* Bump unstructured-inference==0.5.9:
  - ignores Tesseract errors where no text is extracted for tiles that indeed, have no text

## 0.9.1

### Enhancements

* Adds --partition-pdf-infer-table-structure to unstructured-ingest.
* Enable `partition_html` to skip headers and footers with the `skip_headers_and_footers` flag.
* Update `partition_doc` and `partition_docx` to track emphasized texts in the output
* Adds post processing function `filter_element_types`
* Set the default strategy for partitioning images to `hi_res`
* Add page break parameter section in API documentation to sync with change in Prod API
* Update `partition_html` to track emphasized texts in the output
* Update `XMLDocument._read_xml` to create `<p>` tag element for the text enclosed in the `<pre>` tag
* Add parameter `include_tail_text` to `_construct_text` to enable (skip) tail text inclusion
* Add Notion connector

### Features

### Fixes

* Remove unused `_partition_via_api` function
* Fixed emoji bug in `partition_xlsx`.
* Pass `file_filename` metadata when partitioning file object
* Skip ingest test on missing Slack token
* Add Dropbox variables to CI environments
* Remove default encoding for ingest
* Adds new element type `EmailAddress` for recognising email address in the  text
* Simplifies `min_partition` logic; makes partitions falling below the `min_partition`
  less likely.
* Fix bug where ingest test check for number of files fails in smoke test
* Fix unstructured-ingest entrypoint failure

## 0.9.0

### Enhancements

* Dependencies are now split by document type, creating a slimmer base installation.

## 0.8.8

### Enhancements

### Features

### Fixes

* Rename "date" field to "last_modified"
* Adds Box connector

### Fixes

## 0.8.7

### Enhancements

* Put back useful function `split_by_paragraph`

### Features

### Fixes

* Fix argument order in NLTK download step

## 0.8.6

### Enhancements

### Features

### Fixes

* Remove debug print lines and non-functional code

## 0.8.5

### Enhancements

* Add parameter `skip_infer_table_types` to enable (skip) table extraction for other doc types
* Adds optional Unstructured API unit tests in CI
* Tracks last modified date for all document types.
* Add auto_paragraph_grouper to detect new-line and blank-line new paragraph for .txt files.
* refactor the ingest cli to better support expanding supported connectors

## 0.8.3

### Enhancements

### Features

### Fixes

* NLTK now only gets downloaded if necessary.
* Handling for empty tables in Word Documents and PowerPoints.

## 0.8.4

### Enhancements

* Additional tests and refactor of JSON detection.
* Update functionality to retrieve image metadata from a page for `document_to_element_list`
* Links are now tracked in `partition_html` output.
* Set the file's current position to the beginning after reading the file in `convert_to_bytes`
* Add `min_partition` kwarg to that combines elements below a specified threshold and modifies splitting of strings longer than max partition so words are not split.
* set the file's current position to the beginning after reading the file in `convert_to_bytes`
* Add slide notes to pptx
* Add `--encoding` directive to ingest
* Improve json detection by `detect_filetype`

### Features

* Adds Outlook connector
* Add support for dpi parameter in inference library
* Adds Onedrive connector.
* Add Confluence connector for ingest cli to pull the body text from all documents from all spaces in a confluence domain.

### Fixes

* Fixes issue with email partitioning where From field was being assigned the To field value.
* Use the `image_metadata` property of the `PageLayout` instance to get the page image info in the `document_to_element_list`
* Add functionality to write images to computer storage temporarily instead of keeping them in memory for `ocr_only` strategy
* Add functionality to convert a PDF in small chunks of pages at a time for `ocr_only` strategy
* Adds `.txt`, `.text`, and `.tab` to list of extensions to check if file
  has a `text/plain` MIME type.
* Enables filters to be passed to `partition_doc` so it doesn't error with LibreOffice7.
* Removed old error message that's superseded by `requires_dependencies`.
* Removes using `hi_res` as the default strategy value for `partition_via_api` and `partition_multiple_via_api`

## 0.8.1

### Enhancements

* Add support for Python 3.11

### Features

### Fixes

* Fixed `auto` strategy detected scanned document as having extractable text and using `fast` strategy, resulting in no output.
* Fix list detection in MS Word documents.
* Don't instantiate an element with a coordinate system when there isn't a way to get its location data.

## 0.8.0

### Enhancements

* Allow model used for hi res pdf partition strategy to be chosen when called.
* Updated inference package

### Features

* Add `metadata_filename` parameter across all partition functions

### Fixes

* Update to ensure `convert_to_datafame` grabs all of the metadata fields.
* Adjust encoding recognition threshold value in `detect_file_encoding`
* Fix KeyError when `isd_to_elements` doesn't find a type
* Fix `_output_filename` for local connector, allowing single files to be written correctly to the disk
* Fix for cases where an invalid encoding is extracted from an email header.

### BREAKING CHANGES

* Information about an element's location is no longer returned as top-level attributes of an element. Instead, it is returned in the `coordinates` attribute of the element's metadata.

## 0.7.12

### Enhancements

* Adds `include_metadata` kwarg to `partition_doc`, `partition_docx`, `partition_email`, `partition_epub`, `partition_json`, `partition_msg`, `partition_odt`, `partition_org`, `partition_pdf`, `partition_ppt`, `partition_pptx`, `partition_rst`, and `partition_rtf`

### Features

* Add Elasticsearch connector for ingest cli to pull specific fields from all documents in an index.
* Adds Dropbox connector

### Fixes

* Fix tests that call unstructured-api by passing through an api-key
* Fixed page breaks being given (incorrect) page numbers
* Fix skipping download on ingest when a source document exists locally

## 0.7.11

### Enhancements

* More deterministic element ordering when using `hi_res` PDF parsing strategy (from unstructured-inference bump to 0.5.4)
* Make large model available (from unstructured-inference bump to 0.5.3)
* Combine inferred elements with extracted elements (from unstructured-inference bump to 0.5.2)
* `partition_email` and `partition_msg` will now process attachments if `process_attachments=True`
  and a attachment partitioning functions is passed through with `attachment_partitioner=partition`.

### Features

### Fixes

* Fix tests that call unstructured-api by passing through an api-key
* Fixed page breaks being given (incorrect) page numbers
* Fix skipping download on ingest when a source document exists locally

## 0.7.10

### Enhancements

* Adds a `max_partition` parameter to `partition_text`, `partition_pdf`, `partition_email`,
  `partition_msg` and `partition_xml` that sets a limit for the size of an individual
  document elements. Defaults to `1500` for everything except `partition_xml`, which has
  a default value of `None`.
* DRY connector refactor

### Features

* `hi_res` model for pdfs and images is selectable via environment variable.

### Fixes

* CSV check now ignores escaped commas.
* Fix for filetype exploration util when file content does not have a comma.
* Adds negative lookahead to bullet pattern to avoid detecting plain text line
  breaks like `-------` as list items.
* Fix pre tag parsing for `partition_html`
* Fix lookup error for annotated Arabic and Hebrew encodings

## 0.7.9

### Enhancements

* Improvements to string check for leafs in `partition_xml`.
* Adds --partition-ocr-languages to unstructured-ingest.

### Features

* Adds `partition_org` for processed Org Mode documents.

### Fixes

## 0.7.8

### Enhancements

### Features

* Adds Google Cloud Service connector

### Fixes

* Updates the `parse_email` for `partition_eml` so that `unstructured-api` passes the smoke tests
* `partition_email` now works if there is no message content
* Updates the `"fast"` strategy for `partition_pdf` so that it's able to recursively
* Adds recursive functionality to all fsspec connectors
* Adds generic --recursive ingest flag

## 0.7.7

### Enhancements

* Adds functionality to replace the `MIME` encodings for `eml` files with one of the common encodings if a `unicode` error occurs
* Adds missed file-like object handling in `detect_file_encoding`
* Adds functionality to extract charset info from `eml` files

### Features

* Added coordinate system class to track coordinate types and convert to different coordinate

### Fixes

* Adds an `html_assemble_articles` kwarg to `partition_html` to enable users to capture
  control whether content outside of `<article>` tags is captured when
  `<article>` tags are present.
* Check for the `xml` attribute on `element` before looking for pagebreaks in `partition_docx`.

## 0.7.6

### Enhancements

* Convert fast startegy to ocr_only for images
* Adds support for page numbers in `.docx` and `.doc` when user or renderer
  created page breaks are present.
* Adds retry logic for the unstructured-ingest Biomed connector

### Features

* Provides users with the ability to extract additional metadata via regex.
* Updates `partition_docx` to include headers and footers in the output.
* Create `partition_tsv` and associated tests. Make additional changes to `detect_filetype`.

### Fixes

* Remove fake api key in test `partition_via_api` since we now require valid/empty api keys
* Page number defaults to `None` instead of `1` when page number is not present in the metadata.
  A page number of `None` indicates that page numbers are not being tracked for the document
  or that page numbers do not apply to the element in question..
* Fixes an issue with some pptx files. Assume pptx shapes are found in top left position of slide
  in case the shape.top and shape.left attributes are `None`.

## 0.7.5

### Enhancements

* Adds functionality to sort elements in `partition_pdf` for `fast` strategy
* Adds ingest tests with `--fast` strategy on PDF documents
* Adds --api-key to unstructured-ingest

### Features

* Adds `partition_rst` for processed ReStructured Text documents.

### Fixes

* Adds handling for emails that do not have a datetime to extract.
* Adds pdf2image package as core requirement of unstructured (with no extras)

## 0.7.4

### Enhancements

* Allows passing kwargs to request data field for `partition_via_api` and `partition_multiple_via_api`
* Enable MIME type detection if libmagic is not available
* Adds handling for empty files in `detect_filetype` and `partition`.

### Features

### Fixes

* Reslove `grpcio` import issue on `weaviate.schema.validate_schema` for python 3.9 and 3.10
* Remove building `detectron2` from source in Dockerfile

## 0.7.3

### Enhancements

* Update IngestDoc abstractions and add data source metadata in ElementMetadata

### Features

### Fixes

* Pass `strategy` parameter down from `partition` for `partition_image`
* Filetype detection if a CSV has a `text/plain` MIME type
* `convert_office_doc` no longers prints file conversion info messages to stdout.
* `partition_via_api` reflects the actual filetype for the file processed in the API.

## 0.7.2

### Enhancements

* Adds an optional encoding kwarg to `elements_to_json` and `elements_from_json`
* Bump version of base image to use new stable version of tesseract

### Features

### Fixes

* Update the `read_txt_file` utility function to keep using `spooled_to_bytes_io_if_needed` for xml
* Add functionality to the `read_txt_file` utility function to handle file-like object from URL
* Remove the unused parameter `encoding` from `partition_pdf`
* Change auto.py to have a `None` default for encoding
* Add functionality to try other common encodings for html and xml files if an error related to the encoding is raised and the user has not specified an encoding.
* Adds benchmark test with test docs in example-docs
* Re-enable test_upload_label_studio_data_with_sdk
* File detection now detects code files as plain text
* Adds `tabulate` explicitly to dependencies
* Fixes an issue in `metadata.page_number` of pptx files
* Adds showing help if no parameters passed

## 0.7.1

### Enhancements

### Features

* Add `stage_for_weaviate` to stage `unstructured` outputs for upload to Weaviate, along with
  a helper function for defining a class to use in Weaviate schemas.
* Builds from Unstructured base image, built off of Rocky Linux 8.7, this resolves almost all CVE's in the image.

### Fixes

## 0.7.0

### Enhancements

* Installing `detectron2` from source is no longer required when using the `local-inference` extra.
* Updates `.pptx` parsing to include text in tables.

### Features

### Fixes

* Fixes an issue in `_add_element_metadata` that caused all elements to have `page_number=1`
  in the element metadata.
* Adds `.log` as a file extension for TXT files.
* Adds functionality to try other common encodings for email (`.eml`) files if an error related to the encoding is raised and the user has not specified an encoding.
* Allow passed encoding to be used in the `replace_mime_encodings`
* Fixes page metadata for `partition_html` when `include_metadata=False`
* A `ValueError` now raises if `file_filename` is not specified when you use `partition_via_api`
  with a file-like object.

## 0.6.11

### Enhancements

* Supports epub tests since pandoc is updated in base image

### Features

### Fixes

## 0.6.10

### Enhancements

* XLS support from auto partition

### Features

### Fixes

## 0.6.9

### Enhancements

* fast strategy for pdf now keeps element bounding box data
* setup.py refactor

### Features

### Fixes

* Adds functionality to try other common encodings if an error related to the encoding is raised and the user has not specified an encoding.
* Adds additional MIME types for CSV

## 0.6.8

### Enhancements

### Features

* Add `partition_csv` for CSV files.

### Fixes

## 0.6.7

### Enhancements

* Deprecate `--s3-url` in favor of `--remote-url` in CLI
* Refactor out non-connector-specific config variables
* Add `file_directory` to metadata
* Add `page_name` to metadata. Currently used for the sheet name in XLSX documents.
* Added a `--partition-strategy` parameter to unstructured-ingest so that users can specify
  partition strategy in CLI. For example, `--partition-strategy fast`.
* Added metadata for filetype.
* Add Discord connector to pull messages from a list of channels
* Refactor `unstructured/file-utils/filetype.py` to better utilise hashmap to return mime type.
* Add local declaration of DOCX_MIME_TYPES and XLSX_MIME_TYPES for `test_filetype.py`.

### Features

* Add `partition_xml` for XML files.
* Add `partition_xlsx` for Microsoft Excel documents.

### Fixes

* Supports `hml` filetype for partition as a variation of html filetype.
* Makes `pytesseract` a function level import in `partition_pdf` so you can use the `"fast"`
  or `"hi_res"` strategies if `pytesseract` is not installed. Also adds the
  `required_dependencies` decorator for the `"hi_res"` and `"ocr_only"` strategies.
* Fix to ensure `filename` is tracked in metadata for `docx` tables.

## 0.6.6

### Enhancements

* Adds an `"auto"` strategy that chooses the partitioning strategy based on document
  characteristics and function kwargs. This is the new default strategy for `partition_pdf`
  and `partition_image`. Users can maintain existing behavior by explicitly setting
  `strategy="hi_res"`.
* Added an additional trace logger for NLP debugging.
* Add `get_date` method to `ElementMetadata` for converting the datestring to a `datetime` object.
* Cleanup the `filename` attribute on `ElementMetadata` to remove the full filepath.

### Features

* Added table reading as html with URL parsing to `partition_docx` in docx
* Added metadata field for text_as_html for docx files

### Fixes

* `fileutils/file_type` check json and eml decode ignore error
* `partition_email` was updated to more flexibly handle deviations from the RFC-2822 standard.
  The time in the metadata returns `None` if the time does not match RFC-2822 at all.
* Include all metadata fields when converting to dataframe or CSV

## 0.6.5

### Enhancements

* Added support for SpooledTemporaryFile file argument.

### Features

### Fixes

## 0.6.4

### Enhancements

* Added an "ocr_only" strategy for `partition_pdf`. Refactored the strategy decision
  logic into its own module.

### Features

### Fixes

## 0.6.3

### Enhancements

* Add an "ocr_only" strategy for `partition_image`.

### Features

* Added `partition_multiple_via_api` for partitioning multiple documents in a single REST
  API call.
* Added `stage_for_baseplate` function to prepare outputs for ingestion into Baseplate.
* Added `partition_odt` for processing Open Office documents.

### Fixes

* Updates the grouping logic in the `partition_pdf` fast strategy to group together text
  in the same bounding box.

## 0.6.2

### Enhancements

* Added logic to `partition_pdf` for detecting copy protected PDFs and falling back
  to the hi res strategy when necessary.

### Features

* Add `partition_via_api` for partitioning documents through the hosted API.

### Fixes

* Fix how `exceeds_cap_ratio` handles empty (returns `True` instead of `False`)
* Updates `detect_filetype` to properly detect JSONs when the MIME type is `text/plain`.

## 0.6.1

### Enhancements

* Updated the table extraction parameter name to be more descriptive

### Features

### Fixes

## 0.6.0

### Enhancements

* Adds an `ssl_verify` kwarg to `partition` and `partition_html` to enable turning off
  SSL verification for HTTP requests. SSL verification is on by default.
* Allows users to pass in ocr language to `partition_pdf` and `partition_image` through
  the `ocr_language` kwarg. `ocr_language` corresponds to the code for the language pack
  in Tesseract. You will need to install the relevant Tesseract language pack to use a
  given language.

### Features

* Table extraction is now possible for pdfs from `partition` and `partition_pdf`.
* Adds support for extracting attachments from `.msg` files

### Fixes

* Adds an `ssl_verify` kwarg to `partition` and `partition_html` to enable turning off
  SSL verification for HTTP requests. SSL verification is on by default.

## 0.5.13

### Enhancements

* Allow headers to be passed into `partition` when `url` is used.

### Features

* `bytes_string_to_string` cleaning brick for bytes string output.

### Fixes

* Fixed typo in call to `exactly_one` in `partition_json`
* unstructured-documents encode xml string if document_tree is `None` in `_read_xml`.
* Update to `_read_xml` so that Markdown files with embedded HTML process correctly.
* Fallback to "fast" strategy only emits a warning if the user specifies the "hi_res" strategy.
* unstructured-partition-text_type exceeds_cap_ratio fix returns and how capitalization ratios are calculated
* `partition_pdf` and `partition_text` group broken paragraphs to avoid fragmented `NarrativeText` elements.
* .json files resolved as "application/json" on centos7 (or other installs with older libmagic libs)

## 0.5.12

### Enhancements

* Add OS mimetypes DB to docker image, mainly for unstructured-api compat.
* Use the image registry as a cache when building Docker images.
* Adds the ability for `partition_text` to group together broken paragraphs.
* Added method to utils to allow date time format validation

### Features

* Add Slack connector to pull messages for a specific channel
* Add --partition-by-api parameter to unstructured-ingest
* Added `partition_rtf` for processing rich text files.
* `partition` now accepts a `url` kwarg in addition to `file` and `filename`.

### Fixes

* Allow encoding to be passed into `replace_mime_encodings`.
* unstructured-ingest connector-specific dependencies are imported on demand.
* unstructured-ingest --flatten-metadata supported for local connector.
* unstructured-ingest fix runtime error when using --metadata-include.

## 0.5.11

### Enhancements

### Features

### Fixes

* Guard against null style attribute in docx document elements
* Update HTML encoding to better support foreign language characters

## 0.5.10

### Enhancements

* Updated inference package
* Add sender, recipient, date, and subject to element metadata for emails

### Features

* Added `--download-only` parameter to `unstructured-ingest`

### Fixes

* FileNotFound error when filename is provided but file is not on disk

## 0.5.9

### Enhancements

### Features

### Fixes

* Convert file to str in helper `split_by_paragraph` for `partition_text`

## 0.5.8

### Enhancements

* Update `elements_to_json` to return string when filename is not specified
* `elements_from_json` may take a string instead of a filename with the `text` kwarg
* `detect_filetype` now does a final fallback to file extension.
* Empty tags are now skipped during the depth check for HTML processing.

### Features

* Add local file system to `unstructured-ingest`
* Add `--max-docs` parameter to `unstructured-ingest`
* Added `partition_msg` for processing MSFT Outlook .msg files.

### Fixes

* `convert_file_to_text` now passes through the `source_format` and `target_format` kwargs.
  Previously they were hard coded.
* Partitioning functions that accept a `text` kwarg no longer raise an error if an empty
  string is passed (and empty list of elements is returned instead).
* `partition_json` no longer fails if the input is an empty list.
* Fixed bug in `chunk_by_attention_window` that caused the last word in segments to be cut-off
  in some cases.

### BREAKING CHANGES

* `stage_for_transformers` now returns a list of elements, making it consistent with other
  staging bricks

## 0.5.7

### Enhancements

* Refactored codebase using `exactly_one`
* Adds ability to pass headers when passing a url in partition_html()
* Added optional `content_type` and `file_filename` parameters to `partition()` to bypass file detection

### Features

* Add `--flatten-metadata` parameter to `unstructured-ingest`
* Add `--fields-include` parameter to `unstructured-ingest`

### Fixes

## 0.5.6

### Enhancements

* `contains_english_word()`, used heavily in text processing, is 10x faster.

### Features

* Add `--metadata-include` and `--metadata-exclude` parameters to `unstructured-ingest`
* Add `clean_non_ascii_chars` to remove non-ascii characters from unicode string

### Fixes

* Fix problem with PDF partition (duplicated test)

## 0.5.4

### Enhancements

* Added Biomedical literature connector for ingest cli.
* Add `FsspecConnector` to easily integrate any existing `fsspec` filesystem as a connector.
* Rename `s3_connector.py` to `s3.py` for readability and consistency with the
  rest of the connectors.
* Now `S3Connector` relies on `s3fs` instead of on `boto3`, and it inherits
  from `FsspecConnector`.
* Adds an `UNSTRUCTURED_LANGUAGE_CHECKS` environment variable to control whether or not language
  specific checks like vocabulary and POS tagging are applied. Set to `"true"` for higher
  resolution partitioning and `"false"` for faster processing.
* Improves `detect_filetype` warning to include filename when provided.
* Adds a "fast" strategy for partitioning PDFs with PDFMiner. Also falls back to the "fast"
  strategy if detectron2 is not available.
* Start deprecation life cycle for `unstructured-ingest --s3-url` option, to be deprecated in
  favor of `--remote-url`.

### Features

* Add `AzureBlobStorageConnector` based on its `fsspec` implementation inheriting
  from `FsspecConnector`
* Add `partition_epub` for partitioning e-books in EPUB3 format.

### Fixes

* Fixes processing for text files with `message/rfc822` MIME type.
* Open xml files in read-only mode when reading contents to construct an XMLDocument.

## 0.5.3

### Enhancements

* `auto.partition()` can now load Unstructured ISD json documents.
* Simplify partitioning functions.
* Improve logging for ingest CLI.

### Features

* Add `--wikipedia-auto-suggest` argument to the ingest CLI to disable automatic redirection
  to pages with similar names.
* Add setup script for Amazon Linux 2
* Add optional `encoding` argument to the `partition_(text/email/html)` functions.
* Added Google Drive connector for ingest cli.
* Added Gitlab connector for ingest cli.

### Fixes

## 0.5.2

### Enhancements

* Fully move from printing to logging.
* `unstructured-ingest` now uses a default `--download_dir` of `$HOME/.cache/unstructured/ingest`
  rather than a "tmp-ingest-" dir in the working directory.

### Features

### Fixes

* `setup_ubuntu.sh` no longer fails in some contexts by interpreting
  `DEBIAN_FRONTEND=noninteractive` as a command
* `unstructured-ingest` no longer re-downloads files when --preserve-downloads
  is used without --download-dir.
* Fixed an issue that was causing text to be skipped in some HTML documents.

## 0.5.1

### Enhancements

### Features

### Fixes

* Fixes an error causing JavaScript to appear in the output of `partition_html` sometimes.
* Fix several issues with the `requires_dependencies` decorator, including the error message
  and how it was used, which had caused an error for `unstructured-ingest --github-url ...`.

## 0.5.0

### Enhancements

* Add `requires_dependencies` Python decorator to check dependencies are installed before
  instantiating a class or running a function

### Features

* Added Wikipedia connector for ingest cli.

### Fixes

* Fix `process_document` file cleaning on failure
* Fixes an error introduced in the metadata tracking commit that caused `NarrativeText`
  and `FigureCaption` elements to be represented as `Text` in HTML documents.

## 0.4.16

### Enhancements

* Fallback to using file extensions for filetype detection if `libmagic` is not present

### Features

* Added setup script for Ubuntu
* Added GitHub connector for ingest cli.
* Added `partition_md` partitioner.
* Added Reddit connector for ingest cli.

### Fixes

* Initializes connector properly in ingest.main::MainProcess
* Restricts version of unstructured-inference to avoid multithreading issue

## 0.4.15

### Enhancements

* Added `elements_to_json` and `elements_from_json` for easier serialization/deserialization
* `convert_to_dict`, `dict_to_elements` and `convert_to_csv` are now aliases for functions
  that use the ISD terminology.

### Fixes

* Update to ensure all elements are preserved during serialization/deserialization

## 0.4.14

* Automatically install `nltk` models in the `tokenize` module.

## 0.4.13

* Fixes unstructured-ingest cli.

## 0.4.12

* Adds console_entrypoint for unstructured-ingest, other structure/doc updates related to ingest.
* Add `parser` parameter to `partition_html`.

## 0.4.11

* Adds `partition_doc` for partitioning Word documents in `.doc` format. Requires `libreoffice`.
* Adds `partition_ppt` for partitioning PowerPoint documents in `.ppt` format. Requires `libreoffice`.

## 0.4.10

* Fixes `ElementMetadata` so that it's JSON serializable when the filename is a `Path` object.

## 0.4.9

* Added ingest modules and s3 connector, sample ingest script
* Default to `url=None` for `partition_pdf` and `partition_image`
* Add ability to skip English specific check by setting the `UNSTRUCTURED_LANGUAGE` env var to `""`.
* Document `Element` objects now track metadata

## 0.4.8

* Modified XML and HTML parsers not to load comments.

## 0.4.7

* Added the ability to pull an HTML document from a url in `partition_html`.
* Added the the ability to get file summary info from lists of filenames and lists
  of file contents.
* Added optional page break to `partition` for `.pptx`, `.pdf`, images, and `.html` files.
* Added `to_dict` method to document elements.
* Include more unicode quotes in `replace_unicode_quotes`.

## 0.4.6

* Loosen the default cap threshold to `0.5`.
* Add a `UNSTRUCTURED_NARRATIVE_TEXT_CAP_THRESHOLD` environment variable for controlling
  the cap ratio threshold.
* Unknown text elements are identified as `Text` for HTML and plain text documents.
* `Body Text` styles no longer default to `NarrativeText` for Word documents. The style information
  is insufficient to determine that the text is narrative.
* Upper cased text is lower cased before checking for verbs. This helps avoid some missed verbs.
* Adds an `Address` element for capturing elements that only contain an address.
* Suppress the `UserWarning` when detectron is called.
* Checks that titles and narrative test have at least one English word.
* Checks that titles and narrative text are at least 50% alpha characters.
* Restricts titles to a maximum word length. Adds a `UNSTRUCTURED_TITLE_MAX_WORD_LENGTH`
  environment variable for controlling the max number of words in a title.
* Updated `partition_pptx` to order the elements on the page

## 0.4.4

* Updated `partition_pdf` and `partition_image` to return `unstructured` `Element` objects
* Fixed the healthcheck url path when partitioning images and PDFs via API
* Adds an optional `coordinates` attribute to document objects
* Adds `FigureCaption` and `CheckBox` document elements
* Added ability to split lists detected in `LayoutElement` objects
* Adds `partition_pptx` for partitioning PowerPoint documents
* LayoutParser models now download from HugginfaceHub instead of DropBox
* Fixed file type detection for XML and HTML files on Amazone Linux

## 0.4.3

* Adds `requests` as a base dependency
* Fix in `exceeds_cap_ratio` so the function doesn't break with empty text
* Fix bug in `_parse_received_data`.
* Update `detect_filetype` to properly handle `.doc`, `.xls`, and `.ppt`.

## 0.4.2

* Added `partition_image` to process documents in an image format.
* Fixed utf-8 encoding error in `partition_email` with attachments for `text/html`

## 0.4.1

* Added support for text files in the `partition` function
* Pinned `opencv-python` for easier installation on Linux

## 0.4.0

* Added generic `partition` brick that detects the file type and routes a file to the appropriate
  partitioning brick.
* Added a file type detection module.
* Updated `partition_html` and `partition_eml` to support file-like objects in 'rb' mode.
* Cleaning brick for removing ordered bullets `clean_ordered_bullets`.
* Extract brick method for ordered bullets `extract_ordered_bullets`.
* Test for `clean_ordered_bullets`.
* Test for `extract_ordered_bullets`.
* Added `partition_docx` for pre-processing Word Documents.
* Added new REGEX patterns to extract email header information
* Added new functions to extract header information `parse_received_data` and `partition_header`
* Added new function to parse plain text files `partition_text`
* Added new cleaners functions `extract_ip_address`, `extract_ip_address_name`, `extract_mapi_id`, `extract_datetimetz`
* Add new `Image` element and function to find embedded images `find_embedded_images`
* Added `get_directory_file_info` for summarizing information about source documents

## 0.3.5

* Add support for local inference
* Add new pattern to recognize plain text dash bullets
* Add test for bullet patterns
* Fix for `partition_html` that allows for processing `div` tags that have both text and child
  elements
* Add ability to extract document metadata from `.docx`, `.xlsx`, and `.jpg` files.
* Helper functions for identifying and extracting phone numbers
* Add new function `extract_attachment_info` that extracts and decodes the attachment
  of an email.
* Staging brick to convert a list of `Element`s to a `pandas` dataframe.
* Add plain text functionality to `partition_email`

## 0.3.4

* Python-3.7 compat

## 0.3.3

* Removes BasicConfig from logger configuration
* Adds the `partition_email` partitioning brick
* Adds the `replace_mime_encodings` cleaning bricks
* Small fix to HTML parsing related to processing list items with sub-tags
* Add `EmailElement` data structure to store email documents

## 0.3.2

* Added `translate_text` brick for translating text between languages
* Add an `apply` method to make it easier to apply cleaners to elements

## 0.3.1

* Added \_\_init.py\_\_ to `partition`

## 0.3.0

* Implement staging brick for Argilla. Converts lists of `Text` elements to `argilla` dataset classes.
* Removing the local PDF parsing code and any dependencies and tests.
* Reorganizes the staging bricks in the unstructured.partition module
* Allow entities to be passed into the Datasaur staging brick
* Added HTML escapes to the `replace_unicode_quotes` brick
* Fix bad responses in partition_pdf to raise ValueError
* Adds `partition_html` for partitioning HTML documents.

## 0.2.6

* Small change to how \_read is placed within the inheritance structure since it doesn't really apply to pdf
* Add partitioning brick for calling the document image analysis API

## 0.2.5

* Update python requirement to >=3.7

## 0.2.4

* Add alternative way of importing `Final` to support google colab

## 0.2.3

* Add cleaning bricks for removing prefixes and postfixes
* Add cleaning bricks for extracting text before and after a pattern

## 0.2.2

* Add staging brick for Datasaur

## 0.2.1

* Added brick to convert an ISD dictionary to a list of elements
* Update `PDFDocument` to use the `from_file` method
* Added staging brick for CSV format for ISD (Initial Structured Data) format.
* Added staging brick for separating text into attention window size chunks for `transformers`.
* Added staging brick for LabelBox.
* Added ability to upload LabelStudio predictions
* Added utility function for JSONL reading and writing
* Added staging brick for CSV format for Prodigy
* Added staging brick for Prodigy
* Added ability to upload LabelStudio annotations
* Added text_field and id_field to stage_for_label_studio signature

## 0.2.0

* Initial release of unstructured<|MERGE_RESOLUTION|>--- conflicted
+++ resolved
@@ -6,6 +6,7 @@
 ### Features
 
 ### Fixes
+- **Correct deprecated `ruff` invocation in `make tidy`**.  This will future-proof it or avoid surprises if someone happens to upgrade Ruff.
 
 ## 0.16.16
 
@@ -60,15 +61,11 @@
 
 ### Fixes
 
-<<<<<<< HEAD
-- **Correct deprecated `ruff` invocation in `make tidy`**.  This will future-proof it or avoid surprises if someone happens to upgrade Ruff.
-=======
 - **Base image has been updated.**
 - **Upgrade ruff to latest.** Previously the ruff version was pinned to <0.5. Remove that pin and fix the handful of lint items that resulted.
 - **CSV with asserted XLS content-type is correctly identified as CSV.** Resolves a bug where a CSV file with an asserted content-type of `application/vnd.ms-excel` was incorrectly identified as an XLS file.
 - **Improve element-type mapping for Chinese text.** Fixes bug where Chinese text would produce large numbers of false-positive `Title` elements.
 - **Improve element-type mapping for HTML.** Fixes bug where certain non-title elements were classified as `Title`.
->>>>>>> 0fbdd4ea
 
 ## 0.16.11
 
