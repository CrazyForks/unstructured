--- conflicted
+++ resolved
@@ -1,3 +1,12 @@
+## 0.16.18-dev1
+
+### Enhancements
+
+### Features
+
+### Fixes
+ **Correct deprecated `ruff` invocation in `make tidy`**.  This will future-proof it or avoid surprises if someone happens to upgrade Ruff.
+
 ## 0.16.17
 
 ### Enhancements
@@ -6,11 +15,7 @@
 ### Features
 
 ### Fixes
-<<<<<<< HEAD
-- **Correct deprecated `ruff` invocation in `make tidy`**.  This will future-proof it or avoid surprises if someone happens to upgrade Ruff.
-=======
 - **Fix a bug where `build_layout_elements_from_cor_regions` incorrectly joins texts in wrong order**.
->>>>>>> 55debafa
 
 ## 0.16.16
 
