## 0.15.6-dev1

### Enhancements

### Features

### Fixes

* **Update CI for `ingest-test-fixture-update-pr` to resolve NLTK model download errors.**
<<<<<<< HEAD
* **Add VoyageAI to V2 embedders**
=======
* **Synchronized text and html on `TableChunk` splits.** When a `Table` element is divided during chunking to fit the chunking window, `TableChunk.text` corresponds exactly with the table text in `TableChunk.metadata.text_as_html`, `.text_as_html` is always parseable HTML, and the table is split on even row boundaries whenever possible.
>>>>>>> a861ed8f


## 0.15.5

### Enhancements

### Features

### Fixes

* **Revert to using `unstructured.pytesseract` fork**. Due to the unavailability of some recent release versions of `pytesseract` on PyPI, the project now uses the `unstructured.pytesseract` fork to ensure stability and continued support.
* **Bump `libreoffice` verson in image.** Bumps the `libreoffice` version to `25.2.5.2` to address CVEs.
* **Downgrade NLTK dependency version for compatibility**. Due to the unavailability of `nltk==3.8.2` on PyPI, the NLTK dependency has been downgraded to `<3.8.2`. This change ensures continued functionality and compatibility.

## 0.15.4

### Enhancements

### Features

### Fixes

* **Resolve an installation error with `pytesseract>=0.3.12` that occurred during `pip install unstructured[pdf]==0.15.3`.**

## 0.15.3

### Enhancements

### Features

### Fixes

* **Remove the custom index URL from `extra-paddleocr.in` to resolve the error in the `setup.py` configuration.**

## 0.15.2

### Enhancements

* **Improve directory handling when extracting image blocks**. The `figures` directory is no longer created when the `extract_image_block_to_payload` parameter is set to `True`.

### Features

* **Added per-class Object Detection metrics in the evaluation**. The metrics include average precision, precision, recall, and f1-score for each class in the dataset.

### Fixes

* **Updates NLTK data file for compatibility with `nltk>=3.8.2`**. The NLTK data file now container `punkt_tab`, making it possible to upgrade to `nltk>=3.8.2`. The `nltk==3.8.2` patches CVE-2024-39705.
* **Renames Astra to Astra DB** Conforms with DataStax internal naming conventions.
* **Accommodate single-column CSV files.** Resolves a limitation of `partition_csv()` where delimiter detection would fail on a single-column CSV file (which naturally has no delimeters).
* **Accommodate `image/jpg` in PPTX as alias for `image/jpeg`.** Resolves problem partitioning PPTX files having an invalid `image/jpg` (should be `image/jpeg`) MIME-type in the `[Content_Types].xml` member of the PPTX Zip archive.
* **Fixes an issue in Object Detection metrics** The issue was in preprocessing/validating the ground truth and predicted data for object detection metrics.
* **Removes dependency on unstructured.pytesseract** Unstructured forked pytesseract while waiting for code to be upstreamed. Now that the new version has been released, this fork can be removed.

## 0.15.1

### Enhancements

* **Improve `pdfminer` embedded `image` extraction to exclude text elements and produce more accurate bounding boxes.** This results in cleaner, more precise element extraction in `pdf` partitioning.

### Features

* **Update partition_eml and partition_msg to capture cc, bcc, and message_id fields** Cc, bcc, and message_id information is captured in element metadata for both msg and email partitioning and `Recipient` elements are generated for cc and bcc when `include_headers=True` for email partitioning.
* **Mark ingest as deprecated** Begin sunset of ingest code in this repo as it's been moved to a dedicated repo.
* **Add `pdf_hi_res_max_pages` argument for partitioning, which allows rejecting PDF files that exceed this page number limit, when the `high_res` strategy is chosen.** By default, it will allow parsing PDF files with an unlimited number of pages.

### Fixes

* **Update `HuggingFaceEmbeddingEncoder` to use `HuggingFaceEmbeddings` from `langchain_huggingface` package instead of the deprecated version from `langchain-community`.** This resolves the deprecation warning and ensures compatibility with future versions of langchain.
* **Update `OpenAIEmbeddingEncoder` to use `OpenAIEmbeddings` from `langchain-openai` package instead of the deprecated version from `langchain-community`.** This resolves the deprecation warning and ensures compatibility with future versions of langchain.
* **Update import of Pinecone exception** Adds compatibility for pinecone-client>=5.0.0
* **File-type detection catches non-existent file-path.** `detect_filetype()` no longer silently falls back to detecting a file-type based on the extension when no file exists at the path provided. Instead `FileNotFoundError` is raised. This provides consistent user notification of a mis-typed path rather than an unpredictable exception from a file-type specific partitioner when the file cannot be opened.
* **EML files specified as a file-path are detected correctly.** Resolved a bug where an EML file submitted to `partition()` as a file-path was identified as TXT and partitioned using `partition_text()`. EML files specified by path are now identified and processed correctly, including processing any attachments.
* **A DOCX, PPTX, or XLSX file specified by path and ambiguously identified as MIME-type "application/octet-stream" is identified correctly.** Resolves a shortcoming where a file specified by path immediately fell back to filename-extension based identification when misidentified as "application/octet-stream", either by asserted content type or a mis-guess by libmagic. An MS Office file misidentified in this way is now correctly identified regardless of its filename and whether it is specified by path or file-like object.
* **Textual content retrieved from a URL with gzip transport compression now partitions correctly.** Resolves a bug where a textual file-type (such as Markdown) retrieved by passing a URL to `partition()` would raise when `gzip` compression was used for transport by the server.

## 0.15.0

### Enhancements

* **Improve text clearing process in email partitioning.** Updated the email partitioner to remove both `=\n` and `=\r\n` characters during the clearing process. Previously, only `=\n` characters were removed.
* **Bump unstructured.paddleocr to 2.8.0.1.**
* **Refine HTML parser to accommodate block element nested in phrasing.** HTML parser no longer raises on a block element (e.g. `<p>`, `<div>`) nested inside a phrasing element (e.g. `<strong>` or `<cite>`). Instead it breaks the phrasing run (and therefore element) at the block-item start and begins a new phrasing run after the block-item. This is consistent with how the browser determines element boundaries in this situation.
* **Install rewritten HTML parser to fix 12 existing bugs and provide headroom for refinement and growth.** A rewritten HTML parser resolves a collection of outstanding bugs with HTML partitioning and provides a firm foundation for further elaborating that important partitioner.
* **CI check for dependency licenses** Adds a CI check to ensure dependencies are appropriately licensed.

### Features

* **Add support for specifying OCR language to `partition_pdf()`.** Extend language specification capability to `PaddleOCR` in addition to `TesseractOCR`. Users can now specify OCR languages for both OCR engines when using `partition_pdf()`.
* **Add AstraDB source connector** Adds support for ingesting documents from AstraDB.

### Fixes

* **Remedy error on Windows when `nltk` binaries are downloaded.** Work around a quirk in the Windows implementation of `tempfile.NamedTemporaryFile` where accessing the temporary file by name raises `PermissionError`.
* **Move Astra embedded_dimension to write config**

## 0.14.10

### Enhancements

* **Update unstructured-client dependency** Change unstructured-client dependency pin back to greater than min version and updated tests that were failing given the update.
* **`.doc` files are now supported in the `arm64` image.**. `libreoffice24` is added to the `arm64` image, meaning `.doc` files are now supported. We have follow on work planned to investigate adding `.ppt` support for `arm64` as well.
* **Add table detection metrics: recall, precision and f1.**
* **Remove unused _with_spans metrics.**

### Features

**Add Object Detection Metrics to CI** Add object detection metrics (average precision, precision, recall and f1-score) implementations.

### Fixes

* **Fix counting false negatives and false positives in table structure evaluation.**
* **Fix Slack CI test** Change channel that Slack test is pointing to because previous test bot expired
* **Remove NLTK download** Removes `nltk.download` in favor of downloading from an S3 bucket we host to mitigate CVE-2024-39705

## 0.14.9

### Enhancements

* **Added visualization and OD model result dump for PDF** In PDF `hi_res` strategy the `analysis` parameter can be used to visualize the result of the OD model and dump the result to a file. Additionally, the visualization of bounding boxes of each layout source is rendered and saved for each page.
* **`partition_docx()` distinguishes "file not found" from "not a ZIP archive" error.** `partition_docx()` now provides different error messages for "file not found" and "file is not a ZIP archive (and therefore not a DOCX file)". This aids diagnosis since these two conditions generally point in different directions as to the cause and fix.

### Features

### Fixes

* **Fix a bug where multiple `soffice` processes could be attempted** Add a wait mechanism in `convert_office_doc` so that the function first checks if another `soffice` is running already: if yes wait till the other process finishes or till the wait timeout before spawning a subprocess to run `soffice`
* **`partition()` now forwards `strategy` arg to `partition_docx()`, `partition_pptx()`, and their brokering partitioners for DOC, ODT, and PPT formats.** A `strategy` argument passed to `partition()` (or the default value "auto" assigned by `partition()`) is now forwarded to `partition_docx()`, `partition_pptx()`, and their brokering partitioners when those filetypes are detected.

## 0.14.8

### Enhancements

* **Move arm64 image to wolfi-base** The `arm64` image now runs on `wolfi-base`. The `arm64` build for `wolfi-base` does not yet include `libreoffce`, and so `arm64` does not currently support processing `.doc`, `.ppt`, or `.xls` file. If you need to process those files on `arm64`, use the legacy `rockylinux` image.

### Features

### Fixes

* **Bump unstructured-inference==0.7.36** Fix `ValueError` when converting cells to html.
* **`partition()` now forwards `strategy` arg to `partition_docx()`, `partition_ppt()`, and `partition_pptx()`.** A `strategy` argument passed to `partition()` (or the default value "auto" assigned by `partition()`) is now forwarded to `partition_docx()`, `partition_ppt()`, and `partition_pptx()` when those filetypes are detected.
* **Fix missing sensitive field markers** for embedders

## 0.14.7

### Enhancements

* **Pull from `wolfi-base` image.** The amd64 image now pulls from the `unstructured` `wolfi-base` image to avoid duplication of dependency setup steps.
* **Fix windows temp file.** Make the creation of a temp file in unstructured/partition/pdf_image/ocr.py windows compatible.

### Features

* **Expose conversion functions for tables** Adds public functions to convert tables from HTML to the Deckerd format and back

* **Adds Kafka Source and Destination** New source and destination connector added to all CLI ingest commands to support reading from and writing to Kafka streams. Also supports Confluent Kafka.

### Fixes

* **Fix an error publishing docker images.** Update user in docker-smoke-test to reflect changes made by the amd64 image pull from the "unstructured" "wolfi-base" image.
* **Fix a IndexError when partitioning a pdf with values for both `extract_image_block_types` and `starting_page_number`.

## 0.14.6

### Enhancements

* **Bump unstructured-inference==0.7.35** Fix syntax for generated HTML tables.

### Features

* **tqdm ingest support** add optional flag to ingest flow to print out progress bar of each step in the process.

### Fixes

* **Remove deprecated `overwrite_schema` kwarg from Delta Table connector.** The `overwrite_schema` kwarg is deprecated in `deltalake>=0.18.0`. `schema_mode=` should be used now instead. `schema_mode="overwrite"` is equivalent to `overwrite_schema=True` and `schema_mode="merge"` is equivalent to `overwrite_schema="False"`. `schema_mode` defaults to `None`. You can also now specify `engine`, which defaults to `"pyarrow"`. You need to specify `enginer="rust"` to use `"schema_mode"`.
* **Fix passing parameters to python-client** - Remove parsing list arguments to strings in passing arguments to python-client in Ingest workflow and `partition_via_api`
* **table metric bug fix** get_element_level_alignment()now will find all the matched indices in predicted table data instead of only returning the first match in the case of multiple matches for the same gt string.
* **fsspec connector path/permissions bug** V2 fsspec connectors were failing when defined relative filepaths had leading slash. This strips that slash to guarantee the relative path never has it.
* **Dropbox connector internal file path bugs** Dropbox source connector currently raises exceptions when indexing files due to two issues: a path formatting idiosyncrasy of the Dropbox library and a divergence in the definition of the Dropbox libraries fs.info method, expecting a 'url' parameter rather than 'path'.
* **update table metric evaluation to handle corrected HTML syntax for tables** This change is connected to the update in [unstructured-inference change](https://github.com/Unstructured-IO/unstructured-inference/pull/355) - fixes transforming HTML table to deckerd and internal cells format.

## 0.14.5

### Enhancements

* **Filtering for tar extraction** Adds tar filtering to the compression module for connectors to avoid decompression malicious content in `.tar.gz` files. This was added to the Python `tarfile` lib in Python 3.12. The change only applies when using Python 3.12 and above.
* **Use `python-oxmsg` for `partition_msg()`.** Outlook MSG emails are now partitioned using the `python-oxmsg` package which resolves some shortcomings of the prior MSG parser.

### Features

### Fixes

* **8-bit string Outlook MSG files are parsed.** `partition_msg()` is now able to parse non-unicode Outlook MSG emails.
* **Attachments to Outlook MSG files are extracted intact.** `partition_msg()` is now able to extract attachments without corruption.

## 0.14.4

### Enhancements

* **Move logger error to debug level when PDFminer fails to extract text** which includes error message for Invalid dictionary construct.
* **Add support for Pinecone serverless** Adds Pinecone serverless to the connector tests. Pinecone
    serverless will work version versions >=0.14.2, but hadn't been tested until now.

### Features

- **Allow configuration of the Google Vision API endpoint** Add an environment variable to select the Google Vision API in the US or the EU.

### Fixes

* **Address the issue of unrecognized tables in `UnstructuredTableTransformerModel`** When a table is not recognized, the `element.metadata.text_as_html` attribute is set to an empty string.
* **Remove root handlers in ingest logger**. Removes root handlers in ingest loggers to ensure secrets aren't accidentally exposed in Colab notebooks.
* **Fix V2 S3 Destination Connector authentication** Fixes bugs with S3 Destination Connector where the connection config was neither registered nor properly deserialized.
* **Clarified dependence on particular version of `python-docx`** Pinned `python-docx` version to ensure a particular method `unstructured` uses is included.
* **Ingest preserves original file extension** Ingest V2 introduced a change that dropped the original extension for upgraded connectors. This reverts that change.

## 0.14.3

### Enhancements

* **Move `category` field from Text class to Element class.**
* **`partition_docx()` now supports pluggable picture sub-partitioners.** A subpartitioner that accepts a DOCX `Paragraph` and generates elements is now supported. This allows adding a custom sub-partitioner that extracts images and applies OCR or summarization for the image.
* **Add VoyageAI embedder** Adds VoyageAI embeddings to support embedding via Voyage AI.

### Features

### Fixes

* **Fix `partition_pdf()` to keep spaces in the text**. The control character `\t` is now replaced with a space instead of being removed when merging inferred elements with embedded elements.
* **Turn off XML resolve entities** Sets `resolve_entities=False` for XML parsing with `lxml`
  to avoid text being dynamically injected into the XML document.
* **Add backward compatibility for the deprecated pdf_infer_table_structure parameter**.
* **Add the missing `form_extraction_skip_tables` argument to the `partition_pdf_or_image` call**.
  to avoid text being dynamically injected into the XML document.
* **Chromadb change from Add to Upsert using element_id to make idempotent**
* **Diable `table_as_cells` output by default** to reduce overhead in partition; now `table_as_cells` is only produced when the env `EXTACT_TABLE_AS_CELLS` is `true`
* **Reduce excessive logging** Change per page ocr info level logging into detail level trace logging
* **Replace try block in `document_to_element_list` for handling HTMLDocument** Use `getattr(element, "type", "")` to get the `type` attribute of an element when it exists. This is more explicit way to handle the special case for HTML documents and prevents other types of attribute error from being silenced by the try block

## 0.14.2

### Enhancements

* **Bump unstructured-inference==0.7.33**.

### Features

* **Add attribution to the `pinecone` connector**.

### Fixes

## 0.14.1

### Enhancements

* **Refactor code related to embedded text extraction**. The embedded text extraction code is moved from `unstructured-inference` to `unstructured`.

### Features

* **Large improvements to the ingest process:**
  * Support for multiprocessing and async, with limits for both.
  * Streamlined to process when mapping CLI invocations to the underlying code
  * More granular steps introduced to give better control over process (i.e. dedicated step to uncompress files already in the local filesystem, new optional staging step before upload)
  * Use the python client when calling the unstructured api for partitioning or chunking
  * Saving the final content is now a dedicated destination connector (local) set as the default if none are provided. Avoids adding new files locally if uploading elsewhere.
  * Leverage last modified date when deciding if new files should be downloaded and reprocessed.
  * Add attribution to the `pinecone` connector
  * **Add support for Python 3.12**. `unstructured` now works with Python 3.12!

### Fixes

## 0.14.0

### BREAKING CHANGES

* **Turn table extraction for PDFs and images off by default**. Reverting the default behavior for table extraction to "off" for PDFs and images. A number of users didn't realize we made the change and were impacted by slower processing times due to the extra model call for table extraction.

### Enhancements

* **Skip unnecessary element sorting in `partition_pdf()`**. Skip element sorting when determining whether embedded text can be extracted.
* **Faster evaluation** Support for concurrent processing of documents during evaluation
* **Add strategy parameter to `partition_docx()`.** Behavior of future enhancements may be sensitive the partitioning strategy. Add this parameter so `partition_docx()` is aware of the requested strategy.
* **Add GLOBAL_WORKING_DIR and GLOBAL_WORKING_PROCESS_DIR** configuration parameteres to control temporary storage.

### Features
* **Add form extraction basics (document elements and placeholder code in partition)**. This is to lay the ground work for the future. Form extraction models are not currently available in the library. An attempt to use this functionality will end in a `NotImplementedError`.

### Fixes

* **Add missing starting_page_num param to partition_image**
* **Make the filename and file params for partition_image and partition_pdf match the other partitioners**
* **Fix include_slide_notes and include_page_breaks params in partition_ppt**
* **Re-apply: skip accuracy calculation feature** Overwritten by mistake
* **Fix type hint for paragraph_grouper param** `paragraph_grouper` can be set to `False`, but the type hint did not not reflect this previously.
* **Remove links param from partition_pdf** `links` is extracted during partitioning and is not needed as a paramter in partition_pdf.
* **Improve CSV delimeter detection.** `partition_csv()` would raise on CSV files with very long lines.
* **Fix disk-space leak in `partition_doc()`.** Remove temporary file created but not removed when `file` argument is passed to `partition_doc()`.
* **Fix possible `SyntaxError` or `SyntaxWarning` on regex patterns.** Change regex patterns to raw strings to avoid these warnings/errors in Python 3.11+.
* **Fix disk-space leak in `partition_odt()`.** Remove temporary file created but not removed when `file` argument is passed to `partition_odt()`.
* **AstraDB: option to prevent indexing metadata**
* **Fix Missing py.typed**

## 0.13.7

### Enhancements

* **Remove `page_number` metadata fields** for HTML partition until we have a better strategy to decide page counting.
* **Extract OCRAgent.get_agent().** Generalize access to the configured OCRAgent instance beyond its use for PDFs.
* **Add calculation of table related metrics which take into account colspans and rowspans**
* **Evaluation: skip accuracy calculation** for files for which output and ground truth sizes differ greatly

### Features

* **add ability to get ratio of `cid` characters in embedded text extracted by `pdfminer`**.

### Fixes

* **`partition_docx()` handles short table rows.** The DOCX format allows a table row to start late and/or end early, meaning cells at the beginning or end of a row can be omitted. While there are legitimate uses for this capability, using it in practice is relatively rare. However, it can happen unintentionally when adjusting cell borders with the mouse. Accommodate this case and generate accurate `.text` and `.metadata.text_as_html` for these tables.
* **Remedy macOS test failure not triggered by CI.** Generalize temp-file detection beyond hard-coded Linux-specific prefix.
* **Remove unnecessary warning log for using default layout model.**
* **Add chunking to partition_tsv** Even though partition_tsv() produces a single Table element, chunking is made available because the Table element is often larger than the desired chunk size and must be divided into smaller chunks.

## 0.13.6

### Enhancements

### Features

### Fixes

- **ValueError: Invalid file (FileType.UNK) when parsing Content-Type header with charset directive** URL response Content-Type headers are now parsed according to RFC 9110.

## 0.13.5

### Enhancements

### Features

### Fixes

* **KeyError raised when updating parent_id** In the past, combining `ListItem` elements could result in reusing the same memory location which then led to unexpected side effects when updating element IDs.
* **Bump unstructured-inference==0.7.29**: table transformer predictions are now removed if confidence is below threshold

## 0.13.4

### Enhancements

* **Unique and deterministic hash IDs for elements** Element IDs produced by any partitioning
  function are now deterministic and unique at the document level by default. Before, hashes were
  based only on text; however, they now also take into account the element's sequence number on a
  page, the page's number in the document, and the document's file name.
* **Enable remote chunking via unstructured-ingest** Chunking using unstructured-ingest was
  previously limited to local chunking using the strategies `basic` and `by_title`. Remote chunking
  options via the API are now accessible.
* **Save table in cells format**. `UnstructuredTableTransformerModel` is able to return predicted table in cells format

### Features

* **Add a `PDF_ANNOTATION_THRESHOLD` environment variable to control the capture of embedded links in `partition_pdf()` for `fast` strategy**.
* **Add integration with the Google Cloud Vision API**. Adds a third OCR provider, alongside Tesseract and Paddle: the Google Cloud Vision API.

### Fixes

* **Remove ElementMetadata.section field.**. This field was unused, not populated by any partitioners.

## 0.13.3

### Enhancements

* **Remove duplicate image elements**. Remove image elements identified by PDFMiner that have similar bounding boxes and the same text.
* **Add support for `start_index` in `html` links extraction**
* **Add `strategy` arg value to `_PptxPartitionerOptions`.** This makes this paritioning option available for sub-partitioners to come that may optionally use inference or other expensive operations to improve the partitioning.
* **Support pluggable sub-partitioner for PPTX Picture shapes.** Use a distinct sub-partitioner for partitioning PPTX Picture (image) shapes and allow the default picture sub-partitioner to be replaced at run-time by one of the user's choosing.
* **Introduce `starting_page_number` parameter to partitioning functions** It applies to those partitioners which support `page_number` in element's metadata: PDF, TIFF, XLSX, DOC, DOCX, PPT, PPTX.
* **Redesign the internal mechanism of assigning element IDs** This allows for further enhancements related to element IDs such as deterministic and document-unique hashes. The way partitioning functions operate hasn't changed, which means `unique_element_ids` continues to be `False` by default, utilizing text hashes.

### Features

### Fixes

* **Add support for extracting text from tag tails in HTML**. This fix adds ability to generate separate elements using tag tails.
* **Add support for extracting text from `<b>` tags in HTML** Now `partition_html()` can extract text from `<b>` tags inside container tags (like `<div>`, `<pre>`).
* **Fix pip-compile make target** Missing base.in dependency missing from requirments make file added

## 0.13.2

### Enhancements

### Features

### Fixes

* **Brings back missing word list files** that caused `partition` failures in 0.13.1.

## 0.13.1

### Enhancements

* **Drop constraint on pydantic, supporting later versions** All dependencies has pydantic pinned at an old version. This explicit pin was removed, allowing the latest version to be pulled in when requirements are compiled.

### Features

* **Add a set of new `ElementType`s to extend future element types**

### Fixes

* **Fix `partition_html()` swallowing some paragraphs**. The `partition_html()` only considers elements with limited depth to avoid becoming the text representation of a giant div. This fix increases the limit value.
* **Fix SFTP** Adds flag options to SFTP connector on whether to use ssh keys / agent, with flag values defaulting to False. This is to prevent looking for ssh files when using username and password. Currently, username and password are required, making that always the case.

## 0.13.0

### Enhancements

* **Add `.metadata.is_continuation` to text-split chunks.** `.metadata.is_continuation=True` is added to second-and-later chunks formed by text-splitting an oversized `Table` element but not to their counterpart `Text` element splits. Add this indicator for `CompositeElement` to allow text-split continuation chunks to be identified for downstream processes that may wish to skip intentionally redundant metadata values in continuation chunks.
* **Add `compound_structure_acc` metric to table eval.** Add a new property to `unstructured.metrics.table_eval.TableEvaluation`: `composite_structure_acc`, which is computed from the element level row and column index and content accuracy scores
* **Add `.metadata.orig_elements` to chunks.** `.metadata.orig_elements: list[Element]` is added to chunks during the chunking process (when requested) to allow access to information from the elements each chunk was formed from. This is useful for example to recover metadata fields that cannot be consolidated to a single value for a chunk, like `page_number`, `coordinates`, and `image_base64`.
* **Add `--include_orig_elements` option to Ingest CLI.** By default, when chunking, the original elements used to form each chunk are added to `chunk.metadata.orig_elements` for each chunk. * The `include_orig_elements` parameter allows the user to turn off this behavior to produce a smaller payload when they don't need this metadata.
* **Add Google VertexAI embedder** Adds VertexAI embeddings to support embedding via Google Vertex AI.

### Features

* **Chunking populates `.metadata.orig_elements` for each chunk.** This behavior allows the text and metadata of the elements combined to make each chunk to be accessed. This can be important for example to recover metadata such as `.coordinates` that cannot be consolidated across elements and so is dropped from chunks. This option is controlled by the `include_orig_elements` parameter to `partition_*()` or to the chunking functions. This option defaults to `True` so original-elements are preserved by default. This behavior is not yet supported via the REST APIs or SDKs but will be in a closely subsequent PR to other `unstructured` repositories. The original elements will also not serialize or deserialize yet; this will also be added in a closely subsequent PR.
* **Add Clarifai destination connector** Adds support for writing partitioned and chunked documents into Clarifai.

### Fixes

* **Fix `clean_pdfminer_inner_elements()` to remove only pdfminer (embedded) elements merged with inferred elements**. Previously, some embedded elements were removed even if they were not merged with inferred elements. Now, only embedded elements that are already merged with inferred elements are removed.
* **Clarify IAM Role Requirement for GCS Platform Connectors**. The GCS Source Connector requires Storage Object Viewer and GCS Destination Connector requires Storage Object Creator IAM roles.
* **Change table extraction defaults** Change table extraction defaults in favor of using `skip_infer_table_types` parameter and reflect these changes in documentation.
* **Fix OneDrive dates with inconsistent formatting** Adds logic to conditionally support dates returned by office365 that may vary in date formatting or may be a datetime rather than a string. See previous fix for SharePoint
* **Adds tracking for AstraDB** Adds tracking info so AstraDB can see what source called their api.
* **Support AWS Bedrock Embeddings in ingest CLI** The configs required to instantiate the bedrock embedding class are now exposed in the api and the version of boto being used meets the minimum requirement to introduce the bedrock runtime required to hit the service.
* **Change MongoDB redacting** Original redact secrets solution is causing issues in platform. This fix uses our standard logging redact solution.

## 0.12.6

### Enhancements

* **Improve ability to capture embedded links in `partition_pdf()` for `fast` strategy** Previously, a threshold value that affects the capture of embedded links was set to a fixed value by default. This allows users to specify the threshold value for better capturing.
* **Refactor `add_chunking_strategy` decorator to dispatch by name.** Add `chunk()` function to be used by the `add_chunking_strategy` decorator to dispatch chunking call based on a chunking-strategy name (that can be dynamic at runtime). This decouples chunking dispatch from only those chunkers known at "compile" time and enables runtime registration of custom chunkers.
* **Redefine `table_level_acc` metric for table evaluation.** `table_level_acc` now is an average of individual predicted table's accuracy. A predicted table's accuracy is defined as the sequence matching ratio between itself and its corresponding ground truth table.

### Features

* **Added Unstructured Platform Documentation** The Unstructured Platform is currently in beta. The documentation provides how-to guides for setting up workflow automation, job scheduling, and configuring source and destination connectors.

### Fixes

* **Partitioning raises on file-like object with `.name` not a local file path.** When partitioning a file using the `file=` argument, and `file` is a file-like object (e.g. io.BytesIO) having a `.name` attribute, and the value of `file.name` is not a valid path to a file present on the local filesystem, `FileNotFoundError` is raised. This prevents use of the `file.name` attribute for downstream purposes to, for example, describe the source of a document retrieved from a network location via HTTP.
* **Fix SharePoint dates with inconsistent formatting** Adds logic to conditionally support dates returned by office365 that may vary in date formatting or may be a datetime rather than a string.
* **Include warnings** about the potential risk of installing a version of `pandoc` which does not support RTF files + instructions that will help resolve that issue.
* **Incorporate the `install-pandoc` Makefile recipe** into relevant stages of CI workflow, ensuring it is a version that supports RTF input files.
* **Fix Google Drive source key** Allow passing string for source connector key.
* **Fix table structure evaluations calculations** Replaced special value `-1.0` with `np.nan` and corrected rows filtering of files metrics basing on that.
* **Fix Sharepoint-with-permissions test** Ignore permissions metadata, update test.
* **Fix table structure evaluations for edge case** Fixes the issue when the prediction does not contain any table - no longer errors in such case.

## 0.12.5

### Enhancements

### Features
* Add `date_from_file_object` parameter to partition. If True and if file is provided via `file` parameter it will cause partition to infer last modified date from `file`'s content. If False, last modified metadata will be `None`.

* **Header and footer detection for fast strategy** `partition_pdf` with `fast` strategy now
  detects elements that are in the top or bottom 5 percent of the page as headers and footers.
* **Add parent_element to overlapping case output** Adds parent_element to the output for `identify_overlapping_or_nesting_case` and `catch_overlapping_and_nested_bboxes` functions.
* **Add table structure evaluation** Adds a new function to evaluate the structure of a table and return a metric that represents the quality of the table structure. This function is used to evaluate the quality of the table structure and the table contents.
* **Add AstraDB destination connector** Adds support for writing embedded documents into an AstraDB vector database.
* **Add OctoAI embedder** Adds support for embeddings via OctoAI.

### Fixes

* **Fix passing list type parameters when calling unstructured API via `partition_via_api()`** Update `partition_via_api()` to convert all list type parameters to JSON formatted strings before calling the unstructured client SDK. This will support image block extraction via `partition_via_api()`.
* **Fix `check_connection` in opensearch, databricks, postgres, azure connectors**
* **Fix don't treat plain text files with double quotes as JSON** If a file can be deserialized as JSON but it deserializes as a string, treat it as plain text even though it's valid JSON.
* **Fix `check_connection` in opensearch, databricks, postgres, azure connectors**
* **Fix cluster of bugs in `partition_xlsx()` that dropped content.** Algorithm for detecting "subtables" within a worksheet dropped table elements for certain patterns of populated cells such as when a trailing single-cell row appeared in a contiguous block of populated cells.
* **Improved documentation**. Fixed broken links and improved readability on `Key Concepts` page.
* **Rename `OpenAiEmbeddingConfig` to `OpenAIEmbeddingConfig`.**
* **Fix partition_json() doesn't chunk.** The `@add_chunking_strategy` decorator was missing from `partition_json()` such that pre-partitioned documents serialized to JSON did not chunk when a chunking-strategy was specified.


## 0.12.4

### Enhancements

* **Apply New Version of `black` formatting** The `black` library recently introduced a new major version that introduces new formatting conventions. This change brings code in the `unstructured` repo into compliance with the new conventions.
* **Move ingest imports to local scopes** Moved ingest dependencies into local scopes to be able to import ingest connector classes without the need of installing imported external dependencies. This allows lightweight use of the classes (not the instances. to use the instances as intended you'll still need the dependencies).
* **Add support for `.p7s` files** `partition_email` can now process `.p7s` files. The signature for the signed message is extracted and added to metadata.
* **Fallback to valid content types for emails** If the user selected content type does not exist on the email message, `partition_email` now falls back to anoter valid content type if it's available.

### Features

* **Add .heic file partitioning** .heic image files were previously unsupported and are now supported though partition_image()
* **Add the ability to specify an alternate OCR** implementation by implementing an `OCRAgent` interface and specify it using `OCR_AGENT` environment variable.
* **Add Vectara destination connector** Adds support for writing partitioned documents into a Vectara index.
* **Add ability to detect text in .docx inline shapes** extensions of docx partition, extracts text from inline shapes and includes them in paragraph's text

### Fixes

* **Fix `partition_pdf()` not working when using chipper model with `file`**
* **Handle common incorrect arguments for `languages` and `ocr_languages`** Users are regularly receiving errors on the API because they are defining `ocr_languages` or `languages` with additional quotationmarks, brackets, and similar mistakes. This update handles common incorrect arguments and raises an appropriate warning.
* **Default `hi_res_model_name` now relies on `unstructured-inference`** When no explicit `hi_res_model_name` is passed into `partition` or `partition_pdf_or_image` the default model is picked by `unstructured-inference`'s settings or os env variable `UNSTRUCTURED_HI_RES_MODEL_NAME`; it now returns the same model name regardless of `infer_table_structure`'s value; this function will be deprecated in the future and the default model name will simply rely on `unstructured-inference` and will not consider os env in a future release.
* **Fix remove Vectara requirements from setup.py - there are no dependencies**
* **Add missing dependency files to package manifest**. Updates the file path for the ingest
  dependencies and adds missing extra dependencies.
* **Fix remove Vectara requirements from setup.py - there are no dependencies **
* **Add title to Vectara upload - was not separated out from initial connector **
* **Fix change OpenSearch port to fix potential conflict with Elasticsearch in ingest test **


## 0.12.3

### Enhancements

* **Driver for MongoDB connector.** Adds a driver with `unstructured` version information to the
  MongoDB connector.

### Features

* **Add Databricks Volumes destination connector** Databricks Volumes connector added to ingest CLI.  Users may now use `unstructured-ingest` to write partitioned data to a Databricks Volumes storage service.

### Fixes

* **Fix support for different Chipper versions and prevent running PDFMiner with Chipper**
* **Treat YAML files as text.** Adds YAML MIME types to the file detection code and treats those
  files as text.
* **Fix FSSpec destination connectors check_connection.** FSSpec destination connectors did not use `check_connection`. There was an error when trying to `ls` destination directory - it may not exist at the moment of connector creation. Now `check_connection` calls `ls` on bucket root and this method is called on `initialize` of destination connector.
* **Fix databricks-volumes extra location.** `setup.py` is currently pointing to the wrong location for the databricks-volumes extra requirements. This results in errors when trying to build the wheel for unstructured. This change updates to point to the correct path.
* **Fix uploading None values to Chroma and Pinecone.** Removes keys with None values with Pinecone and Chroma destinations. Pins Pinecone dependency
* **Update documentation.** (i) best practice for table extration by using 'skip_infer_table_types' param, instead of 'pdf_infer_table_structure', and (ii) fixed CSS, RST issues and typo in the documentation.
* **Fix postgres storage of link_texts.** Formatting of link_texts was breaking metadata storage.

## 0.12.2

### Enhancements

### Features

### Fixes

* **Fix index error in table processing.** Bumps the `unstructured-inference` version to address and
  index error that occurs on some tables in the table transformer object.

## 0.12.1

### Enhancements

* **Allow setting image block crop padding parameter** In certain circumstances, adjusting the image block crop padding can improve image block extraction by preventing extracted image blocks from being clipped.
* **Add suport for bitmap images in `partition_image`** Adds support for `.bmp` files in
  `partition`, `partition_image`, and `detect_filetype`.
* **Keep all image elements when using "hi_res" strategy** Previously, `Image` elements with small chunks of text were ignored unless the image block extraction parameters (`extract_images_in_pdf` or `extract_image_block_types`) were specified. Now, all image elements are kept regardless of whether the image block extraction parameters are specified.
* **Add filetype detection for `.wav` files.** Add filetpye detection for `.wav` files.
* **Add "basic" chunking strategy.** Add baseline chunking strategy that includes all shared chunking behaviors without breaking chunks on section or page boundaries.
* **Add overlap option for chunking.** Add option to overlap chunks. Intra-chunk and inter-chunk overlap are requested separately. Intra-chunk overlap is applied only to the second and later chunks formed by text-splitting an oversized chunk. Inter-chunk overlap may also be specified; this applies overlap between "normal" (not-oversized) chunks.
* **Salesforce connector accepts private key path or value.** Salesforce parameter `private-key-file` has been renamed to `private-key`. Private key can be provided as path to file or file contents.
* **Update documentation**: (i) added verbiage about the free API cap limit, (ii) added deprecation warning on ``Staging`` bricks in favor of ``Destination Connectors``, (iii) added warning and code examples to use the SaaS API Endpoints using CLI-vs-SDKs, (iv) fixed example pages formatting, (v) added deprecation on ``model_name`` in favor of ``hi_res_model_name``, (vi) added ``extract_images_in_pdf`` usage in ``partition_pdf`` section, (vii) reorganize and improve the documentation introduction section, and (viii) added PDF table extraction best practices.
* **Add "basic" chunking to ingest CLI.** Add options to ingest CLI allowing access to the new "basic" chunking strategy and overlap options.
* **Make Elasticsearch Destination connector arguments optional.** Elasticsearch Destination connector write settings are made optional and will rely on default values when not specified.
* **Normalize Salesforce artifact names.** Introduced file naming pattern present in other connectors to Salesforce connector.
* **Install Kapa AI chatbot.** Added Kapa.ai website widget on the documentation.

### Features
* **MongoDB Source Connector.** New source connector added to all CLI ingest commands to support downloading/partitioning files from MongoDB.
* **Add OpenSearch source and destination connectors.** OpenSearch, a fork of Elasticsearch, is a popular storage solution for various functionality such as search, or providing intermediary caches within data pipelines. Feature: Added OpenSearch source connector to support downloading/partitioning files. Added OpenSearch destination connector to be able to ingest documents from any supported source, embed them and write the embeddings / documents into OpenSearch.

### Fixes

* **Fix GCS connector converting JSON to string with single quotes.** FSSpec serialization caused conversion of JSON token to string with single quotes. GCS requires token in form of dict so this format is now assured.
* **Pin version of unstructured-client** Set minimum version of unstructured-client to avoid raising a TypeError when passing `api_key_auth` to `UnstructuredClient`
* **Fix the serialization of the Pinecone destination connector.** Presence of the PineconeIndex object breaks serialization due to TypeError: cannot pickle '_thread.lock' object. This removes that object before serialization.
* **Fix the serialization of the Elasticsearch destination connector.** Presence of the _client object breaks serialization due to TypeError: cannot pickle '_thread.lock' object. This removes that object before serialization.
* **Fix the serialization of the Postgres destination connector.** Presence of the _client object breaks serialization due to TypeError: cannot pickle '_thread.lock' object. This removes that object before serialization.
* **Fix documentation and sample code for Chroma.** Was pointing to wrong examples..
* **Fix flatten_dict to be able to flatten tuples inside dicts** Update flatten_dict function to support flattening tuples inside dicts. This is necessary for objects like Coordinates, when the object is not written to the disk, therefore not being converted to a list before getting flattened (still being a tuple).
* **Fix the serialization of the Chroma destination connector.** Presence of the ChromaCollection object breaks serialization due to TypeError: cannot pickle 'module' object. This removes that object before serialization.
* **Fix fsspec connectors returning version as integer.** Connector data source versions should always be string values, however we were using the integer checksum value for the version for fsspec connectors. This casts that value to a string.

## 0.12.0

### Enhancements

* **Drop support for python3.8** All dependencies are now built off of the minimum version of python being `3.10`

## 0.11.9

### Enhancements

* **Rename kwargs related to extracting image blocks** Rename the kwargs related to extracting image blocks for consistency and API usage.

### Features

* **Add PostgreSQL/SQLite destination connector** PostgreSQL and SQLite connector added to ingest CLI.  Users may now use `unstructured-ingest` to write partitioned data to a PostgreSQL or SQLite database. And write embeddings to PostgreSQL pgvector database.

### Fixes

* **Handle users providing fully spelled out languages** Occasionally some users are defining the `languages` param as a fully spelled out language instead of a language code. This adds a dictionary for common languages so those small mistakes are caught and silently fixed.
* **Fix unequal row-length in HTMLTable.text_as_html.** Fixes to other aspects of partition_html() in v0.11 allowed unequal cell-counts in table rows. Make the cells in each row correspond 1:1 with cells in the original table row. This fix also removes "noise" cells resulting from HTML-formatting whitespace and eliminates the "column-shifting" of cells that previously resulted from noise-cells.
* **Fix MongoDB connector URI password redaction.** MongoDB documentation states that characters `$ : / ? # [ ] @` must be percent encoded. URIs with password containing such special character were not redacted.

## 0.11.8

### Enhancements

* **Add SaaS API User Guide.** This documentation serves as a guide for Unstructured SaaS API users to register, receive an API key and URL, and manage your account and billing information.
* **Add inter-chunk overlap capability.** Implement overlap between chunks. This applies to all chunks prior to any text-splitting of oversized chunks so is a distinct behavior; overlap at text-splits of oversized chunks is independent of inter-chunk overlap (distinct chunk boundaries) and can be requested separately. Note this capability is not yet available from the API but will shortly be made accessible using a new `overlap_all` kwarg on partition functions.

### Features

### Fixes

## 0.11.7

### Enhancements

* **Add intra-chunk overlap capability.** Implement overlap for split-chunks where text-splitting is used to divide an oversized chunk into two or more chunks that fit in the chunking window. Note this capability is not yet available from the API but will shortly be made accessible using a new `overlap` kwarg on partition functions.
* **Update encoders to leverage dataclasses** All encoders now follow a class approach which get annotated with the dataclass decorator. Similar to the connectors, it uses a nested dataclass for the configs required to configure a client as well as a field/property approach to cache the client. This makes sure any variable associated with the class exists as a dataclass field.

### Features

* **Add Qdrant destination connector.** Adds support for writing documents and embeddings into a Qdrant collection.
* **Store base64 encoded image data in metadata fields.** Rather than saving to file, stores base64 encoded data of the image bytes and the mimetype for the image in metadata fields: `image_base64` and `image_mime_type` (if that is what the user specifies by some other param like `pdf_extract_to_payload`). This would allow the API to have parity with the library.

### Fixes

* **Fix table structure metric script** Update the call to table agent to now provide OCR tokens as required
* **Fix element extraction not working when using "auto" strategy for pdf and image** If element extraction is specified, the "auto" strategy falls back to the "hi_res" strategy.
* **Fix a bug passing a custom url to `partition_via_api`** Users that self host the api were not able to pass their custom url to `partition_via_api`.

## 0.11.6

### Enhancements

* **Update the layout analysis script.** The previous script only supported annotating `final` elements. The updated script also supports annotating `inferred` and `extracted` elements.
* **AWS Marketplace API documentation**: Added the user guide, including setting up VPC and CloudFormation, to deploy Unstructured API on AWS platform.
* **Azure Marketplace API documentation**: Improved the user guide to deploy Azure Marketplace API by adding references to Azure documentation.
* **Integration documentation**: Updated URLs for the `staging_for` bricks

### Features

* **Partition emails with base64-encoded text.** Automatically handles and decodes base64 encoded text in emails with content type `text/plain` and `text/html`.
* **Add Chroma destination connector** Chroma database connector added to ingest CLI.  Users may now use `unstructured-ingest` to write partitioned/embedded data to a Chroma vector database.
* **Add Elasticsearch destination connector.** Problem: After ingesting data from a source, users might want to move their data into a destination. Elasticsearch is a popular storage solution for various functionality such as search, or providing intermediary caches within data pipelines. Feature: Added Elasticsearch destination connector to be able to ingest documents from any supported source, embed them and write the embeddings / documents into Elasticsearch.

### Fixes

* **Enable --fields argument omission for elasticsearch connector** Solves two bugs where removing the optional parameter --fields broke the connector due to an integer processing error and using an elasticsearch config for a destination connector resulted in a serialization issue when optional parameter --fields was not provided.
* **Add hi_res_model_name** Adds kwarg to relevant functions and add comments that model_name is to be deprecated.

## 0.11.5

### Enhancements

### Features

### Fixes

* **Fix `partition_pdf()` and `partition_image()` importation issue.** Reorganize `pdf.py` and `image.py` modules to be consistent with other types of document import code.

## 0.11.4

### Enhancements

* **Refactor image extraction code.** The image extraction code is moved from `unstructured-inference` to `unstructured`.
* **Refactor pdfminer code.** The pdfminer code is moved from `unstructured-inference` to `unstructured`.
* **Improve handling of auth data for fsspec connectors.** Leverage an extension of the dataclass paradigm to support a `sensitive` annotation for fields related to auth (i.e. passwords, tokens). Refactor all fsspec connectors to use explicit access configs rather than a generic dictionary.
* **Add glob support for fsspec connectors** Similar to the glob support in the ingest local source connector, similar filters are now enabled on all fsspec based source connectors to limit files being partitioned.
* Define a constant for the splitter "+" used in tesseract ocr languages.

### Features

* **Save tables in PDF's separately as images.** The "table" elements are saved as `table-<pageN>-<tableN>.jpg`. This filename is presented in the `image_path` metadata field for the Table element. The default would be to not do this.
* **Add Weaviate destination connector** Weaviate connector added to ingest CLI.  Users may now use `unstructured-ingest` to write partitioned data from over 20 data sources (so far) to a Weaviate object collection.
* **Sftp Source Connector.** New source connector added to support downloading/partitioning files from Sftp.

### Fixes

* **Fix pdf `hi_res` partitioning failure when pdfminer fails.** Implemented logic to fall back to the "inferred_layout + OCR" if pdfminer fails in the `hi_res` strategy.
* **Fix a bug where image can be scaled too large for tesseract** Adds a limit to prevent auto-scaling an image beyond the maximum size `tesseract` can handle for ocr layout detection
* **Update partition_csv to handle different delimiters** CSV files containing both non-comma delimiters and commas in the data were throwing an error in Pandas. `partition_csv` now identifies the correct delimiter before the file is processed.
* **partition returning cid code in `hi_res`** occasionally pdfminer can fail to decode the text in an pdf file and return cid code as text. Now when this happens the text from OCR is used.

## 0.11.2

### Enhancements

* **Updated Documentation**: (i) Added examples, and (ii) API Documentation, including Usage, SDKs, Azure Marketplace, and parameters and validation errors.

### Features

* * **Add Pinecone destination connector.** Problem: After ingesting data from a source, users might want to produce embeddings for their data and write these into a vector DB. Pinecone is an option among these vector databases. Feature: Added Pinecone destination connector to be able to ingest documents from any supported source, embed them and write the embeddings / documents into Pinecone.

### Fixes

* **Process chunking parameter names in ingest correctly** Solves a bug where chunking parameters weren't being processed and used by ingest cli by renaming faulty parameter names and prepends; adds relevant parameters to ingest pinecone test to verify that the parameters are functional.

## 0.11.1

### Enhancements

* **Use `pikepdf` to repair invalid PDF structure** for PDFminer when we see error `PSSyntaxError` when PDFminer opens the document and creates the PDFminer pages object or processes a single PDF page.
* **Batch Source Connector support** For instances where it is more optimal to read content from a source connector in batches, a new batch ingest doc is added which created multiple ingest docs after reading them in in batches per process.

### Features

* **Staging Brick for Coco Format** Staging brick which converts a list of Elements into Coco Format.
* **Adds HubSpot connector** Adds connector to retrieve call, communications, emails, notes, products and tickets from HubSpot

### Fixes

* **Do not extract text of `<style>` tags in HTML.** `<style>` tags containing CSS in invalid positions previously contributed to element text. Do not consider text node of a `<style>` element as textual content.
* **Fix DOCX merged table cell repeats cell text.** Only include text for a merged cell, not for each underlying cell spanned by the merge.
* **Fix tables not extracted from DOCX header/footers.** Headers and footers in DOCX documents skip tables defined in the header and commonly used for layout/alignment purposes. Extract text from tables as a string and include in the `Header` and `Footer` document elements.
* **Fix output filepath for fsspec-based source connectors.** Previously the base directory was being included in the output filepath unnecessarily.

## 0.11.0

### Enhancements

* **Add a class for the strategy constants.** Add a class `PartitionStrategy` for the strategy constants and use the constants to replace strategy strings.
* **Temporary Support for paddle language parameter.** User can specify default langage code for paddle with ENV `DEFAULT_PADDLE_LANG` before we have the language mapping for paddle.
* **Improve DOCX page-break fidelity.** Improve page-break fidelity such that a paragraph containing a page-break is split into two elements, one containing the text before the page-break and the other the text after. Emit the PageBreak element between these two and assign the correct page-number (n and n+1 respectively) to the two textual elements.

### Features

* **Add ad-hoc fields to `ElementMetadata` instance.** End-users can now add their own metadata fields simply by assigning to an element-metadata attribute-name of their choice, like `element.metadata.coefficient = 0.58`. These fields will round-trip through JSON and can be accessed with dotted notation.
* **MongoDB Destination Connector.** New destination connector added to all CLI ingest commands to support writing partitioned json output to mongodb.

### Fixes

* **Fix `TYPE_TO_TEXT_ELEMENT_MAP`.** Updated `Figure` mapping from `FigureCaption` to `Image`.
* **Handle errors when extracting PDF text** Certain pdfs throw unexpected errors when being opened by `pdfminer`, causing `partition_pdf()` to fail. We expect to be able to partition smoothly using an alternative strategy if text extraction doesn't work.  Added exception handling to handle unexpected errors when extracting pdf text and to help determine pdf strategy.
* **Fix `fast` strategy fall back to `ocr_only`** The `fast` strategy should not fall back to a more expensive strategy.
* **Remove default user ./ssh folder** The default notebook user during image build would create the known_hosts file with incorrect ownership, this is legacy and no longer needed so it was removed.
* **Include `languages` in metadata when partitioning `strategy=hi_res` or `fast`** User defined `languages` was previously used for text detection, but not included in the resulting element metadata for some strategies. `languages` will now be included in the metadata regardless of partition strategy for pdfs and images.
* **Handle a case where Paddle returns a list item in ocr_data as None** In partition, while parsing PaddleOCR data, it was assumed that PaddleOCR does not return None for any list item in ocr_data. Removed the assumption by skipping the text region whenever this happens.
* **Fix some pdfs returning `KeyError: 'N'`** Certain pdfs were throwing this error when being opened by pdfminer. Added a wrapper function for pdfminer that allows these documents to be partitioned.
* **Fix mis-splits on `Table` chunks.** Remedies repeated appearance of full `.text_as_html` on metadata of each `TableChunk` split from a `Table` element too large to fit in the chunking window.
* **Import tables_agent from inference** so that we don't have to initialize a global table agent in unstructured OCR again
* **Fix empty table is identified as bulleted-table.** A table with no text content was mistakenly identified as a bulleted-table and processed by the wrong branch of the initial HTML partitioner.
* **Fix partition_html() emits empty (no text) tables.** A table with cells nested below a `<thead>` or `<tfoot>` element was emitted as a table element having no text and unparseable HTML in `element.metadata.text_as_html`. Do not emit empty tables to the element stream.
* **Fix HTML `element.metadata.text_as_html` contains spurious <br> elements in invalid locations.** The HTML generated for the `text_as_html` metadata for HTML tables contained `<br>` elements invalid locations like between `<table>` and `<tr>`. Change the HTML generator such that these do not appear.
* **Fix HTML table cells enclosed in <thead> and <tfoot> elements are dropped.** HTML table cells nested in a `<thead>` or `<tfoot>` element were not detected and the text in those cells was omitted from the table element text and `.text_as_html`. Detect table rows regardless of the semantic tag they may be nested in.
* **Remove whitespace padding from `.text_as_html`.** `tabulate` inserts padding spaces to achieve visual alignment of columns in HTML tables it generates. Add our own HTML generator to do this simple job and omit that padding as well as newlines ("\n") used for human readability.
* **Fix local connector with absolute input path** When passed an absolute filepath for the input document path, the local connector incorrectly writes the output file to the input file directory. This fixes such that the output in this case is written to `output-dir/input-filename.json`

## 0.10.30

### Enhancements

* **Support nested DOCX tables.** In DOCX, like HTML, a table cell can itself contain a table. In this case, create nested HTML tables to reflect that structure and create a plain-text table with captures all the text in nested tables, formatting it as a reasonable facsimile of a table.
* **Add connection check to ingest connectors** Each source and destination connector now support a `check_connection()` method which makes sure a valid connection can be established with the source/destination given any authentication credentials in a lightweight request.

### Features

* **Add functionality to do a second OCR on cropped table images.** Changes to the values for scaling ENVs affect entire page OCR output(OCR regression) so we now do a second OCR for tables.
* **Adds ability to pass timeout for a request when partitioning via a `url`.** `partition` now accepts a new optional parameter `request_timeout` which if set will prevent any `requests.get` from hanging indefinitely and instead will raise a timeout error. This is useful when partitioning a url that may be slow to respond or may not respond at all.

### Fixes

* **Fix logic that determines pdf auto strategy.** Previously, `_determine_pdf_auto_strategy` returned `hi_res` strategy only if `infer_table_structure` was true. It now returns the `hi_res` strategy if either `infer_table_structure` or `extract_images_in_pdf` is true.
* **Fix invalid coordinates when parsing tesseract ocr data.** Previously, when parsing tesseract ocr data, the ocr data had invalid bboxes if zoom was set to `0`. A logical check is now added to avoid such error.
* **Fix ingest partition parameters not being passed to the api.** When using the --partition-by-api flag via unstructured-ingest, none of the partition arguments are forwarded, meaning that these options are disregarded. With this change, we now pass through all of the relevant partition arguments to the api. This allows a user to specify all of the same partition arguments they would locally and have them respected when specifying --partition-by-api.
* **Support tables in section-less DOCX.** Generalize solution for MS Chat Transcripts exported as DOCX by including tables in the partitioned output when present.
* **Support tables that contain only numbers when partitioning via `ocr_only`** Tables that contain only numbers are returned as floats in a pandas.DataFrame when the image is converted from `.image_to_data()`. An AttributeError was raised downstream when trying to `.strip()` the floats.
* **Improve DOCX page-break detection.** DOCX page breaks are reliably indicated by `w:lastRenderedPageBreak` elements present in the document XML. Page breaks are NOT reliably indicated by "hard" page-breaks inserted by the author and when present are redundant to a `w:lastRenderedPageBreak` element so cause over-counting if used. Use rendered page-breaks only.

## 0.10.29

### Enhancements

* **Adds include_header argument for partition_csv and partition_tsv** Now supports retaining header rows in CSV and TSV documents element partitioning.
* **Add retry logic for all source connectors** All http calls being made by the ingest source connectors have been isolated and wrapped by the `SourceConnectionNetworkError` custom error, which triggers the retry logic, if enabled, in the ingest pipeline.
* **Google Drive source connector supports credentials from memory** Originally, the connector expected a filepath to pull the credentials from when creating the client. This was expanded to support passing that information from memory as a dict if access to the file system might not be available.
* **Add support for generic partition configs in ingest cli** Along with the explicit partition options supported by the cli, an `additional_partition_args` arg was added to allow users to pass in any other arguments that should be added when calling partition(). This helps keep any changes to the input parameters of the partition() exposed in the CLI.
* **Map full output schema for table-based destination connectors** A full schema was introduced to map the type of all output content from the json partition output and mapped to a flattened table structure to leverage table-based destination connectors. The delta table destination connector was updated at the moment to take advantage of this.
* **Incorporate multiple embedding model options into ingest, add diff test embeddings** Problem: Ingest pipeline already supported embedding functionality, however users might want to use different types of embedding providers. Enhancement: Extend ingest pipeline so that users can specify and embed via a particular embedding provider from a range of options. Also adds a diff test to compare output from an embedding module with the expected output

### Features

* **Allow setting table crop parameter** In certain circumstances, adjusting the table crop padding may improve table.

### Fixes

* **Fixes `partition_text` to prevent empty elements** Adds a check to filter out empty bullets.
* **Handle empty string for `ocr_languages` with values for `languages`** Some API users ran into an issue with sending `languages` params because the API defaulted to also using an empty string for `ocr_languages`. This update handles situations where `languages` is defined and `ocr_languages` is an empty string.
* **Fix PDF tried to loop through None** Previously the PDF annotation extraction tried to loop through `annots` that resolved out as None. A logical check added to avoid such error.
* **Ingest session handler not being shared correctly** All ingest docs that leverage the session handler should only need to set it once per process. It was recreating it each time because the right values weren't being set nor available given how dataclasses work in python.
* **Ingest download-only fix.** Previously the download only flag was being checked after the doc factory pipeline step, which occurs before the files are actually downloaded by the source node. This check was moved after the source node to allow for the files to be downloaded first before exiting the pipeline.
* **Fix flaky chunk-metadata.** Prior implementation was sensitive to element order in the section resulting in metadata values sometimes being dropped. Also, not all metadata items can be consolidated across multiple elements (e.g. coordinates) and so are now dropped from consolidated metadata.
* **Fix tesseract error `Estimating resolution as X`** leaded by invalid language parameters input. Proceed with defalut language `eng` when `lang.py` fails to find valid language code for tesseract, so that we don't pass an empty string to tesseract CLI and raise an exception in downstream.

## 0.10.28

### Enhancements

* **Add table structure evaluation helpers** Adds functions to evaluate the similarity between predicted table structure and actual table structure.
* **Use `yolox` by default for table extraction when partitioning pdf/image** `yolox` model provides higher recall of the table regions than the quantized version and it is now the default element detection model when `infer_table_structure=True` for partitioning pdf/image files
* **Remove pdfminer elements from inside tables** Previously, when using `hi_res` some elements where extracted using pdfminer too, so we removed pdfminer from the tables pipeline to avoid duplicated elements.
* **Fsspec downstream connectors** New destination connector added to ingest CLI, users may now use `unstructured-ingest` to write to any of the following:
  * Azure
  * Box
  * Dropbox
  * Google Cloud Service

### Features

* **Update `ocr_only` strategy in `partition_pdf()`** Adds the functionality to get accurate coordinate data when partitioning PDFs and Images with the `ocr_only` strategy.

### Fixes
* **Fixed SharePoint permissions for the fetching to be opt-in** Problem: Sharepoint permissions were trying to be fetched even when no reletad cli params were provided, and this gave an error due to values for those keys not existing. Fix: Updated getting keys to be with .get() method and changed the "skip-check" to check individual cli params rather than checking the existance of a config object.

* **Fixes issue where tables from markdown documents were being treated as text** Problem: Tables from markdown documents were being treated as text, and not being extracted as tables. Solution: Enable the `tables` extension when instantiating the `python-markdown` object. Importance: This will allow users to extract structured data from tables in markdown documents.
* **Fix wrong logger for paddle info** Replace the logger from unstructured-inference with the logger from unstructured for paddle_ocr.py module.
* **Fix ingest pipeline to be able to use chunking and embedding together** Problem: When ingest pipeline was using chunking and embedding together, embedding outputs were empty and the outputs of chunking couldn't be re-read into memory and be forwarded to embeddings. Fix: Added CompositeElement type to TYPE_TO_TEXT_ELEMENT_MAP to be able to process CompositeElements with unstructured.staging.base.isd_to_elements
* **Fix unnecessary mid-text chunk-splitting.** The "pre-chunker" did not consider separator blank-line ("\n\n") length when grouping elements for a single chunk. As a result, sections were frequently over-populated producing a over-sized chunk that required mid-text splitting.
* **Fix frequent dissociation of title from chunk.** The sectioning algorithm included the title of the next section with the prior section whenever it would fit, frequently producing association of a section title with the prior section and dissociating it from its actual section. Fix this by performing combination of whole sections only.
* **Fix PDF attempt to get dict value from string.** Fixes a rare edge case that prevented some PDF's from being partitioned. The `get_uris_from_annots` function tried to access the dictionary value of a string instance variable. Assign `None` to the annotation variable if the instance type is not dictionary to avoid the erroneous attempt.

## 0.10.27

### Enhancements

* **Leverage dict to share content across ingest pipeline** To share the ingest doc content across steps in the ingest pipeline, this was updated to use a multiprocessing-safe dictionary so changes get persisted and each step has the option to modify the ingest docs in place.

### Features

### Fixes

* **Removed `ebooklib` as a dependency** `ebooklib` is licensed under AGPL3, which is incompatible with the Apache 2.0 license. Thus it is being removed.
* **Caching fixes in ingest pipeline** Previously, steps like the source node were not leveraging parameters such as `re_download` to dictate if files should be forced to redownload rather than use what might already exist locally.

## 0.10.26

### Enhancements

* **Add text CCT CI evaluation workflow** Adds cct text extraction evaluation metrics to the current ingest workflow to measure the performance of each file extracted as well as aggregated-level performance.

### Features

* **Functionality to catch and classify overlapping/nested elements** Method to identify overlapping-bboxes cases within detected elements in a document. It returns two values: a boolean defining if there are overlapping elements present, and a list reporting them with relevant metadata. The output includes information about the `overlapping_elements`, `overlapping_case`, `overlapping_percentage`, `largest_ngram_percentage`, `overlap_percentage_total`, `max_area`, `min_area`, and `total_area`.
* **Add Local connector source metadata** python's os module used to pull stats from local file when processing via the local connector and populates fields such as last modified time, created time.

### Fixes

* **Fixes elements partitioned from an image file missing certain metadata** Metadata for image files, like file type, was being handled differently from other file types. This caused a bug where other metadata, like the file name, was being missed. This change brought metadata handling for image files to be more in line with the handling for other file types so that file name and other metadata fields are being captured.
* **Adds `typing-extensions` as an explicit dependency** This package is an implicit dependency, but the module is being imported directly in `unstructured.documents.elements` so the dependency should be explicit in case changes in other dependencies lead to `typing-extensions` being dropped as a dependency.
* **Stop passing `extract_tables` to `unstructured-inference` since it is now supported in `unstructured` instead** Table extraction previously occurred in `unstructured-inference`, but that logic, except for the table model itself, is now a part of the `unstructured` library. Thus the parameter triggering table extraction is no longer passed to the `unstructured-inference` package. Also noted the table output regression for PDF files.
* **Fix a bug in Table partitioning** Previously the `skip_infer_table_types` variable used in `partition` was not being passed down to specific file partitioners. Now you can utilize the `skip_infer_table_types` list variable when calling `partition` to specify the filetypes for which you want to skip table extraction, or the `infer_table_structure` boolean variable on the file specific partitioning function.
* **Fix partition docx without sections** Some docx files, like those from teams output, do not contain sections and it would produce no results because the code assumes all components are in sections. Now if no sections is detected from a document we iterate through the paragraphs and return contents found in the paragraphs.
* **Fix out-of-order sequencing of split chunks.** Fixes behavior where "split" chunks were inserted at the beginning of the chunk sequence. This would produce a chunk sequence like [5a, 5b, 3a, 3b, 1, 2, 4] when sections 3 and 5 exceeded `max_characters`.
* **Deserialization of ingest docs fixed** When ingest docs are being deserialized as part of the ingest pipeline process (cli), there were certain fields that weren't getting persisted (metadata and date processed). The from_dict method was updated to take these into account and a unit test added to check.
* **Map source cli command configs when destination set** Due to how the source connector is dynamically called when the destination connector is set via the CLI, the configs were being set incorrectoy, causing the source connector to break. The configs were fixed and updated to take into account Fsspec-specific connectors.

## 0.10.25

### Enhancements

* **Duplicate CLI param check** Given that many of the options associated with the `Click` based cli ingest commands are added dynamically from a number of configs, a check was incorporated to make sure there were no duplicate entries to prevent new configs from overwriting already added options.
* **Ingest CLI refactor for better code reuse** Much of the ingest cli code can be templated and was a copy-paste across files, adding potential risk. Code was refactored to use a base class which had much of the shared code templated.

### Features

* **Table OCR refactor** support Table OCR with pre-computed OCR data to ensure we only do one OCR for entrie document. User can specify
ocr agent tesseract/paddle in environment variable `OCR_AGENT` for OCRing the entire document.
* **Adds accuracy function** The accuracy scoring was originally an option under `calculate_edit_distance`. For easy function call, it is now a wrapper around the original function that calls edit_distance and return as "score".
* **Adds HuggingFaceEmbeddingEncoder** The HuggingFace Embedding Encoder uses a local embedding model as opposed to using an API.
* **Add AWS bedrock embedding connector** `unstructured.embed.bedrock` now provides a connector to use AWS bedrock's `titan-embed-text` model to generate embeddings for elements. This features requires valid AWS bedrock setup and an internet connectionto run.

### Fixes

* **Import PDFResourceManager more directly** We were importing `PDFResourceManager` from `pdfminer.converter` which was causing an error for some users. We changed to import from the actual location of `PDFResourceManager`, which is `pdfminer.pdfinterp`.
* **Fix language detection of elements with empty strings** This resolves a warning message that was raised by `langdetect` if the language was attempted to be detected on an empty string. Language detection is now skipped for empty strings.
* **Fix chunks breaking on regex-metadata matches.** Fixes "over-chunking" when `regex_metadata` was used, where every element that contained a regex-match would start a new chunk.
* **Fix regex-metadata match offsets not adjusted within chunk.** Fixes incorrect regex-metadata match start/stop offset in chunks where multiple elements are combined.
* **Map source cli command configs when destination set** Due to how the source connector is dynamically called when the destination connector is set via the CLI, the configs were being set incorrectoy, causing the source connector to break. The configs were fixed and updated to take into account Fsspec-specific connectors.
* **Fix metrics folder not discoverable** Fixes issue where unstructured/metrics folder is not discoverable on PyPI by adding an `__init__.py` file under the folder.
* **Fix a bug when `parition_pdf` get `model_name=None`** In API usage the `model_name` value is `None` and the `cast` function in `partition_pdf` would return `None` and lead to attribution error. Now we use `str` function to explicit convert the content to string so it is garanteed to have `starts_with` and other string functions as attributes
* **Fix html partition fail on tables without `tbody` tag** HTML tables may sometimes just contain headers without body (`tbody` tag)

## 0.10.24

### Enhancements

* **Improve natural reading order** Some `OCR` elements with only spaces in the text have full-page width in the bounding box, which causes the `xycut` sorting to not work as expected. Now the logic to parse OCR results removes any elements with only spaces (more than one space).
* **Ingest compression utilities and fsspec connector support** Generic utility code added to handle files that get pulled from a source connector that are either tar or zip compressed and uncompress them locally. This is then processed using a local source connector. Currently this functionality has been incorporated into the fsspec connector and all those inheriting from it (currently: Azure Blob Storage, Google Cloud Storage, S3, Box, and Dropbox).
* **Ingest destination connectors support for writing raw list of elements** Along with the default write method used in the ingest pipeline to write the json content associated with the ingest docs, each destination connector can now also write a raw list of elements to the desired downstream location without having an ingest doc associated with it.

### Features

* **Adds element type percent match function** In order to evaluate the element type extracted, we add a function that calculates the matched percentage between two frequency dictionary.

### Fixes

* **Fix paddle model file not discoverable** Fixes issue where ocr_models/paddle_ocr.py file is not discoverable on PyPI by adding
an `__init__.py` file under the folder.
* **Chipper v2 Fixes** Includes fix for a memory leak and rare last-element bbox fix. (unstructured-inference==0.7.7)
* **Fix image resizing issue** Includes fix related to resizing images in the tables pipeline. (unstructured-inference==0.7.6)

## 0.10.23

### Enhancements

* **Add functionality to limit precision when serializing to json** Precision for `points` is limited to 1 decimal point if coordinates["system"] == "PixelSpace" (otherwise 2 decimal points?). Precision for `detection_class_prob` is limited to 5 decimal points.
* **Fix csv file detection logic when mime-type is text/plain** Previously the logic to detect csv file type was considering only first row's comma count comparing with the header_row comma count and both the rows being same line the result was always true, Now the logic is changed to consider the comma's count for all the lines except first line and compare with header_row comma count.
* **Improved inference speed for Chipper V2** API requests with 'hi_res_model_name=chipper' now have ~2-3x faster responses.

### Features

### Fixes

* **Cleans up temporary files after conversion** Previously a file conversion utility was leaving temporary files behind on the filesystem without removing them when no longer needed. This fix helps prevent an accumulation of temporary files taking up excessive disk space.
* **Fixes `under_non_alpha_ratio` dividing by zero** Although this function guarded against a specific cause of division by zero, there were edge cases slipping through like strings with only whitespace. This update more generally prevents the function from performing a division by zero.
* **Fix languages default** Previously the default language was being set to English when elements didn't have text or if langdetect could not detect the language. It now defaults to None so there is not misleading information about the language detected.
* **Fixes recursion limit error that was being raised when partitioning Excel documents of a certain size** Previously we used a recursive method to find subtables within an excel sheet. However this would run afoul of Python's recursion depth limit when there was a contiguous block of more than 1000 cells within a sheet. This function has been updated to use the NetworkX library which avoids Python recursion issues.

## 0.10.22

### Enhancements

* **bump `unstructured-inference` to `0.7.3`** The updated version of `unstructured-inference` supports a new version of the Chipper model, as well as a cleaner schema for its output classes. Support is included for new inference features such as hierarchy and ordering.
* **Expose skip_infer_table_types in ingest CLI.** For each connector a new `--skip-infer-table-types` parameter was added to map to the `skip_infer_table_types` partition argument. This gives more granular control to unstructured-ingest users, allowing them to specify the file types for which we should attempt table extraction.
* **Add flag to ingest CLI to raise error if any single doc fails in pipeline** Currently if a single doc fails in the pipeline, the whole thing halts due to the error. This flag defaults to log an error but continue with the docs it can.
* **Emit hyperlink metadata for DOCX file-type.** DOCX partitioner now adds `metadata.links`, `metadata.link_texts` and `metadata.link_urls` for elements that contain a hyperlink that points to an external resource. So-called "jump" links pointing to document internal locations (such as those found in a table-of-contents "jumping" to a chapter or section) are excluded.

### Features

* **Add `elements_to_text` as a staging helper function** In order to get a single clean text output from unstructured for metric calculations, automate the process of extracting text from elements using this function.
* **Adds permissions(RBAC) data ingestion functionality for the Sharepoint connector.** Problem: Role based access control is an important component in many data storage systems. Users may need to pass permissions (RBAC) data to downstream systems when ingesting data. Feature: Added permissions data ingestion functionality to the Sharepoint connector.

### Fixes

* **Fixes PDF list parsing creating duplicate list items** Previously a bug in PDF list item parsing caused removal of other elements and duplication of the list item
* **Fixes duplicated elements** Fixes issue where elements are duplicated when embeddings are generated. This will allow users to generate embeddings for their list of Elements without duplicating/breaking the orginal content.
* **Fixes failure when flagging for embeddings through unstructured-ingest** Currently adding the embedding parameter to any connector results in a failure on the copy stage. This is resolves the issue by adding the IngestDoc to the context map in the embedding node's `run` method. This allows users to specify that connectors fetch embeddings without failure.
* **Fix ingest pipeline reformat nodes not discoverable** Fixes issue where  reformat nodes raise ModuleNotFoundError on import. This was due to the directory was missing `__init__.py` in order to make it discoverable.
* **Fix default language in ingest CLI** Previously the default was being set to english which injected potentially incorrect information to downstream language detection libraries. By setting the default to None allows those libraries to better detect what language the text is in the doc being processed.

## 0.10.21

* **Adds Scarf analytics**.

## 0.10.20

### Enhancements

* **Add document level language detection functionality.** Adds the "auto" default for the languages param to all partitioners. The primary language present in the document is detected using the `langdetect` package. Additional param `detect_language_per_element` is also added for partitioners that return multiple elements. Defaults to `False`.
* **Refactor OCR code** The OCR code for entire page is moved from unstructured-inference to unstructured. On top of continuing support for OCR language parameter, we also support two OCR processing modes, "entire_page" or "individual_blocks".
* **Align to top left when shrinking bounding boxes for `xy-cut` sorting:** Update `shrink_bbox()` to keep top left rather than center.
* **Add visualization script to annotate elements** This script is often used to analyze/visualize elements with coordinates (e.g. partition_pdf()).
* **Adds data source properties to the Jira, Github and Gitlab connectors** These properties (date_created, date_modified, version, source_url, record_locator) are written to element metadata during ingest, mapping elements to information about the document source from which they derive. This functionality enables downstream applications to reveal source document applications, e.g. a link to a GDrive doc, Salesforce record, etc.
* **Improve title detection in pptx documents** The default title textboxes on a pptx slide are now categorized as titles.
* **Improve hierarchy detection in pptx documents** List items, and other slide text are properly nested under the slide title. This will enable better chunking of pptx documents.
* **Refactor of the ingest cli workflow** The refactored approach uses a dynamically set pipeline with a snapshot along each step to save progress and accommodate continuation from a snapshot if an error occurs. This also allows the pipeline to dynamically assign any number of steps to modify the partitioned content before it gets written to a destination.
* **Applies `max_characters=<n>` argument to all element types in `add_chunking_strategy` decorator** Previously this argument was only utilized in chunking Table elements and now applies to all partitioned elements if `add_chunking_strategy` decorator is utilized, further preparing the elements for downstream processing.
* **Add common retry strategy utilities for unstructured-ingest** Dynamic retry strategy with exponential backoff added to Notion source connector.
*
### Features

* **Adds `bag_of_words` and `percent_missing_text` functions** In order to count the word frequencies in two input texts and calculate the percentage of text missing relative to the source document.
* **Adds `edit_distance` calculation metrics** In order to benchmark the cleaned, extracted text with unstructured, `edit_distance` (`Levenshtein distance`) is included.
* **Adds detection_origin field to metadata** Problem: Currently isn't an easy way to find out how an element was created. With this change that information is added. Importance: With this information the developers and users are now able to know how an element was created to make decisions on how to use it. In order tu use this feature
setting UNSTRUCTURED_INCLUDE_DEBUG_METADATA=true is needed.
* **Adds a function that calculates frequency of the element type and its depth** To capture the accuracy of element type extraction, this function counts the occurrences of each unique element type with its depth for use in element metrics.

### Fixes

* **Fix zero division error in annotation bbox size** This fixes the bug where we find annotation bboxes realted to an element that need to divide the intersection size between annotation bbox and element bbox by the size of the annotation bbox
* **Fix prevent metadata module from importing dependencies from unnecessary modules** Problem: The `metadata` module had several top level imports that were only used in and applicable to code related to specific document types, while there were many general-purpose functions. As a result, general-purpose functions couldn't be used without unnecessary dependencies being installed. Fix: moved 3rd party dependency top level imports to inside the functions in which they are used and applied a decorator to check that the dependency is installed and emit a helpful error message if not.
* **Fixes category_depth None value for Title elements** Problem: `Title` elements from `chipper` get `category_depth`= None even when `Headline` and/or `Subheadline` elements are present in the same page. Fix: all `Title` elements with `category_depth` = None should be set to have a depth of 0 instead iff there are `Headline` and/or `Subheadline` element-types present. Importance: `Title` elements should be equivalent html `H1` when nested headings are present; otherwise, `category_depth` metadata can result ambiguous within elements in a page.
* **Tweak `xy-cut` ordering output to be more column friendly** This results in the order of elements more closely reflecting natural reading order which benefits downstream applications. While element ordering from `xy-cut` is usually mostly correct when ordering multi-column documents, sometimes elements from a RHS column will appear before elements in a LHS column. Fix: add swapped `xy-cut` ordering by sorting by X coordinate first and then Y coordinate.
* **Fixes badly initialized Formula** Problem: YoloX contain new types of elements, when loading a document that contain formulas a new element of that class
should be generated, however the Formula class inherits from Element instead of Text. After this change the element is correctly created with the correct class
allowing the document to be loaded. Fix: Change parent class for Formula to Text. Importance: Crucial to be able to load documents that contain formulas.
* **Fixes pdf uri error** An error was encountered when URI type of `GoToR` which refers to pdf resources outside of its own was detected since no condition catches such case. The code is fixing the issue by initialize URI before any condition check.


## 0.10.19

### Enhancements

* **Adds XLSX document level language detection** Enhancing on top of language detection functionality in previous release, we now support language detection within `.xlsx` file type at Element level.
* **bump `unstructured-inference` to `0.6.6`** The updated version of `unstructured-inference` makes table extraction in `hi_res` mode configurable to fine tune table extraction performance; it also improves element detection by adding a deduplication post processing step in the `hi_res` partitioning of pdfs and images.
* **Detect text in HTML Heading Tags as Titles** This will increase the accuracy of hierarchies in HTML documents and provide more accurate element categorization. If text is in an HTML heading tag and is not a list item, address, or narrative text, categorize it as a title.
* **Update python-based docs** Refactor docs to use the actual unstructured code rather than using the subprocess library to run the cli command itself.
* **Adds Table support for the `add_chunking_strategy` decorator to partition functions.** In addition to combining elements under Title elements, user's can now specify the `max_characters=<n>` argument to chunk Table elements into TableChunk elements with `text` and `text_as_html` of length <n> characters. This means partitioned Table results are ready for use in downstream applications without any post processing.
* **Expose endpoint url for s3 connectors** By allowing for the endpoint url to be explicitly overwritten, this allows for any non-AWS data providers supporting the s3 protocol to be supported (i.e. minio).

### Features

* **change default `hi_res` model for pdf/image partition to `yolox`** Now partitioning pdf/image using `hi_res` strategy utilizes `yolox_quantized` model isntead of `detectron2_onnx` model. This new default model has better recall for tables and produces more detailed categories for elements.
* **XLSX can now reads subtables within one sheet** Problem: Many .xlsx files are not created to be read as one full table per sheet. There are subtables, text and header along with more informations to extract from each sheet. Feature: This `partition_xlsx` now can reads subtable(s) within one .xlsx sheet, along with extracting other title and narrative texts. Importance: This enhance the power of .xlsx reading to not only one table per sheet, allowing user to capture more data tables from the file, if exists.
* **Update Documentation on Element Types and Metadata**: We have updated the documentation according to the latest element types and metadata. It includes the common and additional metadata provided by the Partitions and Connectors.

### Fixes

* **Fixes partition_pdf is_alnum reference bug** Problem: The `partition_pdf` when attempt to get bounding box from element experienced a reference before assignment error when the first object is not text extractable.  Fix: Switched to a flag when the condition is met. Importance: Crucial to be able to partition with pdf.
* **Fix various cases of HTML text missing after partition**
  Problem: Under certain circumstances, text immediately after some HTML tags will be misssing from partition result.
  Fix: Updated code to deal with these cases.
  Importance: This will ensure the correctness when partitioning HTML and Markdown documents.
* **Fixes chunking when `detection_class_prob` appears in Element metadata** Problem: when `detection_class_prob` appears in Element metadata, Elements will only be combined by chunk_by_title if they have the same `detection_class_prob` value (which is rare). This is unlikely a case we ever need to support and most often results in no chunking. Fix: `detection_class_prob` is included in the chunking list of metadata keys excluded for similarity comparison. Importance: This change allows `chunk_by_title` to operate as intended for documents which include `detection_class_prob` metadata in their Elements.

## 0.10.18

### Enhancements

* **Better detection of natural reading order in images and PDF's** The elements returned by partition better reflect natural reading order in some cases, particularly in complicated multi-column layouts, leading to better chunking and retrieval for downstream applications. Achieved by improving the `xy-cut` sorting to preprocess bboxes, shrinking all bounding boxes by 90% along x and y axes (still centered around the same center point), which allows projection lines to be drawn where not possible before if layout bboxes overlapped.
* **Improves `partition_xml` to be faster and more memory efficient when partitioning large XML files** The new behavior is to partition iteratively to prevent loading the entire XML tree into memory at once in most use cases.
* **Adds data source properties to SharePoint, Outlook, Onedrive, Reddit, Slack, DeltaTable connectors** These properties (date_created, date_modified, version, source_url, record_locator) are written to element metadata during ingest, mapping elements to information about the document source from which they derive. This functionality enables downstream applications to reveal source document applications, e.g. a link to a GDrive doc, Salesforce record, etc.
* **Add functionality to save embedded images in PDF's separately as images** This allows users to save embedded images in PDF's separately as images, given some directory path. The saved image path is written to the metadata for the Image element. Downstream applications may benefit by providing users with image links from relevant "hits."
* **Azure Cognite Search destination connector** New Azure Cognitive Search destination connector added to ingest CLI.  Users may now use `unstructured-ingest` to write partitioned data from over 20 data sources (so far) to an Azure Cognitive Search index.
* **Improves salesforce partitioning** Partitions Salesforce data as xlm instead of text for improved detail and flexibility. Partitions htmlbody instead of textbody for Salesforce emails. Importance: Allows all Salesforce fields to be ingested and gives Salesforce emails more detailed partitioning.
* **Add document level language detection functionality.** Introduces the "auto" default for the languages param, which then detects the languages present in the document using the `langdetect` package. Adds the document languages as ISO 639-3 codes to the element metadata. Implemented only for the partition_text function to start.
* **PPTX partitioner refactored in preparation for enhancement.** Behavior should be unchanged except that shapes enclosed in a group-shape are now included, as many levels deep as required (a group-shape can itself contain a group-shape).
* **Embeddings support for the SharePoint SourceConnector via unstructured-ingest CLI** The SharePoint connector can now optionally create embeddings from the elements it pulls out during partition and upload those embeddings to Azure Cognitive Search index.
* **Improves hierarchy from docx files by leveraging natural hierarchies built into docx documents**  Hierarchy can now be detected from an indentation level for list bullets/numbers and by style name (e.g. Heading 1, List Bullet 2, List Number).
* **Chunking support for the SharePoint SourceConnector via unstructured-ingest CLI** The SharePoint connector can now optionally chunk the elements pulled out during partition via the chunking unstructured brick. This can be used as a stage before creating embeddings.

### Features

* **Adds `links` metadata in `partition_pdf` for `fast` strategy.** Problem: PDF files contain rich information and hyperlink that Unstructured did not captured earlier. Feature: `partition_pdf` now can capture embedded links within the file along with its associated text and page number. Importance: Providing depth in extracted elements give user a better understanding and richer context of documents. This also enables user to map to other elements within the document if the hyperlink is refered internally.
* **Adds the embedding module to be able to embed Elements** Problem: Many NLP applications require the ability to represent parts of documents in a semantic way. Until now, Unstructured did not have text embedding ability within the core library. Feature: This embedding module is able to track embeddings related data with a class, embed a list of elements, and return an updated list of Elements with the *embeddings* property. The module is also able to embed query strings. Importance: Ability to embed documents or parts of documents will enable users to make use of these semantic representations in different NLP applications, such as search, retrieval, and retrieval augmented generation.

### Fixes

* **Fixes a metadata source serialization bug** Problem: In unstructured elements, when loading an elements json file from the disk, the data_source attribute is assumed to be an instance of DataSourceMetadata and the code acts based on that. However the loader did not satisfy the assumption, and loaded it as a dict instead, causing an error. Fix: Added necessary code block to initialize a DataSourceMetadata object, also refactored DataSourceMetadata.from_dict() method to remove redundant code. Importance: Crucial to be able to load elements (which have data_source fields) from json files.
* **Fixes issue where unstructured-inference was not getting updated** Problem: unstructured-inference was not getting upgraded to the version to match unstructured release when doing a pip install.  Solution: using `pip install unstructured[all-docs]` it will now upgrade both unstructured and unstructured-inference. Importance: This will ensure that the inference library is always in sync with the unstructured library, otherwise users will be using outdated libraries which will likely lead to unintended behavior.
* **Fixes SharePoint connector failures if any document has an unsupported filetype** Problem: Currently the entire connector ingest run fails if a single IngestDoc has an unsupported filetype. This is because a ValueError is raised in the IngestDoc's `__post_init__`. Fix: Adds a try/catch when the IngestConnector runs get_ingest_docs such that the error is logged but all processable documents->IngestDocs are still instantiated and returned. Importance: Allows users to ingest SharePoint content even when some files with unsupported filetypes exist there.
* **Fixes Sharepoint connector server_path issue** Problem: Server path for the Sharepoint Ingest Doc was incorrectly formatted, causing issues while fetching pages from the remote source. Fix: changes formatting of remote file path before instantiating SharepointIngestDocs and appends a '/' while fetching pages from the remote source. Importance: Allows users to fetch pages from Sharepoint Sites.
* **Fixes Sphinx errors.** Fixes errors when running Sphinx `make html` and installs library to suppress warnings.
* **Fixes a metadata backwards compatibility error** Problem: When calling `partition_via_api`, the hosted api may return an element schema that's newer than the current `unstructured`. In this case, metadata fields were added which did not exist in the local `ElementMetadata` dataclass, and `__init__()` threw an error. Fix: remove nonexistent fields before instantiating in `ElementMetadata.from_json()`. Importance: Crucial to avoid breaking changes when adding fields.
* **Fixes issue with Discord connector when a channel returns `None`** Problem: Getting the `jump_url` from a nonexistent Discord `channel` fails. Fix: property `jump_url` is now retrieved within the same context as the messages from the channel. Importance: Avoids cascading issues when the connector fails to fetch information about a Discord channel.
* **Fixes occasionally SIGABTR when writing table with `deltalake` on Linux** Problem: occasionally on Linux ingest can throw a `SIGABTR` when writing `deltalake` table even though the table was written correctly. Fix: put the writing function into a `Process` to ensure its execution to the fullest extent before returning to the main process. Importance: Improves stability of connectors using `deltalake`
* **Fixes badly initialized Formula** Problem: YoloX contain new types of elements, when loading a document that contain formulas a new element of that class should be generated, however the Formula class inherits from Element instead of Text. After this change the element is correctly created with the correct class allowing the document to be loaded. Fix: Change parent class for Formula to Text. Importance: Crucial to be able to load documents that contain formulas.

## 0.10.16

### Enhancements

* **Adds data source properties to Airtable, Confluence, Discord, Elasticsearch, Google Drive, and Wikipedia connectors** These properties (date_created, date_modified, version, source_url, record_locator) are written to element metadata during ingest, mapping elements to information about the document source from which they derive. This functionality enables downstream applications to reveal source document applications, e.g. a link to a GDrive doc, Salesforce record, etc.
* **DOCX partitioner refactored in preparation for enhancement.** Behavior should be unchanged except in multi-section documents containing different headers/footers for different sections. These will now emit all distinct headers and footers encountered instead of just those for the last section.
* **Add a function to map between Tesseract and standard language codes.** This allows users to input language information to the `languages` param in any Tesseract-supported langcode or any ISO 639 standard language code.
* **Add document level language detection functionality.** Introduces the "auto" default for the languages param, which then detects the languages present in the document using the `langdetect` package. Implemented only for the partition_text function to start.

### Features

### Fixes

* ***Fixes an issue that caused a partition error for some PDF's.** Fixes GH Issue 1460 by bypassing a coordinate check if an element has invalid coordinates.

## 0.10.15


### Enhancements

* **Support for better element categories from the next-generation image-to-text model ("chipper").** Previously, not all of the classifications from Chipper were being mapped to proper `unstructured` element categories so the consumer of the library would see many `UncategorizedText` elements. This fixes the issue, improving the granularity of the element categories outputs for better downstream processing and chunking. The mapping update is:
  * "Threading": `NarrativeText`
  * "Form": `NarrativeText`
  * "Field-Name": `Title`
  * "Value": `NarrativeText`
  * "Link": `NarrativeText`
  * "Headline": `Title` (with `category_depth=1`)
  * "Subheadline": `Title` (with `category_depth=2`)
  * "Abstract": `NarrativeText`
* **Better ListItem grouping for PDF's (fast strategy).** The `partition_pdf` with `fast` strategy previously broke down some numbered list item lines as separate elements. This enhancement leverages the x,y coordinates and bbox sizes to help decide whether the following chunk of text is a continuation of the immediate previous detected ListItem element or not, and not detect it as its own non-ListItem element.
* **Fall back to text-based classification for uncategorized Layout elements for Images and PDF's**. Improves element classification by running existing text-based rules on previously `UncategorizedText` elements.
* **Adds table partitioning for Partitioning for many doc types including: .html, .epub., .md, .rst, .odt, and .msg.** At the core of this change is the .html partition functionality, which is leveraged by the other effected doc types. This impacts many scenarios where `Table` Elements are now propery extracted.
* **Create and add `add_chunking_strategy` decorator to partition functions.** Previously, users were responsible for their own chunking after partitioning elements, often required for downstream applications. Now, individual elements may be combined into right-sized chunks where min and max character size may be specified if `chunking_strategy=by_title`. Relevant elements are grouped together for better downstream results. This enables users immediately use partitioned results effectively in downstream applications (e.g. RAG architecture apps) without any additional post-processing.
* **Adds `languages` as an input parameter and marks `ocr_languages` kwarg for deprecation in pdf, image, and auto partitioning functions.** Previously, language information was only being used for Tesseract OCR for image-based documents and was in a Tesseract specific string format, but by refactoring into a list of standard language codes independent of Tesseract, the `unstructured` library will better support `languages` for other non-image pipelines and/or support for other OCR engines.
* **Removes `UNSTRUCTURED_LANGUAGE` env var usage and replaces `language` with `languages` as an input parameter to unstructured-partition-text_type functions.** The previous parameter/input setup was not user-friendly or scalable to the variety of elements being processed. By refactoring the inputted language information into a list of standard language codes, we can support future applications of the element language such as detection, metadata, and multi-language elements. Now, to skip English specific checks, set the `languages` parameter to any non-English language(s).
* **Adds `xlsx` and `xls` filetype extensions to the `skip_infer_table_types` default list in `partition`.** By adding these file types to the input parameter these files should not go through table extraction. Users can still specify if they would like to extract tables from these filetypes, but will have to set the `skip_infer_table_types` to exclude the desired filetype extension. This avoids mis-representing complex spreadsheets where there may be multiple sub-tables and other content.
* **Better debug output related to sentence counting internals**. Clarify message when sentence is not counted toward sentence count because there aren't enough words, relevant for developers focused on `unstructured`s NLP internals.
* **Faster ocr_only speed for partitioning PDF and images.** Use `unstructured_pytesseract.run_and_get_multiple_output` function to reduce the number of calls to `tesseract` by half when partitioning pdf or image with `tesseract`
* **Adds data source properties to fsspec connectors** These properties (date_created, date_modified, version, source_url, record_locator) are written to element metadata during ingest, mapping elements to information about the document source from which they derive. This functionality enables downstream applications to reveal source document applications, e.g. a link to a GDrive doc, Salesforce record, etc.
* **Add delta table destination connector** New delta table destination connector added to ingest CLI.  Users may now use `unstructured-ingest` to write partitioned data from over 20 data sources (so far) to a Delta Table.
* **Rename to Source and Destination Connectors in the Documentation.** Maintain naming consistency between Connectors codebase and documentation with the first addition to a destination connector.
* **Non-HTML text files now return unstructured-elements as opposed to HTML-elements.** Previously the text based files that went through `partition_html` would return HTML-elements but now we preserve the format from the input using `source_format` argument in the partition call.
* **Adds `PaddleOCR` as an optional alternative to `Tesseract`** for OCR in processing of PDF or Image files, it is installable via the `makefile` command `install-paddleocr`. For experimental purposes only.
* **Bump unstructured-inference** to 0.5.28. This version bump markedly improves the output of table data, rendered as `metadata.text_as_html` in an element. These changes include:
  * add env variable `ENTIRE_PAGE_OCR` to specify using paddle or tesseract on entire page OCR
  * table structure detection now pads the input image by 25 pixels in all 4 directions to improve its recall (0.5.27)
  * support paddle with both cpu and gpu and assume it is pre-installed (0.5.26)
  * fix a bug where `cells_to_html` doesn't handle cells spanning multiple rows properly (0.5.25)
  * remove `cv2` preprocessing step before OCR step in table transformer (0.5.24)

### Features

* **Adds element metadata via `category_depth` with default value None**.
  * This additional metadata is useful for vectordb/LLM, chunking strategies, and retrieval applications.
* **Adds a naive hierarchy for elements via a `parent_id` on the element's metadata**
  * Users will now have more metadata for implementing vectordb/LLM chunking strategies. For example, text elements could be queried by their preceding title element.
  * Title elements created from HTML headings will properly nest

### Fixes

* **`add_pytesseract_bboxes_to_elements` no longer returns `nan` values**. The function logic is now broken into new methods
  `_get_element_box` and `convert_multiple_coordinates_to_new_system`
* **Selecting a different model wasn't being respected when calling `partition_image`.** Problem: `partition_pdf` allows for passing a `model_name` parameter. Given the similarity between the image and PDF pipelines, the expected behavior is that `partition_image` should support the same parameter, but `partition_image` was unintentionally not passing along its `kwargs`. This was corrected by adding the kwargs to the downstream call.
* **Fixes a chunking issue via dropping the field "coordinates".** Problem: chunk_by_title function was chunking each element to its own individual chunk while it needed to group elements into a fewer number of chunks. We've discovered that this happens due to a metadata matching logic in chunk_by_title function, and discovered that elements with different metadata can't be put into the same chunk. At the same time, any element with "coordinates" essentially had different metadata than other elements, due each element locating in different places and having different coordinates. Fix: That is why we have included the key "coordinates" inside a list of excluded metadata keys, while doing this "metadata_matches" comparision. Importance: This change is crucial to be able to chunk by title for documents which include "coordinates" metadata in their elements.

## 0.10.14

### Enhancements

* Update all connectors to use new downstream architecture
  * New click type added to parse comma-delimited string inputs
  * Some CLI options renamed

### Features

### Fixes

## 0.10.13

### Enhancements

* Updated documentation: Added back support doc types for partitioning, more Python codes in the API page,  RAG definition, and use case.
* Updated Hi-Res Metadata: PDFs and Images using Hi-Res strategy now have layout model class probabilities added ot metadata.
* Updated the `_detect_filetype_from_octet_stream()` function to use libmagic to infer the content type of file when it is not a zip file.
* Tesseract minor version bump to 5.3.2

### Features

* Add Jira Connector to be able to pull issues from a Jira organization
* Add `clean_ligatures` function to expand ligatures in text


### Fixes

* `partition_html` breaks on `<br>` elements.
* Ingest error handling to properly raise errors when wrapped
* GH issue 1361: fixes a sortig error that prevented some PDF's from being parsed
* Bump unstructured-inference
  * Brings back embedded images in PDF's (0.5.23)

## 0.10.12

### Enhancements

* Removed PIL pin as issue has been resolved upstream
* Bump unstructured-inference
  * Support for yolox_quantized layout detection model (0.5.20)
* YoloX element types added


### Features

* Add Salesforce Connector to be able to pull Account, Case, Campaign, EmailMessage, Lead

### Fixes


* Bump unstructured-inference
  * Avoid divide-by-zero errors swith `safe_division` (0.5.21)

## 0.10.11

### Enhancements

* Bump unstructured-inference
  * Combine entire-page OCR output with layout-detected elements, to ensure full coverage of the page (0.5.19)

### Features

* Add in ingest cli s3 writer

### Fixes

* Fix a bug where `xy-cut` sorting attemps to sort elements without valid coordinates; now xy cut sorting only works when **all** elements have valid coordinates

## 0.10.10

### Enhancements

* Adds `text` as an input parameter to `partition_xml`.
* `partition_xml` no longer runs through `partition_text`, avoiding incorrect splitting
  on carriage returns in the XML. Since `partition_xml` no longer calls `partition_text`,
  `min_partition` and `max_partition` are no longer supported in `partition_xml`.
* Bump `unstructured-inference==0.5.18`, change non-default detectron2 classification threshold
* Upgrade base image from rockylinux 8 to rockylinux 9
* Serialize IngestDocs to JSON when passing to subprocesses

### Features

### Fixes

- Fix a bug where mismatched `elements` and `bboxes` are passed into `add_pytesseract_bbox_to_elements`

## 0.10.9

### Enhancements

* Fix `test_json` to handle only non-extra dependencies file types (plain-text)

### Features

* Adds `chunk_by_title` to break a document into sections based on the presence of `Title`
  elements.
* add new extraction function `extract_image_urls_from_html` to extract all img related URL from html text.

### Fixes

* Make cv2 dependency optional
* Edit `add_pytesseract_bbox_to_elements`'s (`ocr_only` strategy) `metadata.coordinates.points` return type to `Tuple` for consistency.
* Re-enable test-ingest-confluence-diff for ingest tests
* Fix syntax for ingest test check number of files
* Fix csv and tsv partitioners loosing the first line of the files when creating elements

## 0.10.8

### Enhancements

* Release docker image that installs Python 3.10 rather than 3.8

### Features

### Fixes

## 0.10.7

### Enhancements

### Features

### Fixes

* Remove overly aggressive ListItem chunking for images and PDF's which typically resulted in inchorent elements.

## 0.10.6

### Enhancements

* Enable `partition_email` and `partition_msg` to detect if an email is PGP encryped. If
  and email is PGP encryped, the functions will return an empy list of elements and
  emit a warning about the encrypted content.
* Add threaded Slack conversations into Slack connector output
* Add functionality to sort elements using `xy-cut` sorting approach in `partition_pdf` for `hi_res` and `fast` strategies
* Bump unstructured-inference
  * Set OMP_THREAD_LIMIT to 1 if not set for better tesseract perf (0.5.17)

### Features

* Extract coordinates from PDFs and images when using OCR only strategy and add to metadata

### Fixes

* Update `partition_html` to respect the order of `<pre>` tags.
* Fix bug in `partition_pdf_or_image` where two partitions were called if `strategy == "ocr_only"`.
* Bump unstructured-inference
  * Fix issue where temporary files were being left behind (0.5.16)
* Adds deprecation warning for the `file_filename` kwarg to `partition`, `partition_via_api`,
  and `partition_multiple_via_api`.
* Fix documentation build workflow by pinning dependencies

## 0.10.5

### Enhancements

* Create new CI Pipelines
  - Checking text, xml, email, and html doc tests against the library installed without extras
  - Checking each library extra against their respective tests
* `partition` raises an error and tells the user to install the appropriate extra if a filetype
  is detected that is missing dependencies.
* Add custom errors to ingest
* Bump `unstructured-ingest==0.5.15`
  - Handle an uncaught TesseractError (0.5.15)
  - Add TIFF test file and TIFF filetype to `test_from_image_file` in `test_layout` (0.5.14)
* Use `entire_page` ocr mode for pdfs and images
* Add notes on extra installs to docs
* Adds ability to reuse connections per process in unstructured-ingest

### Features
* Add delta table connector

### Fixes

## 0.10.4
* Pass ocr_mode in partition_pdf and set the default back to individual pages for now
* Add diagrams and descriptions for ingest design in the ingest README

### Features
* Supports multipage TIFF image partitioning

### Fixes

## 0.10.2

### Enhancements
* Bump unstructured-inference==0.5.13:
  - Fix extracted image elements being included in layout merge, addresses the issue
    where an entire-page image in a PDF was not passed to the layout model when using hi_res.

### Features

### Fixes

## 0.10.1

### Enhancements
* Bump unstructured-inference==0.5.12:
  - fix to avoid trace for certain PDF's (0.5.12)
  - better defaults for DPI for hi_res and  Chipper (0.5.11)
  - implement full-page OCR (0.5.10)

### Features

### Fixes

* Fix dead links in repository README (Quick Start > Install for local development, and Learn more > Batch Processing)
* Update document dependencies to include tesseract-lang for additional language support (required for tests to pass)

## 0.10.0

### Enhancements

* Add `include_header` kwarg to `partition_xlsx` and change default behavior to `True`
* Update the `links` and `emphasized_texts` metadata fields

### Features

### Fixes

## 0.9.3

### Enhancements

* Pinned dependency cleanup.
* Update `partition_csv` to always use `soupparser_fromstring` to parse `html text`
* Update `partition_tsv` to always use `soupparser_fromstring` to parse `html text`
* Add `metadata.section` to capture epub table of contents data
* Add `unique_element_ids` kwarg to partition functions. If `True`, will use a UUID
  for element IDs instead of a SHA-256 hash.
* Update `partition_xlsx` to always use `soupparser_fromstring` to parse `html text`
* Add functionality to switch `html` text parser based on whether the `html` text contains emoji
* Add functionality to check if a string contains any emoji characters
* Add CI tests around Notion

### Features

* Add Airtable Connector to be able to pull views/tables/bases from an Airtable organization

### Fixes

* fix pdf partition of list items being detected as titles in OCR only mode
* make notion module discoverable
* fix emails with `Content-Distribution: inline` and `Content-Distribution: attachment` with no filename
* Fix email attachment filenames which had `=` in the filename itself

## 0.9.2


### Enhancements

* Update table extraction section in API documentation to sync with change in Prod API
* Update Notion connector to extract to html
* Added UUID option for `element_id`
* Bump unstructured-inference==0.5.9:
  - better caching of models
  - another version of detectron2 available, though the default layout model is unchanged
* Added UUID option for element_id
* Added UUID option for element_id
* CI improvements to run ingest tests in parallel

### Features

* Adds Sharepoint connector.

### Fixes

* Bump unstructured-inference==0.5.9:
  - ignores Tesseract errors where no text is extracted for tiles that indeed, have no text

## 0.9.1

### Enhancements

* Adds --partition-pdf-infer-table-structure to unstructured-ingest.
* Enable `partition_html` to skip headers and footers with the `skip_headers_and_footers` flag.
* Update `partition_doc` and `partition_docx` to track emphasized texts in the output
* Adds post processing function `filter_element_types`
* Set the default strategy for partitioning images to `hi_res`
* Add page break parameter section in API documentation to sync with change in Prod API
* Update `partition_html` to track emphasized texts in the output
* Update `XMLDocument._read_xml` to create `<p>` tag element for the text enclosed in the `<pre>` tag
* Add parameter `include_tail_text` to `_construct_text` to enable (skip) tail text inclusion
* Add Notion connector

### Features

### Fixes

* Remove unused `_partition_via_api` function
* Fixed emoji bug in `partition_xlsx`.
* Pass `file_filename` metadata when partitioning file object
* Skip ingest test on missing Slack token
* Add Dropbox variables to CI environments
* Remove default encoding for ingest
* Adds new element type `EmailAddress` for recognising email address in the  text
* Simplifies `min_partition` logic; makes partitions falling below the `min_partition`
  less likely.
* Fix bug where ingest test check for number of files fails in smoke test
* Fix unstructured-ingest entrypoint failure

## 0.9.0

### Enhancements

* Dependencies are now split by document type, creating a slimmer base installation.

## 0.8.8

### Enhancements

### Features

### Fixes

* Rename "date" field to "last_modified"
* Adds Box connector

### Fixes

## 0.8.7

### Enhancements

* Put back useful function `split_by_paragraph`

### Features

### Fixes

* Fix argument order in NLTK download step

## 0.8.6

### Enhancements

### Features

### Fixes

* Remove debug print lines and non-functional code

## 0.8.5

### Enhancements

* Add parameter `skip_infer_table_types` to enable (skip) table extraction for other doc types
* Adds optional Unstructured API unit tests in CI
* Tracks last modified date for all document types.
* Add auto_paragraph_grouper to detect new-line and blank-line new paragraph for .txt files.
* refactor the ingest cli to better support expanding supported connectors

## 0.8.3

### Enhancements

### Features

### Fixes

* NLTK now only gets downloaded if necessary.
* Handling for empty tables in Word Documents and PowerPoints.

## 0.8.4

### Enhancements

* Additional tests and refactor of JSON detection.
* Update functionality to retrieve image metadata from a page for `document_to_element_list`
* Links are now tracked in `partition_html` output.
* Set the file's current position to the beginning after reading the file in `convert_to_bytes`
* Add `min_partition` kwarg to that combines elements below a specified threshold and modifies splitting of strings longer than max partition so words are not split.
* set the file's current position to the beginning after reading the file in `convert_to_bytes`
* Add slide notes to pptx
* Add `--encoding` directive to ingest
* Improve json detection by `detect_filetype`

### Features

* Adds Outlook connector
* Add support for dpi parameter in inference library
* Adds Onedrive connector.
* Add Confluence connector for ingest cli to pull the body text from all documents from all spaces in a confluence domain.

### Fixes

* Fixes issue with email partitioning where From field was being assigned the To field value.
* Use the `image_metadata` property of the `PageLayout` instance to get the page image info in the `document_to_element_list`
* Add functionality to write images to computer storage temporarily instead of keeping them in memory for `ocr_only` strategy
* Add functionality to convert a PDF in small chunks of pages at a time for `ocr_only` strategy
* Adds `.txt`, `.text`, and `.tab` to list of extensions to check if file
  has a `text/plain` MIME type.
* Enables filters to be passed to `partition_doc` so it doesn't error with LibreOffice7.
* Removed old error message that's superseded by `requires_dependencies`.
* Removes using `hi_res` as the default strategy value for `partition_via_api` and `partition_multiple_via_api`

## 0.8.1

### Enhancements

* Add support for Python 3.11

### Features

### Fixes

* Fixed `auto` strategy detected scanned document as having extractable text and using `fast` strategy, resulting in no output.
* Fix list detection in MS Word documents.
* Don't instantiate an element with a coordinate system when there isn't a way to get its location data.

## 0.8.0

### Enhancements

* Allow model used for hi res pdf partition strategy to be chosen when called.
* Updated inference package

### Features

* Add `metadata_filename` parameter across all partition functions

### Fixes

* Update to ensure `convert_to_datafame` grabs all of the metadata fields.
* Adjust encoding recognition threshold value in `detect_file_encoding`
* Fix KeyError when `isd_to_elements` doesn't find a type
* Fix `_output_filename` for local connector, allowing single files to be written correctly to the disk

* Fix for cases where an invalid encoding is extracted from an email header.

### BREAKING CHANGES

* Information about an element's location is no longer returned as top-level attributes of an element. Instead, it is returned in the `coordinates` attribute of the element's metadata.

## 0.7.12

### Enhancements

* Adds `include_metadata` kwarg to `partition_doc`, `partition_docx`, `partition_email`, `partition_epub`, `partition_json`, `partition_msg`, `partition_odt`, `partition_org`, `partition_pdf`, `partition_ppt`, `partition_pptx`, `partition_rst`, and `partition_rtf`
### Features

* Add Elasticsearch connector for ingest cli to pull specific fields from all documents in an index.
* Adds Dropbox connector

### Fixes

* Fix tests that call unstructured-api by passing through an api-key
* Fixed page breaks being given (incorrect) page numbers
* Fix skipping download on ingest when a source document exists locally

## 0.7.11

### Enhancements

* More deterministic element ordering when using `hi_res` PDF parsing strategy (from unstructured-inference bump to 0.5.4)
* Make large model available (from unstructured-inference bump to 0.5.3)
* Combine inferred elements with extracted elements (from unstructured-inference bump to 0.5.2)
* `partition_email` and `partition_msg` will now process attachments if `process_attachments=True`
  and a attachment partitioning functions is passed through with `attachment_partitioner=partition`.

### Features

### Fixes

* Fix tests that call unstructured-api by passing through an api-key
* Fixed page breaks being given (incorrect) page numbers
* Fix skipping download on ingest when a source document exists locally

## 0.7.10

### Enhancements

* Adds a `max_partition` parameter to `partition_text`, `partition_pdf`, `partition_email`,
  `partition_msg` and `partition_xml` that sets a limit for the size of an individual
  document elements. Defaults to `1500` for everything except `partition_xml`, which has
  a default value of `None`.
* DRY connector refactor

### Features

* `hi_res` model for pdfs and images is selectable via environment variable.

### Fixes

* CSV check now ignores escaped commas.
* Fix for filetype exploration util when file content does not have a comma.
* Adds negative lookahead to bullet pattern to avoid detecting plain text line
  breaks like `-------` as list items.
* Fix pre tag parsing for `partition_html`
* Fix lookup error for annotated Arabic and Hebrew encodings

## 0.7.9

### Enhancements

* Improvements to string check for leafs in `partition_xml`.
* Adds --partition-ocr-languages to unstructured-ingest.

### Features

* Adds `partition_org` for processed Org Mode documents.

### Fixes

## 0.7.8

### Enhancements

### Features

* Adds Google Cloud Service connector

### Fixes

* Updates the `parse_email` for `partition_eml` so that `unstructured-api` passes the smoke tests
* `partition_email` now works if there is no message content
* Updates the `"fast"` strategy for `partition_pdf` so that it's able to recursively
* Adds recursive functionality to all fsspec connectors
* Adds generic --recursive ingest flag

## 0.7.7

### Enhancements

* Adds functionality to replace the `MIME` encodings for `eml` files with one of the common encodings if a `unicode` error occurs
* Adds missed file-like object handling in `detect_file_encoding`
* Adds functionality to extract charset info from `eml` files

### Features

* Added coordinate system class to track coordinate types and convert to different coordinate

### Fixes

* Adds an `html_assemble_articles` kwarg to `partition_html` to enable users to capture
  control whether content outside of `<article>` tags is captured when
  `<article>` tags are present.
* Check for the `xml` attribute on `element` before looking for pagebreaks in `partition_docx`.

## 0.7.6

### Enhancements

* Convert fast startegy to ocr_only for images
* Adds support for page numbers in `.docx` and `.doc` when user or renderer
  created page breaks are present.
* Adds retry logic for the unstructured-ingest Biomed connector

### Features

* Provides users with the ability to extract additional metadata via regex.
* Updates `partition_docx` to include headers and footers in the output.
* Create `partition_tsv` and associated tests. Make additional changes to `detect_filetype`.

### Fixes

* Remove fake api key in test `partition_via_api` since we now require valid/empty api keys
* Page number defaults to `None` instead of `1` when page number is not present in the metadata.
  A page number of `None` indicates that page numbers are not being tracked for the document
  or that page numbers do not apply to the element in question..
* Fixes an issue with some pptx files. Assume pptx shapes are found in top left position of slide
  in case the shape.top and shape.left attributes are `None`.

## 0.7.5

### Enhancements

* Adds functionality to sort elements in `partition_pdf` for `fast` strategy
* Adds ingest tests with `--fast` strategy on PDF documents
* Adds --api-key to unstructured-ingest

### Features

* Adds `partition_rst` for processed ReStructured Text documents.

### Fixes

* Adds handling for emails that do not have a datetime to extract.
* Adds pdf2image package as core requirement of unstructured (with no extras)

## 0.7.4

### Enhancements

* Allows passing kwargs to request data field for `partition_via_api` and `partition_multiple_via_api`
* Enable MIME type detection if libmagic is not available
* Adds handling for empty files in `detect_filetype` and `partition`.

### Features

### Fixes

* Reslove `grpcio` import issue on `weaviate.schema.validate_schema` for python 3.9 and 3.10
* Remove building `detectron2` from source in Dockerfile

## 0.7.3

### Enhancements

* Update IngestDoc abstractions and add data source metadata in ElementMetadata

### Features

### Fixes

* Pass `strategy` parameter down from `partition` for `partition_image`
* Filetype detection if a CSV has a `text/plain` MIME type
* `convert_office_doc` no longers prints file conversion info messages to stdout.
* `partition_via_api` reflects the actual filetype for the file processed in the API.

## 0.7.2

### Enhancements

* Adds an optional encoding kwarg to `elements_to_json` and `elements_from_json`
* Bump version of base image to use new stable version of tesseract

### Features

### Fixes

* Update the `read_txt_file` utility function to keep using `spooled_to_bytes_io_if_needed` for xml
* Add functionality to the `read_txt_file` utility function to handle file-like object from URL
* Remove the unused parameter `encoding` from `partition_pdf`
* Change auto.py to have a `None` default for encoding
* Add functionality to try other common encodings for html and xml files if an error related to the encoding is raised and the user has not specified an encoding.
* Adds benchmark test with test docs in example-docs
* Re-enable test_upload_label_studio_data_with_sdk
* File detection now detects code files as plain text
* Adds `tabulate` explicitly to dependencies
* Fixes an issue in `metadata.page_number` of pptx files
* Adds showing help if no parameters passed

## 0.7.1

### Enhancements

### Features

* Add `stage_for_weaviate` to stage `unstructured` outputs for upload to Weaviate, along with
  a helper function for defining a class to use in Weaviate schemas.
* Builds from Unstructured base image, built off of Rocky Linux 8.7, this resolves almost all CVE's in the image.

### Fixes

## 0.7.0

### Enhancements

* Installing `detectron2` from source is no longer required when using the `local-inference` extra.
* Updates `.pptx` parsing to include text in tables.

### Features

### Fixes

* Fixes an issue in `_add_element_metadata` that caused all elements to have `page_number=1`
  in the element metadata.
* Adds `.log` as a file extension for TXT files.
* Adds functionality to try other common encodings for email (`.eml`) files if an error related to the encoding is raised and the user has not specified an encoding.
* Allow passed encoding to be used in the `replace_mime_encodings`
* Fixes page metadata for `partition_html` when `include_metadata=False`
* A `ValueError` now raises if `file_filename` is not specified when you use `partition_via_api`
  with a file-like object.

## 0.6.11

### Enhancements

* Supports epub tests since pandoc is updated in base image

### Features


### Fixes


## 0.6.10

### Enhancements

* XLS support from auto partition

### Features

### Fixes

## 0.6.9

### Enhancements

* fast strategy for pdf now keeps element bounding box data
* setup.py refactor

### Features

### Fixes

* Adds functionality to try other common encodings if an error related to the encoding is raised and the user has not specified an encoding.
* Adds additional MIME types for CSV

## 0.6.8

### Enhancements

### Features

* Add `partition_csv` for CSV files.

### Fixes

## 0.6.7

### Enhancements

* Deprecate `--s3-url` in favor of `--remote-url` in CLI
* Refactor out non-connector-specific config variables
* Add `file_directory` to metadata
* Add `page_name` to metadata. Currently used for the sheet name in XLSX documents.
* Added a `--partition-strategy` parameter to unstructured-ingest so that users can specify
  partition strategy in CLI. For example, `--partition-strategy fast`.
* Added metadata for filetype.
* Add Discord connector to pull messages from a list of channels
* Refactor `unstructured/file-utils/filetype.py` to better utilise hashmap to return mime type.
* Add local declaration of DOCX_MIME_TYPES and XLSX_MIME_TYPES for `test_filetype.py`.

### Features

* Add `partition_xml` for XML files.
* Add `partition_xlsx` for Microsoft Excel documents.

### Fixes

* Supports `hml` filetype for partition as a variation of html filetype.
* Makes `pytesseract` a function level import in `partition_pdf` so you can use the `"fast"`
  or `"hi_res"` strategies if `pytesseract` is not installed. Also adds the
  `required_dependencies` decorator for the `"hi_res"` and `"ocr_only"` strategies.
* Fix to ensure `filename` is tracked in metadata for `docx` tables.

## 0.6.6

### Enhancements

* Adds an `"auto"` strategy that chooses the partitioning strategy based on document
  characteristics and function kwargs. This is the new default strategy for `partition_pdf`
  and `partition_image`. Users can maintain existing behavior by explicitly setting
  `strategy="hi_res"`.
* Added an additional trace logger for NLP debugging.
* Add `get_date` method to `ElementMetadata` for converting the datestring to a `datetime` object.
* Cleanup the `filename` attribute on `ElementMetadata` to remove the full filepath.

### Features

* Added table reading as html with URL parsing to `partition_docx` in docx
* Added metadata field for text_as_html for docx files

### Fixes

* `fileutils/file_type` check json and eml decode ignore error
* `partition_email` was updated to more flexibly handle deviations from the RFC-2822 standard.
  The time in the metadata returns `None` if the time does not match RFC-2822 at all.
* Include all metadata fields when converting to dataframe or CSV

## 0.6.5

### Enhancements

* Added support for SpooledTemporaryFile file argument.

### Features

### Fixes


## 0.6.4

### Enhancements

* Added an "ocr_only" strategy for `partition_pdf`. Refactored the strategy decision
  logic into its own module.

### Features

### Fixes

## 0.6.3

### Enhancements

* Add an "ocr_only" strategy for `partition_image`.

### Features

* Added `partition_multiple_via_api` for partitioning multiple documents in a single REST
  API call.
* Added `stage_for_baseplate` function to prepare outputs for ingestion into Baseplate.
* Added `partition_odt` for processing Open Office documents.

### Fixes

* Updates the grouping logic in the `partition_pdf` fast strategy to group together text
  in the same bounding box.

## 0.6.2

### Enhancements

* Added logic to `partition_pdf` for detecting copy protected PDFs and falling back
  to the hi res strategy when necessary.


### Features

* Add `partition_via_api` for partitioning documents through the hosted API.

### Fixes

* Fix how `exceeds_cap_ratio` handles empty (returns `True` instead of `False`)
* Updates `detect_filetype` to properly detect JSONs when the MIME type is `text/plain`.

## 0.6.1

### Enhancements

* Updated the table extraction parameter name to be more descriptive

### Features

### Fixes

## 0.6.0

### Enhancements

* Adds an `ssl_verify` kwarg to `partition` and `partition_html` to enable turning off
  SSL verification for HTTP requests. SSL verification is on by default.
* Allows users to pass in ocr language to `partition_pdf` and `partition_image` through
  the `ocr_language` kwarg. `ocr_language` corresponds to the code for the language pack
  in Tesseract. You will need to install the relevant Tesseract language pack to use a
  given language.

### Features

* Table extraction is now possible for pdfs from `partition` and `partition_pdf`.
* Adds support for extracting attachments from `.msg` files

### Fixes

* Adds an `ssl_verify` kwarg to `partition` and `partition_html` to enable turning off
  SSL verification for HTTP requests. SSL verification is on by default.

## 0.5.13

### Enhancements

* Allow headers to be passed into `partition` when `url` is used.

### Features

* `bytes_string_to_string` cleaning brick for bytes string output.

### Fixes

* Fixed typo in call to `exactly_one` in `partition_json`
* unstructured-documents encode xml string if document_tree is `None` in `_read_xml`.
* Update to `_read_xml` so that Markdown files with embedded HTML process correctly.
* Fallback to "fast" strategy only emits a warning if the user specifies the "hi_res" strategy.
* unstructured-partition-text_type exceeds_cap_ratio fix returns and how capitalization ratios are calculated
* `partition_pdf` and `partition_text` group broken paragraphs to avoid fragmented `NarrativeText` elements.
* .json files resolved as "application/json" on centos7 (or other installs with older libmagic libs)

## 0.5.12

### Enhancements

* Add OS mimetypes DB to docker image, mainly for unstructured-api compat.
* Use the image registry as a cache when building Docker images.
* Adds the ability for `partition_text` to group together broken paragraphs.
* Added method to utils to allow date time format validation

### Features
* Add Slack connector to pull messages for a specific channel

* Add --partition-by-api parameter to unstructured-ingest
* Added `partition_rtf` for processing rich text files.
* `partition` now accepts a `url` kwarg in addition to `file` and `filename`.

### Fixes

* Allow encoding to be passed into `replace_mime_encodings`.
* unstructured-ingest connector-specific dependencies are imported on demand.
* unstructured-ingest --flatten-metadata supported for local connector.
* unstructured-ingest fix runtime error when using --metadata-include.

## 0.5.11

### Enhancements

### Features

### Fixes

* Guard against null style attribute in docx document elements
* Update HTML encoding to better support foreign language characters

## 0.5.10

### Enhancements

* Updated inference package
* Add sender, recipient, date, and subject to element metadata for emails

### Features

* Added `--download-only` parameter to `unstructured-ingest`

### Fixes

* FileNotFound error when filename is provided but file is not on disk

## 0.5.9

### Enhancements

### Features

### Fixes

* Convert file to str in helper `split_by_paragraph` for `partition_text`

## 0.5.8

### Enhancements

* Update `elements_to_json` to return string when filename is not specified
* `elements_from_json` may take a string instead of a filename with the `text` kwarg
* `detect_filetype` now does a final fallback to file extension.
* Empty tags are now skipped during the depth check for HTML processing.

### Features

* Add local file system to `unstructured-ingest`
* Add `--max-docs` parameter to `unstructured-ingest`
* Added `partition_msg` for processing MSFT Outlook .msg files.

### Fixes

* `convert_file_to_text` now passes through the `source_format` and `target_format` kwargs.
  Previously they were hard coded.
* Partitioning functions that accept a `text` kwarg no longer raise an error if an empty
  string is passed (and empty list of elements is returned instead).
* `partition_json` no longer fails if the input is an empty list.
* Fixed bug in `chunk_by_attention_window` that caused the last word in segments to be cut-off
  in some cases.

### BREAKING CHANGES

* `stage_for_transformers` now returns a list of elements, making it consistent with other
  staging bricks

## 0.5.7

### Enhancements

* Refactored codebase using `exactly_one`
* Adds ability to pass headers when passing a url in partition_html()
* Added optional `content_type` and `file_filename` parameters to `partition()` to bypass file detection

### Features

* Add `--flatten-metadata` parameter to `unstructured-ingest`
* Add `--fields-include` parameter to `unstructured-ingest`

### Fixes

## 0.5.6

### Enhancements

* `contains_english_word()`, used heavily in text processing, is 10x faster.

### Features

* Add `--metadata-include` and `--metadata-exclude` parameters to `unstructured-ingest`
* Add `clean_non_ascii_chars` to remove non-ascii characters from unicode string

### Fixes

* Fix problem with PDF partition (duplicated test)

## 0.5.4

### Enhancements

* Added Biomedical literature connector for ingest cli.
* Add `FsspecConnector` to easily integrate any existing `fsspec` filesystem as a connector.
* Rename `s3_connector.py` to `s3.py` for readability and consistency with the
  rest of the connectors.
* Now `S3Connector` relies on `s3fs` instead of on `boto3`, and it inherits
  from `FsspecConnector`.
* Adds an `UNSTRUCTURED_LANGUAGE_CHECKS` environment variable to control whether or not language
  specific checks like vocabulary and POS tagging are applied. Set to `"true"` for higher
  resolution partitioning and `"false"` for faster processing.
* Improves `detect_filetype` warning to include filename when provided.
* Adds a "fast" strategy for partitioning PDFs with PDFMiner. Also falls back to the "fast"
  strategy if detectron2 is not available.
* Start deprecation life cycle for `unstructured-ingest --s3-url` option, to be deprecated in
  favor of `--remote-url`.

### Features

* Add `AzureBlobStorageConnector` based on its `fsspec` implementation inheriting
from `FsspecConnector`
* Add `partition_epub` for partitioning e-books in EPUB3 format.

### Fixes

* Fixes processing for text files with `message/rfc822` MIME type.
* Open xml files in read-only mode when reading contents to construct an XMLDocument.

## 0.5.3

### Enhancements

* `auto.partition()` can now load Unstructured ISD json documents.
* Simplify partitioning functions.
* Improve logging for ingest CLI.

### Features

* Add `--wikipedia-auto-suggest` argument to the ingest CLI to disable automatic redirection
  to pages with similar names.
* Add setup script for Amazon Linux 2
* Add optional `encoding` argument to the `partition_(text/email/html)` functions.
* Added Google Drive connector for ingest cli.
* Added Gitlab connector for ingest cli.

### Fixes

## 0.5.2

### Enhancements

* Fully move from printing to logging.
* `unstructured-ingest` now uses a default `--download_dir` of `$HOME/.cache/unstructured/ingest`
rather than a "tmp-ingest-" dir in the working directory.

### Features

### Fixes

* `setup_ubuntu.sh` no longer fails in some contexts by interpreting
`DEBIAN_FRONTEND=noninteractive` as a command
* `unstructured-ingest` no longer re-downloads files when --preserve-downloads
is used without --download-dir.
* Fixed an issue that was causing text to be skipped in some HTML documents.

## 0.5.1

### Enhancements

### Features

### Fixes

* Fixes an error causing JavaScript to appear in the output of `partition_html` sometimes.
* Fix several issues with the `requires_dependencies` decorator, including the error message
  and how it was used, which had caused an error for `unstructured-ingest --github-url ...`.

## 0.5.0

### Enhancements

* Add `requires_dependencies` Python decorator to check dependencies are installed before
  instantiating a class or running a function

### Features

* Added Wikipedia connector for ingest cli.

### Fixes

* Fix `process_document` file cleaning on failure
* Fixes an error introduced in the metadata tracking commit that caused `NarrativeText`
  and `FigureCaption` elements to be represented as `Text` in HTML documents.

## 0.4.16

### Enhancements

* Fallback to using file extensions for filetype detection if `libmagic` is not present

### Features

* Added setup script for Ubuntu
* Added GitHub connector for ingest cli.
* Added `partition_md` partitioner.
* Added Reddit connector for ingest cli.

### Fixes

* Initializes connector properly in ingest.main::MainProcess
* Restricts version of unstructured-inference to avoid multithreading issue

## 0.4.15

### Enhancements

* Added `elements_to_json` and `elements_from_json` for easier serialization/deserialization
* `convert_to_dict`, `dict_to_elements` and `convert_to_csv` are now aliases for functions
  that use the ISD terminology.

### Fixes

* Update to ensure all elements are preserved during serialization/deserialization

## 0.4.14

* Automatically install `nltk` models in the `tokenize` module.

## 0.4.13

* Fixes unstructured-ingest cli.

## 0.4.12

* Adds console_entrypoint for unstructured-ingest, other structure/doc updates related to ingest.
* Add `parser` parameter to `partition_html`.

## 0.4.11

* Adds `partition_doc` for partitioning Word documents in `.doc` format. Requires `libreoffice`.
* Adds `partition_ppt` for partitioning PowerPoint documents in `.ppt` format. Requires `libreoffice`.

## 0.4.10

* Fixes `ElementMetadata` so that it's JSON serializable when the filename is a `Path` object.

## 0.4.9

* Added ingest modules and s3 connector, sample ingest script
* Default to `url=None` for `partition_pdf` and `partition_image`
* Add ability to skip English specific check by setting the `UNSTRUCTURED_LANGUAGE` env var to `""`.
* Document `Element` objects now track metadata

## 0.4.8

* Modified XML and HTML parsers not to load comments.

## 0.4.7

* Added the ability to pull an HTML document from a url in `partition_html`.
* Added the the ability to get file summary info from lists of filenames and lists
  of file contents.
* Added optional page break to `partition` for `.pptx`, `.pdf`, images, and `.html` files.
* Added `to_dict` method to document elements.
* Include more unicode quotes in `replace_unicode_quotes`.

## 0.4.6

* Loosen the default cap threshold to `0.5`.
* Add a `UNSTRUCTURED_NARRATIVE_TEXT_CAP_THRESHOLD` environment variable for controlling
  the cap ratio threshold.
* Unknown text elements are identified as `Text` for HTML and plain text documents.
* `Body Text` styles no longer default to `NarrativeText` for Word documents. The style information
  is insufficient to determine that the text is narrative.
* Upper cased text is lower cased before checking for verbs. This helps avoid some missed verbs.
* Adds an `Address` element for capturing elements that only contain an address.
* Suppress the `UserWarning` when detectron is called.
* Checks that titles and narrative test have at least one English word.
* Checks that titles and narrative text are at least 50% alpha characters.
* Restricts titles to a maximum word length. Adds a `UNSTRUCTURED_TITLE_MAX_WORD_LENGTH`
  environment variable for controlling the max number of words in a title.
* Updated `partition_pptx` to order the elements on the page

## 0.4.4

* Updated `partition_pdf` and `partition_image` to return `unstructured` `Element` objects
* Fixed the healthcheck url path when partitioning images and PDFs via API
* Adds an optional `coordinates` attribute to document objects
* Adds `FigureCaption` and `CheckBox` document elements
* Added ability to split lists detected in `LayoutElement` objects
* Adds `partition_pptx` for partitioning PowerPoint documents
* LayoutParser models now download from HugginfaceHub instead of DropBox
* Fixed file type detection for XML and HTML files on Amazone Linux

## 0.4.3

* Adds `requests` as a base dependency
* Fix in `exceeds_cap_ratio` so the function doesn't break with empty text
* Fix bug in `_parse_received_data`.
* Update `detect_filetype` to properly handle `.doc`, `.xls`, and `.ppt`.

## 0.4.2

* Added `partition_image` to process documents in an image format.
* Fixed utf-8 encoding error in `partition_email` with attachments for `text/html`

## 0.4.1

* Added support for text files in the `partition` function
* Pinned `opencv-python` for easier installation on Linux

## 0.4.0

* Added generic `partition` brick that detects the file type and routes a file to the appropriate
  partitioning brick.
* Added a file type detection module.
* Updated `partition_html` and `partition_eml` to support file-like objects in 'rb' mode.
* Cleaning brick for removing ordered bullets `clean_ordered_bullets`.
* Extract brick method for ordered bullets `extract_ordered_bullets`.
* Test for `clean_ordered_bullets`.
* Test for `extract_ordered_bullets`.
* Added `partition_docx` for pre-processing Word Documents.
* Added new REGEX patterns to extract email header information
* Added new functions to extract header information `parse_received_data` and `partition_header`
* Added new function to parse plain text files `partition_text`
* Added new cleaners functions `extract_ip_address`, `extract_ip_address_name`, `extract_mapi_id`, `extract_datetimetz`
* Add new `Image` element and function to find embedded images `find_embedded_images`
* Added `get_directory_file_info` for summarizing information about source documents

## 0.3.5

* Add support for local inference
* Add new pattern to recognize plain text dash bullets
* Add test for bullet patterns
* Fix for `partition_html` that allows for processing `div` tags that have both text and child
  elements
* Add ability to extract document metadata from `.docx`, `.xlsx`, and `.jpg` files.
* Helper functions for identifying and extracting phone numbers
* Add new function `extract_attachment_info` that extracts and decodes the attachment
of an email.
* Staging brick to convert a list of `Element`s to a `pandas` dataframe.
* Add plain text functionality to `partition_email`

## 0.3.4

* Python-3.7 compat

## 0.3.3

* Removes BasicConfig from logger configuration
* Adds the `partition_email` partitioning brick
* Adds the `replace_mime_encodings` cleaning bricks
* Small fix to HTML parsing related to processing list items with sub-tags
* Add `EmailElement` data structure to store email documents

## 0.3.2

* Added `translate_text` brick for translating text between languages
* Add an `apply` method to make it easier to apply cleaners to elements

## 0.3.1

* Added \_\_init.py\_\_ to `partition`

## 0.3.0

* Implement staging brick for Argilla. Converts lists of `Text` elements to `argilla` dataset classes.
* Removing the local PDF parsing code and any dependencies and tests.
* Reorganizes the staging bricks in the unstructured.partition module
* Allow entities to be passed into the Datasaur staging brick
* Added HTML escapes to the `replace_unicode_quotes` brick
* Fix bad responses in partition_pdf to raise ValueError
* Adds `partition_html` for partitioning HTML documents.

## 0.2.6

* Small change to how \_read is placed within the inheritance structure since it doesn't really apply to pdf
* Add partitioning brick for calling the document image analysis API

## 0.2.5

* Update python requirement to >=3.7

## 0.2.4

* Add alternative way of importing `Final` to support google colab

## 0.2.3

* Add cleaning bricks for removing prefixes and postfixes
* Add cleaning bricks for extracting text before and after a pattern

## 0.2.2

* Add staging brick for Datasaur

## 0.2.1

* Added brick to convert an ISD dictionary to a list of elements
* Update `PDFDocument` to use the `from_file` method
* Added staging brick for CSV format for ISD (Initial Structured Data) format.
* Added staging brick for separating text into attention window size chunks for `transformers`.
* Added staging brick for LabelBox.
* Added ability to upload LabelStudio predictions
* Added utility function for JSONL reading and writing
* Added staging brick for CSV format for Prodigy
* Added staging brick for Prodigy
* Added ability to upload LabelStudio annotations
* Added text_field and id_field to stage_for_label_studio signature

## 0.2.0

* Initial release of unstructured<|MERGE_RESOLUTION|>--- conflicted
+++ resolved
@@ -7,11 +7,8 @@
 ### Fixes
 
 * **Update CI for `ingest-test-fixture-update-pr` to resolve NLTK model download errors.**
-<<<<<<< HEAD
+* **Synchronized text and html on `TableChunk` splits.** When a `Table` element is divided during chunking to fit the chunking window, `TableChunk.text` corresponds exactly with the table text in `TableChunk.metadata.text_as_html`, `.text_as_html` is always parseable HTML, and the table is split on even row boundaries whenever possible.
 * **Add VoyageAI to V2 embedders**
-=======
-* **Synchronized text and html on `TableChunk` splits.** When a `Table` element is divided during chunking to fit the chunking window, `TableChunk.text` corresponds exactly with the table text in `TableChunk.metadata.text_as_html`, `.text_as_html` is always parseable HTML, and the table is split on even row boundaries whenever possible.
->>>>>>> a861ed8f
 
 
 ## 0.15.5
