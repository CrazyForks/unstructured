--- conflicted
+++ resolved
@@ -9,13 +9,9 @@
 
 class Document(BlockItemContainer):
     def add_paragraph(
-<<<<<<< HEAD
-        self, text: str = "", style: ParagraphStyle | str | None = None,
-=======
         self,
         text: str = "",
         style: ParagraphStyle | str | None = None,
->>>>>>> 56b1c063
     ) -> Paragraph: ...
     @property
     def element(self) -> CT_Document: ...
