from __future__ import annotations

from typing import IO, Any, Optional

from unstructured.chunking import add_chunking_strategy
from unstructured.documents.elements import Element, process_metadata
from unstructured.documents.html import HTMLDocument, HtmlPartitionerOptions
from unstructured.file_utils.filetype import FileType, add_metadata_with_filetype
from unstructured.partition.lang import apply_lang_metadata


@process_metadata()
@add_metadata_with_filetype(FileType.HTML)
@add_chunking_strategy
def partition_html(
    filename: Optional[str] = None,
    *,
    file: Optional[IO[bytes]] = None,
    text: Optional[str] = None,
    encoding: Optional[str] = None,
    url: Optional[str] = None,
    headers: dict[str, str] = {},
    ssl_verify: bool = True,
    date_from_file_object: bool = False,
    detect_language_per_element: bool = False,
    languages: Optional[list[str]] = ["auto"],
    metadata_last_modified: Optional[str] = None,
    skip_headers_and_footers: bool = False,
    detection_origin: Optional[str] = None,
    **kwargs: Any,
) -> list[Element]:
    """Partitions an HTML document into its constituent elements.

    HTML source parameters
    ----------------------
    The HTML to be partitioned can be specified four different ways:

    filename
        A string defining the target filename path.
    file
        A file-like object using "r" mode --> open(filename, "r").
    text
        The string representation of the HTML document.
    url
        The URL of a webpage to parse. Only for URLs that return an HTML document.
    headers
        The HTTP headers to be used in the HTTP request when `url` is specified.
    ssl_verify
        If the URL parameter is set, determines whether or not SSL verification is performed
        on the HTTP request.
    date_from_file_object
        Applies only when providing file via `file` parameter. If this option is True, attempt
        infer last_modified metadata from bytes, otherwise set it to None.
    encoding
        The encoding method used to decode the text input. If None, utf-8 will be used.

    Other parameters
    ----------------
    include_metadata
        Optionally allows for excluding metadata from the output. Primarily intended
        for when partition_html is called by other partitioners (like partition_email).
    languages
        User defined value for `metadata.languages` if provided. Otherwise language is detected
        using naive Bayesian filter via `langdetect`. Multiple languages indicates text could be
        in either language.
        Additional Parameters:
            detect_language_per_element
                Detect language per element instead of at the document level.
    metadata_last_modified
        The last modified date for the document.
    skip_headers_and_footers
        If True, ignores any content that is within <header> or <footer> tags
    source_format
        The source of the original html. If None we will return HTMLElements but for example
         partition_rst will pass a value of 'rst' so that we return Title vs HTMLTitle
    """
    # -- parser rejects an empty str, nip that edge-case in the bud here --
    if text is not None and text.strip() == "" and not file and not filename and not url:
        return []

<<<<<<< HEAD
    # Verify that only one of the arguments was provided
    exactly_one(filename=filename, file=file, text=text, url=url)
    last_modification_date = None
    if filename is not None:
        last_modification_date = get_last_modified_date(filename)
        document = HTMLDocument.from_file(
            filename,
            parser=parser,
            encoding=encoding,
            assemble_articles=html_assemble_articles,
            languages=languages,
        )

    elif file is not None:
        last_modification_date = (
            get_last_modified_date_from_file(file) if date_from_file_object else None
        )
        _, file_text = read_txt_file(file=file, encoding=encoding)
        document = HTMLDocument.from_string(
            file_text,
            parser=parser,
            assemble_articles=html_assemble_articles,
            languages=languages,
        )

    elif text is not None:
        _text: str = str(text)
        document = HTMLDocument.from_string(
            _text,
            parser=parser,
            assemble_articles=html_assemble_articles,
            languages=languages,
        )

    elif url is not None:
        response = requests.get(url, headers=headers, verify=ssl_verify)
        if not response.ok:
            raise ValueError(f"URL return an error: {response.status_code}")

        content_type = response.headers.get("Content-Type", "")
        if not content_type.startswith("text/html"):
            raise ValueError(f"Expected content type text/html. Got {content_type}.")

        document = HTMLDocument.from_string(response.text, parser=parser, languages=languages)
=======
    opts = HtmlPartitionerOptions(
        file_path=filename,
        file=file,
        text=text,
        encoding=encoding,
        url=url,
        headers=headers,
        ssl_verify=ssl_verify,
        date_from_file_object=date_from_file_object,
        metadata_last_modified=metadata_last_modified,
        skip_headers_and_footers=skip_headers_and_footers,
        detection_origin=detection_origin,
    )
>>>>>>> 80abbcd5

    document = HTMLDocument.load(opts)

    elements = list(
        apply_lang_metadata(
<<<<<<< HEAD
            document_to_element_list(
                document,
                sortable=False,
                include_page_breaks=include_page_breaks,
                last_modification_date=metadata_last_modified or last_modification_date,
                source_format=source_format if source_format else None,
                detection_origin=detection_origin,
                languages=languages,
                **kwargs,
            ),
=======
            document.elements,
>>>>>>> 80abbcd5
            languages=languages,
            detect_language_per_element=detect_language_per_element,
        )
    )

    return elements<|MERGE_RESOLUTION|>--- conflicted
+++ resolved
@@ -78,52 +78,6 @@
     if text is not None and text.strip() == "" and not file and not filename and not url:
         return []
 
-<<<<<<< HEAD
-    # Verify that only one of the arguments was provided
-    exactly_one(filename=filename, file=file, text=text, url=url)
-    last_modification_date = None
-    if filename is not None:
-        last_modification_date = get_last_modified_date(filename)
-        document = HTMLDocument.from_file(
-            filename,
-            parser=parser,
-            encoding=encoding,
-            assemble_articles=html_assemble_articles,
-            languages=languages,
-        )
-
-    elif file is not None:
-        last_modification_date = (
-            get_last_modified_date_from_file(file) if date_from_file_object else None
-        )
-        _, file_text = read_txt_file(file=file, encoding=encoding)
-        document = HTMLDocument.from_string(
-            file_text,
-            parser=parser,
-            assemble_articles=html_assemble_articles,
-            languages=languages,
-        )
-
-    elif text is not None:
-        _text: str = str(text)
-        document = HTMLDocument.from_string(
-            _text,
-            parser=parser,
-            assemble_articles=html_assemble_articles,
-            languages=languages,
-        )
-
-    elif url is not None:
-        response = requests.get(url, headers=headers, verify=ssl_verify)
-        if not response.ok:
-            raise ValueError(f"URL return an error: {response.status_code}")
-
-        content_type = response.headers.get("Content-Type", "")
-        if not content_type.startswith("text/html"):
-            raise ValueError(f"Expected content type text/html. Got {content_type}.")
-
-        document = HTMLDocument.from_string(response.text, parser=parser, languages=languages)
-=======
     opts = HtmlPartitionerOptions(
         file_path=filename,
         file=file,
@@ -137,26 +91,12 @@
         skip_headers_and_footers=skip_headers_and_footers,
         detection_origin=detection_origin,
     )
->>>>>>> 80abbcd5
 
     document = HTMLDocument.load(opts)
 
     elements = list(
         apply_lang_metadata(
-<<<<<<< HEAD
-            document_to_element_list(
-                document,
-                sortable=False,
-                include_page_breaks=include_page_breaks,
-                last_modification_date=metadata_last_modified or last_modification_date,
-                source_format=source_format if source_format else None,
-                detection_origin=detection_origin,
-                languages=languages,
-                **kwargs,
-            ),
-=======
             document.elements,
->>>>>>> 80abbcd5
             languages=languages,
             detect_language_per_element=detect_language_per_element,
         )
