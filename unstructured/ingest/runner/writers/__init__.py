--- conflicted
+++ resolved
@@ -20,11 +20,8 @@
     "gcs": gcs_writer,
     "mongodb": mongodb_writer,
     "s3": s3_writer,
-<<<<<<< HEAD
     "sql": sql_writer,
-=======
     "pinecone": pinecone_writer,
->>>>>>> 039ae17f
 }
 
 __all__ = ["writer_map"]