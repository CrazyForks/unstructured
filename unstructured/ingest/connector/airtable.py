--- conflicted
+++ resolved
@@ -72,7 +72,6 @@
         output_file = f"{self.file_meta.table_id}.json"
         return Path(self.standard_config.output_dir) / self.file_meta.base_id / output_file
 
-<<<<<<< HEAD
     @property
     def date_created(self) -> Optional[str]:
         return datetime.fromisoformat(self.min_date).isoformat()
@@ -91,10 +90,7 @@
             "table_url": self.table_url,
         }
 
-    @requires_dependencies(["pyairtable", "pandas"])
-=======
     @requires_dependencies(["pyairtable", "pandas"], extras="airtable")
->>>>>>> 50a9c432
     @BaseIngestDoc.skip_if_file_exists
     def get_file(self):
         logger.debug(f"Fetching {self} - PID: {os.getpid()}")
