<<<<<<< HEAD
__version__ = "0.14.8-dev4"  # pragma: no cover
=======
__version__ = "0.14.9-dev6"  # pragma: no cover
>>>>>>> 5179b739
<|MERGE_RESOLUTION|>--- conflicted
+++ resolved
@@ -1,5 +1 @@
-<<<<<<< HEAD
-__version__ = "0.14.8-dev4"  # pragma: no cover
-=======
-__version__ = "0.14.9-dev6"  # pragma: no cover
->>>>>>> 5179b739
+__version__ = "0.14.9-dev7"  # pragma: no cover