<<<<<<< HEAD
__version__ = "0.7.10-dev2"  # pragma: no cover
=======
__version__ = "0.7.10-dev4"  # pragma: no cover
>>>>>>> 38457777
<|MERGE_RESOLUTION|>--- conflicted
+++ resolved
@@ -1,5 +1 @@
-<<<<<<< HEAD
-__version__ = "0.7.10-dev2"  # pragma: no cover
-=======
-__version__ = "0.7.10-dev4"  # pragma: no cover
->>>>>>> 38457777
+__version__ = "0.7.10-dev5"  # pragma: no cover